<h1 align="center">
<em>AReaL</em>: A Large-Scale Asynchronous Reinforcement Learning System
</h1>

<p align="center">
| <a href="https://arxiv.org/pdf/2505.24298"><b>Paper</b></a> | <a href="https://inclusionai.github.io/AReaL/"><b>Documentation</b></a> | <a href="https://deepwiki.com/inclusionAI/AReaL"><b>Ask DeepWiki</b></a> | <a href="https://huggingface.co/collections/inclusionAI/areal-boba-2-683f0e819ccb7bb2e1b2f2d5"><b>🤗 Models & Data</b></a> |
<a href="./assets/wechat_qrcode.png" target="_blank"><img src="./assets/wechat_icon.png" width="20" style="vertical-align: middle;"> <b>WeChat (微信) Group</b></a> |
</p>

<img align="right" alt="ReaL" src="/assets/logo.png" width="20%">

AReaL is an open-source **fully asynchronous** reinforcement learning training system
for large **reasoning and agentic models**, developed by the AReaL Team at Ant Group.
Built upon the open-source project [ReaLHF](https://github.com/openpsi-project/ReaLHF),
we are fully committed to open-source principles by providing training details, data,
and infrastructure required to reproduce our results along with the models themselves.
AReaL aims to help everyone build their own AI agents easily and affordably. Our team
loves milk tea because it's delicious, customizable, and affordable. We hope you enjoy
our project just as you enjoy real-world milk tea (cheers).

**AReaL Highlights**

- ⚡ **Flexibility**: Seamless customization for
  [multi-turn agentic rollout](https://inclusionai.github.io/AReaL/customization/agent.html)
  workflows within a single file, and smooth integration with other agentic tooling
  frameworks.
- 🚀 **Scalability**: Through algorithm-system co-design, AReaL delivers **stable** fully
  asynchronous RL training with **industry-leading speed**. AReaL seamlessly adapts to
  diverse computational environments, scaling from a single node to 1,000+ GPUs.
- 🔪 **Cutting-Edge Performance**: AReaL produces state-of-the-art
  [math](/blog/AReaL_v0_2.md), [coding](/blog/AReaL_v0_3.md), and
  [search agents](https://github.com/inclusionAI/ASearcher) with exceptional
  capabilities.

## 📰 News

**\[2025/08/30\]** Introducing ASearcher, a state-of-the-art search agent built with
AReaL's end-to-end asynchronous RL training. Check out the
[paper](https://arxiv.org/pdf/2508.07976) and the
[open-source repository](https://github.com/inclusionAI/ASearcher)!

**\[2025/07/31\] (AReaL-lite)** We introduce AReaL-lite, a **lightweight** version of
AReaL designed specifically for AI researchers and rapid prototyping. AReaL-lite
features an **algorithm-first** API design that prioritizes ease of use and algorithm
development, while natively supporting **fully asynchronous agentic RL**. With 80% fewer
lines of code, AReaL-lite maintains 90% of AReaL's performance and core functionality.
Check out [our AReaL-lite design documentation](/areal/README.md) and
[the quickstart guide](https://inclusionai.github.io/AReaL/tutorial/quickstart.html) to
begin your journey with **AReaL-lite**!

<details>
<summary><b>📋 Previous Releases</b></summary>

**\[2025/06/03\] (v0.3, boba²)** We release **boba²** (double-boba) for fully
asynchronous RL training, which achieves **2.77× speedup while delivering comparable or
superior training performance** compared to synchronous systems. Furthermore,
asynchronous RL significantly simplifies multi-turn agentic RL training setup! Check out
[our v0.3 overview blog](/blog/AReaL_v0_3.md) and the
[research paper](https://arxiv.org/pdf/2505.24298).

**\[2025/03/31\] (v0.2, boba)** Introducing our milestone release—boba! Please call it
A-ReaL-boba! This release features significantly faster training with SGLang support and
state-of-the-art 7B and 32B models for mathematical reasoning. Check out our
[v0.2 technical blog](/blog/AReaL_v0_2.md).

**\[2025/02/24\] (v0.1)** Our initial release includes reproducible results for 1.5B and
7B Large Reasoning Models (LRMs). Check out our
[v0.1 technical blog](/blog/AReaL_v0_1.md).

</details>

## 📚 Examples

| Task                                             | Description                                                                          | Performance                                                                       |
| ------------------------------------------------ | ------------------------------------------------------------------------------------ | --------------------------------------------------------------------------------- |
| **[Math](examples/math/)**                       | Mathematical problem solving (SFT, GRPO, or PPO)                                     | TBA                                                                               |
<<<<<<< HEAD
| **[Multi-Turn Math](examples/multi-turn-math/)** | Iterative mathematical problem solving with self-correction                          | [Training Curve](examples/multi-turn-math/reward_curve.png)     |
=======
| **[Multi-Turn Math](examples/multi-turn-math/)** | Iterative mathematical problem solving with self-correction                          | [Training Curve](examples/multi-turn-math/reward_curve.png)                       |
>>>>>>> fd99b509
| **[LoRA Math](examples/lora/)**                  | Math Agent Trained With LoRA                                                         | TBA                                                                               |
| **[VLM Math](examples/vlm/)**                    | CLEVR visual counting tasks                                                          | TBA                                                                               |
| **[Reasoning](examples/countdown/)**             | Countdown numbers game with custom rewards                                           | [Training Curve](/examples/countdown/countdown_training_curve.png)                |
| **[Search Agent](examples/search-agent/)**       | An agent with end-to-end reasoning, search, browsing, and summarization capabilities | [ASearcher Repo](https://github.com/inclusionAI/ASearcher)                        |
| **[Tool-Integrated Reasoning](examples/tir/)**   | An agent that can invoke tools during reasoning                                      | [TIR Example](https://github.com/inclusionAI/AReaL/tree/main/examples/tir)        |
| **[RLHF](examples/alignment/)**                  | RLHF for LLM Alignment                                                               | [RLHF Example](https://github.com/inclusionAI/AReaL/tree/main/examples/alignment) |

## 🔧 Support Matrix

### 🧠 Algorithms

| Algorithm                | Documentation                         | Paper                                          | Configuration                                                |
| ------------------------ | ------------------------------------- | ---------------------------------------------- | ------------------------------------------------------------ |
| **GRPO**                 | [📖 Docs](docs/algorithms/grpo.md)    | [📄 Paper](https://arxiv.org/pdf/2402.03300)   | [🔗 GSM8K Example](examples/math/gsm8k_grpo.yaml)            |
| **PPO**                  | -                                     | [📄 Paper](https://arxiv.org/pdf/2203.02155)   | [🔗 GSM8K Example](examples/math/gsm8k_ppo.yaml)             |
| **DAPO**                 | [📖 Docs](docs/algorithms/dapo.md)    | [📄 Paper](https://arxiv.org/abs/2503.14476)   | [🔗 GSM8K Example](examples/experimental/dapo/gsm8k_dapo.py) |
| **LitePPO**              | [📖 Docs](docs/algorithms/litePPO.md) | [📄 Paper](https://arxiv.org/abs/2508.08221)   | -                                                            |
| **Dr.GRPO**              | [📖 Docs](docs/algorithms/dr.GRPO.md) | [📄 Paper](https://arxiv.org/abs/2503.20783)   | -                                                            |
| **REINFORCE++**          | -                                     | [📄 Paper](https://arxiv.org/pdf/2501.03262)   | [🔗 GSM8K Example](examples/math/gsm8k_reinforce.yaml)       |
| **RLOO**                 | [📖 Docs](docs/algorithms/rloo.md)    | [📄 Paper](https://arxiv.org/pdf/2402.14740v1) | [🔗 GSM8K Example](examples/math/gsm8k_rloo.yaml)            |
| **RLHF Reward Modeling** | -                                     | -                                              | [🔗 RLHF Example](examples/alignment/)                       |
| **SFT**                  | -                                     | -                                              | [🔗 GSM8K Example](examples/math/gsm8k_sft.py)               |

### Models

| Model Family               | Megatron | PyTorch FSDP | Notes                                                    |
| -------------------------- | -------- | ------------ | -------------------------------------------------------- |
| **Qwen2/3**                | ✅       | ✅           | -                                                        |
| **Qwen3-MoE**              | ✅       | ✅           | -                                                        |
| **Qwen2.5-VL**             | ❌       | ✅           | Vision-language model                                    |
| **Gemma 3**                | ❌       | ✅           | Vision-language model                                    |
| **Other Hugging Face LLM** | ❌       | ✅           | Compatibility depending on the version of `transformers` |

### Training Backends

| Backend          | DP          | Tensor Parallel | Sequence Parallel within TP | Context Parallel | Pipeline Parallel | Expert Parallel | 1D Sequence Packing | LoRA |
| ---------------- | ----------- | --------------- | --------------------------- | ---------------- | ----------------- | --------------- | ------------------- | ---- |
| **Megatron**     | ✅ (ZeRO-1) | ✅              | ✅                          | ✅               | ✅                | ✅              | ✅                  | ❌   |
| **PyTorch FSDP** | ✅ (FSDP2)  | ✅              | ✅                          | ✅               | ❌                | ❌              | ✅                  | ✅   |

### Inference Backends

| Backend    | Tensor Parallel | Context Parallel | Pipeline Parallel | Data Parallel Attention | Expert Parallel |
| ---------- | --------------- | ---------------- | ----------------- | ----------------------- | --------------- |
| **vLLM**   | ✅              | ❓               | ❓                | ❓                      | ❓              |
| **SGLang** | ✅              | ❌               | ❌                | ✅                      | ✅              |

## 🚀 Getting Started

Our training scripts automatically download the required dataset (openai/gsm8k) and
model (Qwen/Qwen2-1.5B-Instruct). To run on a single node:

```bash
python3 -m areal.launcher.local \
  examples/math/gsm8k_grpo.py \
  --config examples/math/gsm8k_grpo.yaml
```

To run on a Ray cluster with 2 nodes and 8 GPUs per node (remember to update paths in
the YAML file to point to your shared storage):

```bash
python3 -m areal.launcher.ray \
  examples/math/gsm8k_grpo.py \
  --config examples/math/gsm8k_grpo.yaml \
  cluster.n_nodes=2 \
  cluster.n_gpus_per_node=8
```

For comprehensive setup instructions, see
[our quickstart guide](https://inclusionai.github.io/AReaL/tutorial/quickstart.html).

## 📖 Resources

- [Installation](https://inclusionai.github.io/AReaL/tutorial/installation.html)
- [Quickstart](https://inclusionai.github.io/AReaL/tutorial/quickstart.html)
- [CLI Configurations](https://inclusionai.github.io/AReaL/cli_reference.html)
- [Debugging Best Practices](https://inclusionai.github.io/AReaL/best_practices/debugging.html)
- [Handling OOM Issues](https://inclusionai.github.io/AReaL/best_practices/handling_oom.html)
- [Contributing](https://inclusionai.github.io/AReaL/contrib.html)

### Code Walkthrough

- [Running GRPO on GSM8K dataset with AReaL-lite](https://inclusionai.github.io/AReaL/lite/gsm8k_grpo.html)

### Customization

- [Customize dataset with AReaL-lite](https://inclusionai.github.io/AReaL/customization/dataset.html)
- [Customize Agentic/RVLR rollout workflows with AReaL-lite](https://inclusionai.github.io/AReaL/customization/agent.html)
- [Customize algorithms with AReaL-lite](https://inclusionai.github.io/AReaL/customization/algorithm.html)

## 🗺️ Future Roadmap

- [2025 Q3 Roadmap](https://github.com/inclusionAI/AReaL/issues/257)

AReaL is under active development with planned minor releases weekly and major releases
monthly. We warmly welcome community engagement and contributions. We are also
**actively hiring interns and full-time employees** with open positions in both the US
and China.

## 🙏 Acknowledgments

We gratefully acknowledge that major contributors are from the AReaL Team at Ant Group
and the Institute for Interdisciplinary Information Sciences, Tsinghua University.

We have also received invaluable assistance from the following groups (listed
alphabetically):

- The Data Intelligence Lab at Ant Research for their data support

- The [Relaxed System Lab](https://github.com/Relaxed-System-Lab) from HKUST for
  seamless collaboration on numerous system-related aspects

- The [SGLang team](https://github.com/sgl-project/sglang) for supporting custom weight
  update features and their contributions during AReaL-lite development

- The Super Computing Technology (SCT) team at Ant Group for their expertise in
  large-scale cluster operations and maintenance

- Special thanks to @Lyken17 for providing valuable suggestions throughout our
  development process

We also deeply appreciate all pioneering work from the community, particularly the
[ReaLHF](https://github.com/openpsi-project/ReaLHF) project from OpenPsi Inc. and other
outstanding projects, including but not limited to
[DeepScaleR](https://github.com/agentica-project/deepscaler),
[Open-Reasoner-Zero](https://github.com/Open-Reasoner-Zero/Open-Reasoner-Zero/tree/main),
[OpenRLHF](https://github.com/OpenRLHF/OpenRLHF),
[VeRL](https://github.com/volcengine/verl),
[SGLang](https://github.com/sgl-project/sglang), [QwQ](https://github.com/QwenLM/QwQ),
[Light-R1](https://github.com/Qihoo360/Light-R1), and
[DAPO](https://github.com/BytedTsinghua-SIA/DAPO).

## 📄 Citation

```bibtex
@inproceedings{mei2025real,
  author       = {Mei, Zhiyu and Fu, Wei and Li, Kaiwei and Wang, Guangju and Zhang, Huanchen and Wu, Yi},
  title        = {ReaL: Efficient RLHF Training of Large Language Models with Parameter Reallocation},
  booktitle    = {Proceedings of the Eighth Conference on Machine Learning and Systems,
                  MLSys 2025, Santa Clara, CA, USA, May 12-15, 2025},
  publisher    = {mlsys.org},
  year         = {2025},
}
```

```bibtex
@misc{fu2025areal,
      title={AReaL: A Large-Scale Asynchronous Reinforcement Learning System for Language Reasoning},
      author={Wei Fu and Jiaxuan Gao and Xujie Shen and Chen Zhu and Zhiyu Mei and Chuyi He and Shusheng Xu and Guo Wei and Jun Mei and Jiashu Wang and Tongkai Yang and Binhang Yuan and Yi Wu},
      year={2025},
      eprint={2505.24298},
      archivePrefix={arXiv},
      primaryClass={cs.LG},
      url={https://arxiv.org/abs/2505.24298},
}
```<|MERGE_RESOLUTION|>--- conflicted
+++ resolved
@@ -74,11 +74,7 @@
 | Task                                             | Description                                                                          | Performance                                                                       |
 | ------------------------------------------------ | ------------------------------------------------------------------------------------ | --------------------------------------------------------------------------------- |
 | **[Math](examples/math/)**                       | Mathematical problem solving (SFT, GRPO, or PPO)                                     | TBA                                                                               |
-<<<<<<< HEAD
-| **[Multi-Turn Math](examples/multi-turn-math/)** | Iterative mathematical problem solving with self-correction                          | [Training Curve](examples/multi-turn-math/reward_curve.png)     |
-=======
 | **[Multi-Turn Math](examples/multi-turn-math/)** | Iterative mathematical problem solving with self-correction                          | [Training Curve](examples/multi-turn-math/reward_curve.png)                       |
->>>>>>> fd99b509
 | **[LoRA Math](examples/lora/)**                  | Math Agent Trained With LoRA                                                         | TBA                                                                               |
 | **[VLM Math](examples/vlm/)**                    | CLEVR visual counting tasks                                                          | TBA                                                                               |
 | **[Reasoning](examples/countdown/)**             | Countdown numbers game with custom rewards                                           | [Training Curve](/examples/countdown/countdown_training_curve.png)                |
