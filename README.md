<h1 align="center">
<em>AReaL</em>: Ant Reasoning Reinforcement Learning for LLMs
</h1>

<p align="center">
| <a href="https://arxiv.org/pdf/2505.24298"><b>Paper</b></a> | <a href="https://inclusionai.github.io/AReaL/"><b>Documentation</b></a> | <a href="https://deepwiki.com/inclusionAI/AReaL"><b>Ask DeepWiki</b></a> | <a href="https://huggingface.co/collections/inclusionAI/areal-boba-2-683f0e819ccb7bb2e1b2f2d5"><b>🤗 Models & Data</b></a> |
</p>

<img align="right" alt="ReaL" src="/assets/logo.png" width="20%">

AReaL (Ant Reasoning RL) is an open-source **fully asynchronous reinforcement learning training system** for large reasoning models developed at **the RL Lab, Ant Research**. Built upon the open-source project [RealHF](https://github.com/openpsi-project/ReaLHF), we are fully committed to open-source by providing training details, data, and infrastructure required to reproduce results along with the model itself. AReaL aims to help everyone build their own AI agents easily and affordably. Our team loves milk tea because it's delicious, customizable, and affordable. We hope you enjoy our project just like how you enjoy real-world milk tea (cheers).

**AReaL Highlights**

+ 🔥 <span style="color: red; font-weight: bold;">**[NEW] Asynchronous RL:**</span> With algorithm-system co-design, AReaL supports fully asynchronous RL for **the fastest training**! Experimental support for multi-turn agentic RL is also provided.
+ 🛠️ **Open & Reproducible**: We continuously release _all code, datasets, and training recipes_ for RL training of LLMs.
+ 🚀 **Scalability**: AReaL can seamlessly adapt to different computational resource settings, ranging from a single node to 1K GPUs.
+ 🔪 **Cutting-Edge Performance:** AReaL can produce models with cutting-edge reasoning capabilities in math and coding. We are also actively working on agentic tasks.

## News

**[2025/06/03] (v0.3, boba²)** We release **boba²** (double-boba) for fully asynchronous RL training, which achieves a **2.77x speedup while obtaining on-par or even better training performance** compared to synchronous systems. Moreover, asynchronous RL makes it extremely easy to set up multi-turn agentic RL training! Check out [our v0.3 overview blog](/blog/AReaL_v0_3.md) and the [research paper](https://arxiv.org/pdf/2505.24298).

**[2025/03/31] (v0.2, Boba)** Here comes our next milestone release - Boba! Please call it A-ReaL-Boba! This release includes much faster training with SGLang support and SOTA 7B and 32B models on math reasoning. Check our [v0.2 technical blog](/blog/AReaL_v0_2.md).

**[2025/02/24] (v0.1)** Our initial release includes reproducible results for 1.5B and 7B LRMs. Check our [v0.1 technical blog](/blog/AReaL_v0_1.md).

## Release Highlights

In our AReaL-boba² (A-ReaL-double-boba) release, we highlight the top 3 most important features:

+ A fully asynchronous RL training pipeline with **system and RL algorithm co-design**, achieving over 2.77x speedup without any performance drop. Check the [benchmark scripts and instructions here](https://github.com/inclusionAI/AReaL/tree/main/benchmark/verl_v0_3_0_post1_76084d3).

+ SOTA coding models, i.e., a 14B model with a **69.1 score on LCB-v5**. To reproduce, check the [configs](https://github.com/inclusionAI/AReaL/tree/main/examples/configs/v0.3-qwen3-code) and [instructions](https://inclusionai.github.io/AReaL/references/reproduce.html).

+ Experimental support for **multi-turn** agentic RL training. Check our [complete example](https://inclusionai.github.io/AReaL/customization/agent.html).

For the complete system design and more training details, please check [our v0.3 blog](/blog/AReaL_v0_3.md) and our [research paper](about:blank) for a more comprehensive presentation of our system design.

### Overview of Asynchronous RL Training

During the synchronous RL training process, a generation step must wait until the longest sequence completes within the batch of LLM outputs. Due to the varying output lengths for LRMs, a synchronous RL system suffers from massive GPU idle time, leading to training inefficiency. Some recent works ([DeepCoder](https://pretty-radio-b75.notion.site/DeepCoder-A-Fully-Open-Source-14B-Coder-at-O3-mini-Level-1cf81902c14680b3bee5eb349a512a51), [Intellect](https://www.primeintellect.ai/blog/intellect-2)) propose overlapping a single training step with a single generation step to accelerate training. However, the largest bottleneck remains unchanged: the samples within a batch are still from the same model version, leading to waiting and GPU idle time.

![Synchronous vs One-step Overlap RL](/assets/sync_one_step_gen.png)

*Fig.1. Left: Execution timeline of synchronous RL training. Right: Execution timeline of one-step overlap RL system.*

AReaL adopts a fully asynchronous RL training framework that completely decouples generation from training. In AReaL, LLM generation runs in a streaming manner, with each rollout worker continuously producing outputs without waiting. Meanwhile, trainer workers perform parallel model updates upon receiving training batches.

![Asynchronous RL Training](/assets/async_timeline.png)

*Fig 2. Execution timeline of our fully asynchronous RL system.*

AReaL follows a system-algorithm co-design principle: on the system side, AReaL efficiently syncs model parameters and carefully controls the staleness of each training sample; on the algorithm side, AReaL improves the objective of PPO to make async-RL stable.

We compare the scalability of **asynchronous RL** training based on our AReaL-boba² system with **classical synchronous RL** training (we adopt the fastest open-source system veRL, main branch on 05/07/2025) across different model sizes and different numbers of H800 GPUs. AReaL demonstrates much improved scaling capabilities with respect to training throughput. This is also partially due to AReaL decoupling training and generation, leading to much fewer GPU memory fragments.

![Scaling Comparison](/assets/async_scaling_vs_verl.png)

*Fig.3 The scaling trend of asynchronous RL (based on AReaL-boba2) and classical synchronous RL (based on veRL) with different model sizes. Dotted lines indicate ideal linear scaling.*

### SOTA Code Generation Model by AReaL-boba²

We use **Qwen3** as our base model. After asynchronous RL training, we achieve SOTA results on LiveCodeBench, Codeforces, and CodeContests benchmarks.

| **Model (8B)** | **LiveCodeBench v5**<br/>**(2024.10-2025.2)** | **Codeforces** | **CodeContests** |
| :---: | :---: | :---: | :---: |
| Qwen3-8B | 58.8 | 1879/96.7% | 31.4 |
| DeepSeek-R1-0528-Qwen3-8B | 58.4 | 1945/97.3% | 31.0 |
| [🤗 AReaL-boba²-8B-Open](https://huggingface.co/inclusionAI/AReaL-boba-2-8B-subset) | 62.0 | 1933/97.2% | **41.4** |
| [🤗 AReaL-boba²-8B](https://huggingface.co/inclusionAI/AReaL-boba-2-8B) | **63.0** | **1962/97.5%** | 40.8 |

| **Model (14B)** | **LiveCodeBench v5**<br/>**(2024.10-2025.2)** | **Codeforces** | **CodeContests** |
| :---: | :---: | :---: | :---: |
| Qwen3-14B | 65.4 | 1978/97.7% | 38.3 |
| DeepCoder-14B-Preview | 60.6 | 1936/95.3% | 40.1 |
<<<<<<< HEAD
| AReaL-boba²-14B-Open | 67.3 | 1990/97.8% | **46.2** |
| AReaL-boba²-14B | **69.1** | **2044/98.2%** | 46.1 |
=======
| [🤗 AReaL-boba²-14B-Open](https://huggingface.co/inclusionAI/AReaL-boba-2-14B-subset) | 67.3 | 1990/97.8% | **46.2** |
| [🤗 AReal-boba²-14B](https://huggingface.co/inclusionAI/AReaL-boba-2-14B) | **69.1** | **2044/98.2%** | 46.1 |
>>>>>>> 67dc056d

| **Larger Models** | **LiveCodeBench v5**<br/>**(2024.10-2025.2)** | **Codeforces** | **CodeContests** |
| :---: | :---: | :---: | :---: |
| Qwen3-235B | 70.7 | 2056 | - |
| DeepSeek-R1 | 64.3 | 2029 | - |
| OpenAI-o3-mini (Medium) | 66.3 | 2036 | - |

*Table 1: Coding Task Performance Comparison. AReaL-boba²-8B/14B-Open denotes training results on open-source data. AReaL-boba²-8B/14B models are trained with an additional small amount of internal data and achieve SOTA performance on LiveCodeBench, Codeforces & CodeContests.*

We highlight the [tutorials](https://inclusionai.github.io/AReaL/customization/dataset.html) and [code walkthroughs](https://inclusionai.github.io/AReaL/developer/overview.html) about the following key features for asynchronous training:

+ [Streaming generation and reward computation](https://inclusionai.github.io/AReaL/developer/rollout/rollout_worker.html)
+ [Interruptible rollout](https://inclusionai.github.io/AReaL/developer/rollout/gserver.html)
+ [Data staleness control with the rollout controller](https://inclusionai.github.io/AReaL/developer/rollout/gserver.html)
+ [The adoption of decoupled PPO loss](https://inclusionai.github.io/AReaL/customization/algorithm.html)

### RL Training for Multi-turn Agent

AReaL-boba² allows you to independently customize the [dataset](https://inclusionai.github.io/AReaL/customization/dataset.html), [rollout behavior](https://inclusionai.github.io/AReaL/customization/agent.html), and the [training algorithm](https://inclusionai.github.io/AReaL/customization/algorithm.html), without needing to modify the heavy system-level code.

In particular, we show a simple example to develop a multi-turn math agent for RL training. Please see the learning curve below and reference the [step-by-step guide](https://inclusionai.github.io/AReaL/customization/agent.html) if you want to implement your own agentic RL project.

![Multi-turn Agent Learning Curve](/assets/multiturn_reward.png)

## Getting Started

### Quick Start

Train Qwen3 1.7B locally:

```bash
bash examples/run_async_ppo.sh
```

Evaluation:

```bash
cd evaluation
# Evaluate the model
python eval_and_aggregate.py \
  --model_path ${MODEL_PATH} \
  --output_path ${OUTPUT_PATH} \
  --data_names aime24,aime25 \
  --max_gen_tokens 32768 \
  --data_names codeforces,lcb_v5 \
  --prompt_type qwen3-think-pure \
  --temperature 1.0
```

## Resources

+ [Documentation](https://inclusionai.github.io/AReaL/)
+ [Contributing](https://inclusionai.github.io/AReaL/contrib.html)

### Quickstart

+ [Installation](https://inclusionai.github.io/AReaL/tutorial/installation.html)
+ [Example: Improving the math capability of Qwen3 with PPO](https://inclusionai.github.io/AReaL/tutorial/quickstart.html)

### Benchmark and Reproduction

+ **Reproduce boba² Code Models**
  - 🤗 **Model weights**: [8B-code](https://huggingface.co/inclusionAI/AReaL-boba-2-8B), [14B-code](https://huggingface.co/inclusionAI/AReaL-boba-2-14B), [8B-code-open](https://huggingface.co/inclusionAI/AReaL-boba-2-8B-subset), [14B-code-open](https://huggingface.co/inclusionAI/AReaL-boba-2-14B-subset)
  - [Evaluation Guide](https://inclusionai.github.io/AReaL/tutorial/eval.html)
  - [Training configs](https://github.com/inclusionAI/AReaL/tree/main/examples/configs/v0.3-qwen3-code) and [instructions](https://inclusionai.github.io/AReaL/references/reproduce.html)
+ [Scripts for Benchmark Training Throughput](https://github.com/inclusionAI/AReaL/tree/main/benchmark/verl_v0_3_0_post1_76084d3)

### Customization Guide

- [Use your own dataset](https://inclusionai.github.io/AReaL/customization/dataset.html)
- [Modifying the reward function and rollout behavior (multi-turn agentic RL)](https://inclusionai.github.io/AReaL/customization/agent.html)
- [Modifying PPO to GRPO](https://inclusionai.github.io/AReaL/customization/algorithm.html#grouped-advantage-normalization)
- [Developing the decoupled PPO loss](https://inclusionai.github.io/AReaL/customization/algorithm.html#the-decoupled-ppo-loss)

### System Code Walkthrough

+ [Trainer](https://inclusionai.github.io/AReaL/developer/trainer/model_worker.html)
+ [Model Backend and Algorithm Interface](https://inclusionai.github.io/AReaL/developer/trainer/algo_interface.html)
+ [Rollout Controller](https://inclusionai.github.io/AReaL/developer/rollout/gserver.html)
+ [Streaming generation and reward computation](https://inclusionai.github.io/AReaL/developer/rollout/rollout_worker.html)

## Future Plan

AReaL is under active development. We plan to have minor releases weekly and major releases monthly. Community engagement and contributions are extremely welcome. We are also **hiring interns and full-time employees** with open positions in both the US and China.

For the research and development plan already in place, please see the following list:

### System Development

- [x] Support for SGLang
- [x] RL training with coding problems
- [x] Asynchronous generation and RL training
- [ ] Optimizations for distributed training: expert parallel for MOE and zero-bubble pipelining
- [ ] RL for vision-language models (VLM)
- [x] Multi-turn agentic RL
- [ ] Function calling and tool use

### Algorithm Development

- [x] RL training recipes for 1.5B and 7B models
- [x] A complete RL training recipe for 32B models
- [ ] Sample-efficient multi-task RL algorithms
- [ ] Agentic capabilities with end-to-end RL
- [ ] Stable RL training for larger MOE models

## Acknowledgement

We would like to note that major contributors are from the RL Lab at Ant Research and the Institute for Interdisciplinary Information Sciences, Tsinghua University.

Our team has also received invaluable assistance from the Data Intelligence Lab at Ant Research for data support and from the Super Computing Technology (SCT) team at Ant Group, particularly in the realm of large-scale cluster operations and maintenance.

We also appreciate all the pioneering works from the community, particularly the [ReaLHF](https://github.com/openpsi-project/ReaLHF) project from OpenPsi Inc. and other projects, including but not limited to [DeepScaleR](https://github.com/agentica-project/deepscaler), [Open-Reasoner-Zero](https://github.com/Open-Reasoner-Zero/Open-Reasoner-Zero/tree/main), [OpenRLHF](https://github.com/OpenRLHF/OpenRLHF), [VeRL](https://github.com/volcengine/verl), [SGLang](https://github.com/sgl-project/sglang), [QwQ](https://github.com/QwenLM/QwQ), [Light-R1](https://github.com/Qihoo360/Light-R1) and [DAPO](https://github.com/BytedTsinghua-SIA/DAPO).

## Citation

```bibtex
@inproceedings{mei2025real,
  author       = {Mei, Zhiyu and Fu, Wei and Li, Kaiwei and Wang, Guangju and Zhang, Huanchen and Wu, Yi},
  title        = {ReaL: Efficient RLHF Training of Large Language Models with Parameter Reallocation},
  booktitle    = {Proceedings of the Eighth Conference on Machine Learning and Systems,
                  MLSys 2025, Santa Clara, CA, USA, May 12-15, 2025},
  publisher    = {mlsys.org},
  year         = {2025},
}
```

```bibtex
@misc{fu2025areal,
      title={AReaL: A Large-Scale Asynchronous Reinforcement Learning System for Language Reasoning}, 
      author={Wei Fu and Jiaxuan Gao and Xujie Shen and Chen Zhu and Zhiyu Mei and Chuyi He and Shusheng Xu and Guo Wei and Jun Mei and Jiashu Wang and Tongkai Yang and Binhang Yuan and Yi Wu},
      year={2025},
      eprint={2505.24298},
      archivePrefix={arXiv},
      primaryClass={cs.LG},
      url={https://arxiv.org/abs/2505.24298}, 
}
```<|MERGE_RESOLUTION|>--- conflicted
+++ resolved
@@ -74,13 +74,8 @@
 | :---: | :---: | :---: | :---: |
 | Qwen3-14B | 65.4 | 1978/97.7% | 38.3 |
 | DeepCoder-14B-Preview | 60.6 | 1936/95.3% | 40.1 |
-<<<<<<< HEAD
-| AReaL-boba²-14B-Open | 67.3 | 1990/97.8% | **46.2** |
-| AReaL-boba²-14B | **69.1** | **2044/98.2%** | 46.1 |
-=======
 | [🤗 AReaL-boba²-14B-Open](https://huggingface.co/inclusionAI/AReaL-boba-2-14B-subset) | 67.3 | 1990/97.8% | **46.2** |
 | [🤗 AReal-boba²-14B](https://huggingface.co/inclusionAI/AReaL-boba-2-14B) | **69.1** | **2044/98.2%** | 46.1 |
->>>>>>> 67dc056d
 
 | **Larger Models** | **LiveCodeBench v5**<br/>**(2024.10-2025.2)** | **Codeforces** | **CodeContests** |
 | :---: | :---: | :---: | :---: |
