#!/usr/bin/env python3
"""
Script to automatically generate CLI documentation from areal.api.cli_args dataclasses.
This creates markdown documentation compatible with jupyter-book.

The script automatically discovers all dataclasses in the cli_args module and generates
documentation with appropriate categorization and hyperlinks.
"""

import inspect
import sys
import types
from dataclasses import MISSING as DATACLASSES_MISSING
from dataclasses import fields, is_dataclass
from pathlib import Path
from typing import Any, Dict, List, Tuple, Union, get_args, get_origin

import mdformat
<<<<<<< HEAD
=======
from omegaconf import MISSING as OMEGACONF_MISSING
>>>>>>> 75dc4a36

# Add the project root to the path so we can import areal
project_root = Path(__file__).parent.parent
sys.path.insert(0, str(project_root))

# Import the entire module to discover all dataclasses
import areal.api.cli_args as cli_args_module


def discover_dataclasses() -> Dict[str, Any]:
    """Discover all dataclasses in the cli_args module."""
    dataclasses = {}
    for name in dir(cli_args_module):
        obj = getattr(cli_args_module, name)
        if inspect.isclass(obj) and is_dataclass(obj) and not name.startswith("_"):
            dataclasses[name] = obj
    return dataclasses


def categorize_dataclasses(
    dataclasses: Dict[str, Any],
) -> Dict[str, List[Tuple[str, Any]]]:
    """Categorize dataclasses by their purpose/type."""
    categories = {
        "Core Experiment Configurations": [],
        "Training Configurations": [],
        "Inference Configurations": [],
        "Dataset": [],
        "System and Cluster Configurations": [],
        "Logging and Monitoring": [],
        "Others": [],
    }

    # Define categorization rules - only include the most important configs
    experiment_configs = ["BaseExperimentConfig", "SFTConfig", "GRPOConfig", "RWConfig"]
    training_configs = [
        "TrainEngineConfig",
        "PPOActorConfig",
        "OptimizerConfig",
        "MicroBatchSpec",
        "NormConfig",
        "FSDPEngineConfig",
        "FSDPWrapPolicy",
    ]
    inference_configs = [
        "InferenceEngineConfig",
        "SGLangConfig",
        "GenerationHyperparameters",
    ]
    dataset_configs = ["DatasetConfig"]
    system_configs = [
        "ClusterSpecConfig",
        "NameResolveConfig",
        "LauncherConfig",
        "SlurmLauncherConfig",
    ]
    logging_configs = [
        "StatsLoggerConfig",
        "WandBConfig",
        "SwanlabConfig",
        "TensorBoardConfig",
        "SaverConfig",
        "EvaluatorConfig",
        "RecoverConfig",
    ]

    for name, cls in dataclasses.items():
        if name in experiment_configs:
            categories["Core Experiment Configurations"].append((name, cls))
        elif name in training_configs:
            categories["Training Configurations"].append((name, cls))
        elif name in inference_configs:
            categories["Inference Configurations"].append((name, cls))
        elif name in dataset_configs:
            categories["Dataset"].append((name, cls))
        elif name in system_configs:
            categories["System and Cluster Configurations"].append((name, cls))
        elif name in logging_configs:
            categories["Logging and Monitoring"].append((name, cls))
        else:
            # All other configs go to "Others" section
            categories["Others"].append((name, cls))

    # Remove empty categories
    return {k: v for k, v in categories.items() if v}


def get_anchor_name(class_name: str) -> str:
    """Convert a class name to an anchor name for hyperlinks."""
    # Convert CamelCase to kebab-case
    import re

    s1 = re.sub("(.)([A-Z][a-z]+)", r"\1-\2", class_name)
    s2 = re.sub("([a-z0-9])([A-Z])", r"\1-\2", s1).lower()

    # Clean up common patterns
    s2 = s2.replace("-config", "").replace("-spec", "")

    return s2


def get_class_description(cls: Any) -> str:
    """Get description for a dataclass from its docstring."""
    if cls.__doc__ and not cls.__doc__.startswith(cls.__name__ + "("):
        # Clean up the docstring
        doc = cls.__doc__.strip()
        # Take only the first line or sentence
        first_line = doc.split("\n")[0].strip()
        if first_line:
            return first_line

    # Fallback for classes without docstrings
    return f"Configuration class: {cls.__name__}"


def get_type_description(field_type, all_dataclasses: Dict[str, Any]) -> str:
    """Convert a type annotation to a readable string."""
    # Handle union types (Type | None)
    origin = get_origin(field_type)
    # Check if it's a Union type (includes both Union[Type, None] and Type | None syntax)
    if origin is Union or isinstance(field_type, types.UnionType):
        args = get_args(field_type)
        # Check if it's a union with None (optional type)
        if len(args) == 2 and type(None) in args:
            non_none_type = args[0] if args[1] is type(None) else args[1]
            return f"{get_type_description(non_none_type, all_dataclasses)} &#124; None"
        else:
            # Multiple non-None types in union
            return " &#124; ".join(
                get_type_description(arg, all_dataclasses) for arg in args
            )

    # Handle basic types
    if field_type == int:
        return "integer"
    elif field_type == float:
        return "float"
    elif field_type == str:
        return "string"
    elif field_type == bool:
        return "boolean"
    elif field_type == list or get_origin(field_type) == list:
        if get_args(field_type):
            inner_type = get_args(field_type)[0]
            return f"list of {get_type_description(inner_type, all_dataclasses)}"
        return "list"
    elif hasattr(field_type, "__name__") and field_type.__name__ in all_dataclasses:
        # Create hyperlinks for dataclass types
        class_name = field_type.__name__
        # Convert class name to anchor format (lowercase with hyphens)
        anchor_name = get_anchor_name(class_name)
        return f"[`{class_name}`](section-{anchor_name})"
    elif hasattr(field_type, "__name__"):
        return f"`{field_type.__name__}`"
    else:
        return str(field_type).replace("typing.", "")


def format_default_value(field_obj) -> str:
    """Format default values for display."""

    if field_obj.default is not inspect._empty:
        default_value = field_obj.default
        # Check for MISSING by string representation to avoid import issues
        if default_value is DATACLASSES_MISSING or default_value is OMEGACONF_MISSING:
            return "**Required**"
        elif default_value is None:
            return "`None`"
        elif isinstance(default_value, str):
            return f'`"{default_value}"`'
        elif isinstance(default_value, list) and len(default_value) == 0:
            return "`[]`"
        elif isinstance(default_value, bool):
            return f"`{default_value}`"
        elif str(default_value).startswith("<dataclasses._MISSING_TYPE object"):
            # Handle MISSING objects with consistent representation
            return "**Required**"
        else:
            return f"`{default_value}`"
    elif field_obj.default_factory is not inspect._empty:
        try:
            factory_result = field_obj.default_factory()
            if isinstance(factory_result, list) and len(factory_result) == 0:
                return "`[]`"
            elif isinstance(factory_result, dict) and len(factory_result) == 0:
                return "`{}`"
            else:
                return f"*{type(factory_result).__name__}*"
        except:
            return f"*default {field_obj.default_factory.__name__}*"
    else:
        return "`None`"


def generate_config_section(
    config_class,
    all_dataclasses: Dict[str, Any],
    title: str = "",
    description: str = "",
    anchor: str = "",
) -> str:
    """Generate documentation for a single configuration dataclass."""
    if not is_dataclass(config_class):
        return ""

    # Auto-generate title and description if not provided
    if not title:
        title = config_class.__name__.replace("Config", " Configuration").replace(
            "Spec", " Specification"
        )
        # Handle special cases
        if title.endswith(" Configuration Configuration"):
            title = title.replace(" Configuration Configuration", " Configuration")

    if not description:
        description = get_class_description(config_class)

    if not anchor:
        anchor = get_anchor_name(config_class.__name__)

    # Create anchor for table of contents linking
    doc = f"(section-{anchor})=\n## {title}\n\n"

    if description:
        doc += f"{description}\n\n"

    # Add additional docstring content if available (beyond the first line used in description)
    if config_class.__doc__ and not config_class.__doc__.startswith(
        config_class.__name__ + "("
    ):
        docstring = config_class.__doc__.strip()
        lines = docstring.split("\n")
        if len(lines) > 1:
            # Use remaining lines after first line
            remaining_doc = "\n".join(lines[1:]).strip()
            if remaining_doc:
                doc += f"{remaining_doc}\n\n"

    doc += "| Parameter | Type | Default | Description |\n"
    doc += "|-----------|------|---------|-------------|\n"

    for field in fields(config_class):
        field_name = field.name
        field_type = get_type_description(field.type, all_dataclasses)
        default_value = format_default_value(field)

        # Get help text from metadata
        help_text = field.metadata.get(
            "help",
            "-",
        )

        # Get choices if available
        choices = field.metadata.get("choices")
        if choices:
            help_text += f" **Choices:** {', '.join([f'`{c}`' for c in choices])}"

        doc += f"| `{field_name}` | {field_type} | {default_value} | {help_text} |\n"

    doc += "\n"
    return doc


def generate_cli_documentation():
    """Generate the complete CLI documentation automatically."""
    # Discover all dataclasses
    all_dataclasses = discover_dataclasses()

    # Categorize them
    categories = categorize_dataclasses(all_dataclasses)

    # Start building documentation
    doc = """# Configurations

This page provides a comprehensive reference for all configuration parameters available in AReaL's command-line interface. These parameters are defined using dataclasses and can be specified in YAML configuration files or overridden via command line arguments.

## Usage

Configuration files are specified using the `--config` parameter:

```bash
python -m areal.launcher --config path/to/config.yaml
```

You can override specific parameters from the command line:

```bash
python -m areal.launcher --config path/to/config.yaml actor.lr=1e-4 seed=42
```

For detailed examples, see the experiment configurations in the `examples/` directory.

## Table of Contents

"""

    # Generate table of contents automatically
    for category_name, class_list in categories.items():
        doc += f"### {category_name}\n"
        for class_name, cls in class_list:
            anchor = get_anchor_name(class_name)
            title = class_name.replace("Config", " Configuration").replace(
                "Spec", " Specification"
            )
            if title.endswith(" Configuration Configuration"):
                title = title.replace(" Configuration Configuration", " Configuration")
            doc += f"- [{title}](section-{anchor})\n"
        doc += "\n"

    doc += "---\n\n"

    # Generate documentation sections automatically
    for category_name, class_list in categories.items():
        for class_name, cls in class_list:
            doc += generate_config_section(cls, all_dataclasses)

    return doc


def main():
    """Generate the CLI documentation and save it to a markdown file."""
    output_path = Path(__file__).parent / "cli_reference.md"

    try:
        documentation = generate_cli_documentation()
        documentation = mdformat.text(
            documentation,
            options={"wrap": 88},
            extensions=["gfm", "tables", "frontmatter"],
        )

        with open(output_path, "w") as f:
            f.write(documentation)

        print(f"✅ CLI documentation generated successfully at: {output_path}")
        return True

    except Exception as e:
        print(f"❌ Error generating documentation: {e}")
        import traceback

        traceback.print_exc()
        return False


if __name__ == "__main__":
    success = main()
    sys.exit(0 if success else 1)<|MERGE_RESOLUTION|>--- conflicted
+++ resolved
@@ -16,10 +16,7 @@
 from typing import Any, Dict, List, Tuple, Union, get_args, get_origin
 
 import mdformat
-<<<<<<< HEAD
-=======
 from omegaconf import MISSING as OMEGACONF_MISSING
->>>>>>> 75dc4a36
 
 # Add the project root to the path so we can import areal
 project_root = Path(__file__).parent.parent
