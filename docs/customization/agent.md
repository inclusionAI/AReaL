# Rollout and Agentic RL

This guide demonstrates how to customize rollout behavior for PPO training by
implementing a multi-turn math agent that uses end-to-end reinforcement learning. Our
example agent will continuously try to solve a math problem until it reaches the correct
answer.

## Approach: Using AReaLite (Recommended)

The complete implementation is placed at `arealite/workflow/multi_turn.py`.

### Step 1: Define Your Workflow

AReaLite takes a flexible approach to agent definition. Rather than using rigid `Agent`
classes that might limit your agentic capabilities, AReaLite captures all rollout
behavior in a `RolloutWorkflow` class. This design gives you complete freedom to
customize your agent's behavior.

```python
# arealite/api/workflow_api.py
class RolloutWorkflow:
    async def arun_episode(
        self, engine: InferenceEngine, data: Dict[str, Any]
    ) -> TensorDict:
        """Run a single episode of the workflow.

        See concrete example implementations under the `arealite/workflow` directory.
        """
        raise NotImplementedError()
```

The workflow exposes a single `arun_episode` method that runs and collects data from a
single episode. This method takes two key arguments:

1. **InferenceEngine**: Provides the `agenerate` method for generating responses to user
   inputs
1. **data**: The prompt data loaded from your RL dataset

Within this method, you have complete control over how your agent and environment
interact.

#### Setting Up the Multi-Turn Math Workflow

Let's build a multi-turn rollout workflow for solving math problems. First, we'll define
the `__init__` method to capture the utilities we need during rollout:

> **Note**: You have complete flexibility in defining the `__init__` method. Pass any
> arguments needed to construct your workflow. If you want to use tools, pass the
> corresponding environment here so your agent can call it in the `arun_episode` method.

```python
class MultiTurnWorkflow(RolloutWorkflow):
    def __init__(
        self,
        reward_fn,
        gconfig: GenerationHyperparameters,  # aka sampling_params
        tokenizer: PreTrainedTokenizerFast,
        max_turns: int,
        turn_discount: float,
    ):
        self.reward_fn = reward_fn
        self.gconfig = gconfig
        self.tokenizer = tokenizer
        self.max_turns = max_turns
        # Discount rewards if the agent takes longer to find the correct answer
        self.turn_discount = turn_discount
```

#### Implementing the Episode Logic

Now let's implement the `arun_episode` method. We'll start by tokenizing the prompt data
and converting it into an `LLMRequest` object for the inference engine:

```python
class MultiTurnWorkflow(RolloutWorkflow):
    # ... __init__ method above ...

    async def arun_episode(self, engine: InferenceEngine, data) -> TensorDict:
        # Initialize result containers
        seq, logprobs, loss_mask, versions = [], [], [], []
        messages = data["messages"]
        # Run multi-turn rollout until we get the correct answer
        t = reward = 0
        discount = 1.0
        rid = uuid.uuid4().hex
        while reward == 0 and t < self.max_turns:
            # Convert the conversation into input tokens
            input_ids = self.tokenizer.apply_chat_template(
                messages,
                tokenize=True,
                add_generation_prompt=True,
            )
            # Generate response from the model
            req = LLMRequest(
                rid=rid,
                input_ids=input_ids,
                gconfig=self.gconfig.new(n_samples=1),
            )
            resp = await engine.agenerate(req)
            # ... continue processing ...
```

> **Note**: This example accesses the "messages" key from the prompt data to get
> OpenAI-compatible messages. This isn't mandatory—the key and prompt format depend
> entirely on your implementation. For instance, if your dataset stores prompt strings
> in a "prompt" column, you could get input token IDs via
> `self.tokenizer.encode(data["prompt"])`.

> **Note**: The `rid` field in `LLMRequest` is the request ID. Requests with the same ID
> will reuse the LLM inference server's KV caches for efficiency.

#### Handling Multi-Turn Conversations

Next, we'll evaluate whether the current answer is correct using our `reward_fn`. This
function should return 1 for correct answers and 0 otherwise. When the answer is wrong,
we'll apply a discount, add feedback to the conversation, and let the model try again:

```python
class MultiTurnWorkflow(RolloutWorkflow):
    # ... previous methods ...

    async def arun_episode(self, engine: InferenceEngine, data) -> TensorDict:
        # ... initialization code ...
        while reward == 0 and t < self.max_turns:
            # Add feedback if the previous answer was incorrect
            if t > 0:
                messages += [
                    {"role": "assistant", "content": completions_str},
                    {
                        "role": "user",
                        "content": "Your answer is not correct. Please try to answer it again."
                    },
                ]
            # Generate response (code from above)
            # ...
            # Evaluate the response
            prompt_str = self.tokenizer.decode(input_ids)
            completions_str = self.tokenizer.decode(resp.output_tokens)
            reward = self.reward_fn(
                prompt=prompt_str,
                completions=completions_str,
                prompt_ids=resp.input_tokens,
                completion_ids=resp.output_tokens,
                **data,
            )
            # Update counters
            t += 1
            discount *= self.turn_discount
```

#### Reward Function Signature

For convenience when switching between different reward functions, we recommend
following this pre-defined signature:

```python
def reward_fn(
    prompt: str,
    completions: str,
    prompt_ids: List[int],
    completion_ids: List[int],
    **kwargs,
):
    """Reward function for evaluating agent performance.

    This signature is recommended for compatibility with predefined workflows,
    but you can modify it freely in custom implementations.

    Args:
        prompt: The task description string
        completions: The agent's response string
        prompt_ids: Tokenized prompt
        completion_ids: Tokenized response
        **kwargs: Additional dataset attributes (solutions, input_outputs, etc.)

    Returns:
        float: Reward value (typically 1.0 for correct, 0.0 for incorrect)
    """
```

While this signature is convenient, there are no strict restrictions on reward functions
in custom workflows—modify them as needed for your specific use case.

#### Collecting Training Data

Finally, let's complete the implementation by collecting trajectories in the
`TensorDict` format:

```python
class MultiTurnWorkflow(RolloutWorkflow):
    # ... previous methods ...

    async def arun_episode(self, engine: InferenceEngine, data) -> TensorDict:
<<<<<<< HEAD
        # ... episode logic above ...

        while reward == 0 and t < self.max_turns:
            # ... generation and evaluation ...

            # Collect trajectory data
            input_len = len(resp.input_tokens) - len(seq)
            seq += resp.input_tokens[-input_len:] + resp.output_tokens
            logprobs += [0.0] * input_len + resp.output_logprobs
            loss_mask += [0] * input_len + [1] * resp.output_len
            versions += [-1] * input_len + resp.output_versions

        # Package results
        res = dict(
            input_ids=torch.tensor(seq),
            logprobs=torch.tensor(logprobs),
            loss_mask=torch.tensor(loss_mask),
            versions=torch.tensor(versions),
            rewards=torch.tensor(float(reward * discount)),
            attention_mask=torch.ones(len(seq), dtype=torch.bool),
        )
        res = {k: v.unsqueeze(0) for k, v in res.items()}
        return concat_padded_tensors([res])
```

> **Important**: The returned `TensorDict` must follow HuggingFace's padded data format,
> where each tensor has shape `[batch_size, sequence_length, *]`. This allows AReaLite
> to automatically batch multiple trajectories for the training engine. Since this
> example returns a single trajectory, we use `unsqueeze(0)` to create a size-1 batch.

> **Note**: There are no restrictions on the keys in your `TensorDict`—different
> algorithms require different keys. This example targets the GRPO algorithm, so we
> include `input_ids`, `loss_mask`, `attention_mask`, and `logprobs` (needed for
> computing importance ratios).

### Step 2: Training with Your Custom Workflow

Using your custom workflow is straightforward—just construct it in your training script
and pass it to the `rollout_batch` or `prepare_batch` method:

```python
def main(args):
    # ... setup code ...

    # Create your custom workflow
    workflow = MultiTurnWorkflow(
        reward_fn=gsm8k_reward_fn,
        gconfig=config.gconfig,
        tokenizer=tokenizer,
        turn_discount=0.9,
        max_turns=5,
    )

    # Run training—no other changes needed!
    data_generator = iter(train_dataloader)
    for global_step in range(max_steps):
        with stats_tracker.record_timing("rollout"):
            if config.async_training:
                batch = rollout.prepare_batch(train_dataloader, workflow=workflow)
            else:
                try:
                    data = next(data_generator)
                except StopIteration:
                    data_generator = iter(train_dataloader)
                    data = next(data_generator)
                batch = rollout.rollout_batch(data, workflow=workflow)
        # ... continue with training loop ...
```

That's it! Your custom multi-turn math agent is now ready to train with reinforcement
learning. The workflow will automatically handle the multi-turn conversations, reward
computation, and data collection needed for effective RL training.

## Alternative Approach: Using the Legacy Version (Not Recommended)

While we strongly recommend using AReaLite for new projects, you might encounter legacy
code that uses the older Agent-based approach. Here's how it works for reference, though
we suggest migrating to the workflow-based system when possible.

### Step 1: Define Your Agent Class

Create a new file under `realhf/impl/agent/`, such as `math_multi_turn_agent.py`. Your
`Agent` must implement the interface defined in `realhf/api/core/agent.py`, which
requires a single method: `collect_trajectory`.

```python
class MathMultiTurnAgent(Agent):
    async def collect_trajectory(
        self,
        reward_fn,
        gconfig: GenerationHyperparameters,  # aka sampling_params
        tokenizer: PreTrainedTokenizerFast,
        max_turns: int,
        turn_discount: float,
    ):
        # Implementation goes here
        ...
```

### Step 2: Implement the Trajectory Collection Logic

The `collect_trajectory` method takes a task prompt, an environment, and two
communication queues. Within this method, you control the data flow between your agent
and the inference engine using these queues:

- **obs_queue**: Send observations (token IDs and generation config) to the inference
  engine
- **act_queue**: Receive actions (generated responses) from the inference engine

Here's how the multi-turn conversation works:

```python
for turn in range(self.num_turns):
    # Send the current state to the inference engine
    await obs_queue.put((qid, token_ids, self.gconfig))

    # Get the generated response
    act: BundledGenerationOutputs = await act_queue.get()

    # Evaluate the response through the environment
    success, rewards = await env.step((qid, answers))
    # ... process results ...
```

#### Environment Integration

The environment follows a
[Gym-like interface](https://github.com/Farama-Foundation/Gymnasium) with `reset` and
`step` methods, but uses asynchronous implementations to prevent blocking across
different environment instances.

For math problems, the environment is typically stateless and acts as a wrapper around
your reward function:

```python
class MathCodeSingleStepEnv(EnvironmentService):
    async def step(self, action: Tuple[str, List[str]]):
        qid, answers = action
        # ... setup code ...

        # Run reward computation asynchronously
        format_rewards = await asyncio.to_thread(
            math_verify_call,
            answers,
            # ... other parameters ...
        )
        return None, format_rewards, True, False, {}
```

#### Handling Multi-Turn Feedback

After receiving the reward from `env.step`, check if the answer is correct. If not,
provide feedback and continue to the next turn:

```python
for turn in range(self.num_turns):
    # ... generation and evaluation code ...

    # Provide feedback based on the result
    if success[0]:
        feedback = "Congratulations! You are correct!"
    else:
        feedback = "Unfortunately your answer is wrong. Let's try again."

    # Format feedback as a user message
    feedback = "\n" + self.tokenizer.apply_chat_template(
        [{"content": feedback, "role": "user"}],
        add_generation_prompt=True,
        tokenize=False,
    )

    # Add feedback tokens to the conversation
    feedback_tokens = self.tokenizer(feedback)["input_ids"]
    token_ids.extend(feedback_tokens)
```

### Step 3: Register and Configure Your Agent

First, register your agent implementation:

```python
class MultiTurnWorkflow(RolloutWorkflow):
    # ... previous methods ...

    async def arun_episode(self, engine: InferenceEngine, data):
=======
>>>>>>> 7d1c852a
        # ... episode logic above ...

        while reward == 0 and t < self.max_turns:
            # ... generation and evaluation ...

            # Collect trajectory data
            input_len = len(resp.input_tokens) - len(seq)
            seq += resp.input_tokens[-input_len:] + resp.output_tokens
            logprobs += [0.0] * input_len + resp.output_logprobs
            loss_mask += [0] * input_len + [1] * resp.output_len
            versions += [-1] * input_len + resp.output_versions

        # Package results
        res = dict(
            input_ids=torch.tensor(seq),
            logprobs=torch.tensor(logprobs),
            loss_mask=torch.tensor(loss_mask),
            versions=torch.tensor(versions),
            rewards=torch.tensor(float(reward * discount)),
            attention_mask=torch.ones(len(seq), dtype=torch.bool),
        )
        res = {k: v.unsqueeze(0) for k, v in res.items()}
        return concat_padded_tensors([res])
```

> **Important**: The returned `TensorDict` must follow HuggingFace's padded data format,
> where each tensor has shape `[batch_size, sequence_length, *]`. This allows AReaLite
> to automatically batch multiple trajectories for training. Since this example returns
> a single trajectory, we use `unsqueeze(0)` to create a batch of size 1.

> **Note**: You're not restricted to specific keys in your `TensorDict`—different
> algorithms need different keys. This example targets the GRPO algorithm, so we include
> `input_ids`, `loss_mask`, `attention_mask`, and `logprobs` (needed for computing
> importance ratios).

## Step 2: Training with Your Custom Workflow

Using your custom workflow is straightforward—just create it in your training script and
pass it to the `rollout_batch` or `prepare_batch` method:

```python
def main(args):
    # ... setup code ...

    # Create your custom workflow
    workflow = MultiTurnWorkflow(
        reward_fn=gsm8k_reward_fn,
        gconfig=config.gconfig,
        tokenizer=tokenizer,
        turn_discount=0.9,
        max_turns=5,
    )

    # Run training—no other changes needed!
    data_generator = itertools.cycle(train_dataloader)
    for global_step in range(max_steps):
        with stats_tracker.record_timing("rollout"):
            if config.async_training:
                batch = rollout.prepare_batch(train_dataloader, workflow=workflow)
            else:
<<<<<<< HEAD
                batch = rollout.rollout_batch(next(data_generator), workflow=workflow)
=======
                batch = rollout.rollout_batch(danext(data_generator)ta, workflow=workflow)
>>>>>>> 7d1c852a
        # ... continue with training loop ...
```

Then update your experiment configuration in
`realhf/experiments/async_exp/async_math_ppo.py`:

```python
@dataclasses.dataclass
class AsyncPPOMATHConfig(AsyncRLExperimentConfig, PPOMATHConfig):
    # Add any new CLI arguments your agent needs
    my_param: float = 1.0

    @property
    def agent(self) -> AgentAbstraction:
        return AgentAbstraction(
            "math-multi-turn",  # Your registered agent name
            args=dict(
                # Pass any arguments needed for your __init__ method
                my_param=self.my_param,
                # ... other configuration ...
            ),
        )

    @property
    def env(self) -> EnvServiceAbstraction:
        # Update to use your custom environment if needed
        return EnvServiceAbstraction(
            "math-code-single-step",
            args=dict(dataset_path=self.dataset.path)
        )
```

### Step 4: Run Training

Follow the standard training procedure outlined in the
[quickstart guide](../tutorial/quickstart.md). Launch your experiment with:

```bash
python3 training/main_async_ppo.py my_param=5.0  # plus any additional CLI arguments
```

### Training Results

Here's an example of the training reward curve from our multi-turn math agent:

![Multi-turn Training Rewards](multiturn_reward.png)

The agent successfully learns to solve math problems with improved accuracy over time,
demonstrating the effectiveness of the multi-turn approach.

______________________________________________________________________

**Note**: While this legacy approach works, we strongly recommend using the AReaLite
workflow system for new projects. It provides better flexibility, cleaner abstractions,
and easier maintenance. Consider migrating existing legacy agents to the workflow-based
approach when possible.

Happy coding!<|MERGE_RESOLUTION|>--- conflicted
+++ resolved
@@ -191,7 +191,6 @@
     # ... previous methods ...
 
     async def arun_episode(self, engine: InferenceEngine, data) -> TensorDict:
-<<<<<<< HEAD
         # ... episode logic above ...
 
         while reward == 0 and t < self.max_turns:
@@ -219,18 +218,18 @@
 
 > **Important**: The returned `TensorDict` must follow HuggingFace's padded data format,
 > where each tensor has shape `[batch_size, sequence_length, *]`. This allows AReaLite
-> to automatically batch multiple trajectories for the training engine. Since this
-> example returns a single trajectory, we use `unsqueeze(0)` to create a size-1 batch.
-
-> **Note**: There are no restrictions on the keys in your `TensorDict`—different
-> algorithms require different keys. This example targets the GRPO algorithm, so we
-> include `input_ids`, `loss_mask`, `attention_mask`, and `logprobs` (needed for
-> computing importance ratios).
-
-### Step 2: Training with Your Custom Workflow
-
-Using your custom workflow is straightforward—just construct it in your training script
-and pass it to the `rollout_batch` or `prepare_batch` method:
+> to automatically batch multiple trajectories for training. Since this example returns
+> a single trajectory, we use `unsqueeze(0)` to create a batch of size 1.
+
+> **Note**: You're not restricted to specific keys in your `TensorDict`—different
+> algorithms need different keys. This example targets the GRPO algorithm, so we include
+> `input_ids`, `loss_mask`, `attention_mask`, and `logprobs` (needed for computing
+> importance ratios).
+
+## Step 2: Training with Your Custom Workflow
+
+Using your custom workflow is straightforward—just create it in your training script and
+pass it to the `rollout_batch` or `prepare_batch` method:
 
 ```python
 def main(args):
@@ -246,204 +245,13 @@
     )
 
     # Run training—no other changes needed!
-    data_generator = iter(train_dataloader)
-    for global_step in range(max_steps):
-        with stats_tracker.record_timing("rollout"):
-            if config.async_training:
-                batch = rollout.prepare_batch(train_dataloader, workflow=workflow)
-            else:
-                try:
-                    data = next(data_generator)
-                except StopIteration:
-                    data_generator = iter(train_dataloader)
-                    data = next(data_generator)
-                batch = rollout.rollout_batch(data, workflow=workflow)
-        # ... continue with training loop ...
-```
-
-That's it! Your custom multi-turn math agent is now ready to train with reinforcement
-learning. The workflow will automatically handle the multi-turn conversations, reward
-computation, and data collection needed for effective RL training.
-
-## Alternative Approach: Using the Legacy Version (Not Recommended)
-
-While we strongly recommend using AReaLite for new projects, you might encounter legacy
-code that uses the older Agent-based approach. Here's how it works for reference, though
-we suggest migrating to the workflow-based system when possible.
-
-### Step 1: Define Your Agent Class
-
-Create a new file under `realhf/impl/agent/`, such as `math_multi_turn_agent.py`. Your
-`Agent` must implement the interface defined in `realhf/api/core/agent.py`, which
-requires a single method: `collect_trajectory`.
-
-```python
-class MathMultiTurnAgent(Agent):
-    async def collect_trajectory(
-        self,
-        reward_fn,
-        gconfig: GenerationHyperparameters,  # aka sampling_params
-        tokenizer: PreTrainedTokenizerFast,
-        max_turns: int,
-        turn_discount: float,
-    ):
-        # Implementation goes here
-        ...
-```
-
-### Step 2: Implement the Trajectory Collection Logic
-
-The `collect_trajectory` method takes a task prompt, an environment, and two
-communication queues. Within this method, you control the data flow between your agent
-and the inference engine using these queues:
-
-- **obs_queue**: Send observations (token IDs and generation config) to the inference
-  engine
-- **act_queue**: Receive actions (generated responses) from the inference engine
-
-Here's how the multi-turn conversation works:
-
-```python
-for turn in range(self.num_turns):
-    # Send the current state to the inference engine
-    await obs_queue.put((qid, token_ids, self.gconfig))
-
-    # Get the generated response
-    act: BundledGenerationOutputs = await act_queue.get()
-
-    # Evaluate the response through the environment
-    success, rewards = await env.step((qid, answers))
-    # ... process results ...
-```
-
-#### Environment Integration
-
-The environment follows a
-[Gym-like interface](https://github.com/Farama-Foundation/Gymnasium) with `reset` and
-`step` methods, but uses asynchronous implementations to prevent blocking across
-different environment instances.
-
-For math problems, the environment is typically stateless and acts as a wrapper around
-your reward function:
-
-```python
-class MathCodeSingleStepEnv(EnvironmentService):
-    async def step(self, action: Tuple[str, List[str]]):
-        qid, answers = action
-        # ... setup code ...
-
-        # Run reward computation asynchronously
-        format_rewards = await asyncio.to_thread(
-            math_verify_call,
-            answers,
-            # ... other parameters ...
-        )
-        return None, format_rewards, True, False, {}
-```
-
-#### Handling Multi-Turn Feedback
-
-After receiving the reward from `env.step`, check if the answer is correct. If not,
-provide feedback and continue to the next turn:
-
-```python
-for turn in range(self.num_turns):
-    # ... generation and evaluation code ...
-
-    # Provide feedback based on the result
-    if success[0]:
-        feedback = "Congratulations! You are correct!"
-    else:
-        feedback = "Unfortunately your answer is wrong. Let's try again."
-
-    # Format feedback as a user message
-    feedback = "\n" + self.tokenizer.apply_chat_template(
-        [{"content": feedback, "role": "user"}],
-        add_generation_prompt=True,
-        tokenize=False,
-    )
-
-    # Add feedback tokens to the conversation
-    feedback_tokens = self.tokenizer(feedback)["input_ids"]
-    token_ids.extend(feedback_tokens)
-```
-
-### Step 3: Register and Configure Your Agent
-
-First, register your agent implementation:
-
-```python
-class MultiTurnWorkflow(RolloutWorkflow):
-    # ... previous methods ...
-
-    async def arun_episode(self, engine: InferenceEngine, data):
-=======
->>>>>>> 7d1c852a
-        # ... episode logic above ...
-
-        while reward == 0 and t < self.max_turns:
-            # ... generation and evaluation ...
-
-            # Collect trajectory data
-            input_len = len(resp.input_tokens) - len(seq)
-            seq += resp.input_tokens[-input_len:] + resp.output_tokens
-            logprobs += [0.0] * input_len + resp.output_logprobs
-            loss_mask += [0] * input_len + [1] * resp.output_len
-            versions += [-1] * input_len + resp.output_versions
-
-        # Package results
-        res = dict(
-            input_ids=torch.tensor(seq),
-            logprobs=torch.tensor(logprobs),
-            loss_mask=torch.tensor(loss_mask),
-            versions=torch.tensor(versions),
-            rewards=torch.tensor(float(reward * discount)),
-            attention_mask=torch.ones(len(seq), dtype=torch.bool),
-        )
-        res = {k: v.unsqueeze(0) for k, v in res.items()}
-        return concat_padded_tensors([res])
-```
-
-> **Important**: The returned `TensorDict` must follow HuggingFace's padded data format,
-> where each tensor has shape `[batch_size, sequence_length, *]`. This allows AReaLite
-> to automatically batch multiple trajectories for training. Since this example returns
-> a single trajectory, we use `unsqueeze(0)` to create a batch of size 1.
-
-> **Note**: You're not restricted to specific keys in your `TensorDict`—different
-> algorithms need different keys. This example targets the GRPO algorithm, so we include
-> `input_ids`, `loss_mask`, `attention_mask`, and `logprobs` (needed for computing
-> importance ratios).
-
-## Step 2: Training with Your Custom Workflow
-
-Using your custom workflow is straightforward—just create it in your training script and
-pass it to the `rollout_batch` or `prepare_batch` method:
-
-```python
-def main(args):
-    # ... setup code ...
-
-    # Create your custom workflow
-    workflow = MultiTurnWorkflow(
-        reward_fn=gsm8k_reward_fn,
-        gconfig=config.gconfig,
-        tokenizer=tokenizer,
-        turn_discount=0.9,
-        max_turns=5,
-    )
-
-    # Run training—no other changes needed!
     data_generator = itertools.cycle(train_dataloader)
     for global_step in range(max_steps):
         with stats_tracker.record_timing("rollout"):
             if config.async_training:
                 batch = rollout.prepare_batch(train_dataloader, workflow=workflow)
             else:
-<<<<<<< HEAD
                 batch = rollout.rollout_batch(next(data_generator), workflow=workflow)
-=======
-                batch = rollout.rollout_batch(danext(data_generator)ta, workflow=workflow)
->>>>>>> 7d1c852a
         # ... continue with training loop ...
 ```
 
