# Rollout and Agentic RL

This guide shows you how to create custom rollout behaviors for RL training by building
<<<<<<< HEAD
a multi-turn math agent with **AReaL-lite**. This agent keeps trying to solve math
problems until it finds the correct answer.
=======
a multi-turn math agent with AReaL. This agent keeps trying to solve math problems until
it finds the correct answer.
>>>>>>> 8e647986

You can find the complete implementation in `areal/workflow/multi_turn.py`.

## Step 1: Define Your Workflow

<<<<<<< HEAD
AReaL-lite gives you flexibility in how you design your agents to run **an episode**.
**An episode** defines how your agent rollouts a complete training sample from an input
prompt, using tools, reward functions, and (multi-turn) generation. Instead of rigid
`Agent` classes that might constrain your agent's capabilities, AReaL-lite captures all
rollout behavior in a `RolloutWorkflow` class. This approach allows you to customize
your agent's behavior however you need.
=======
AReaL gives you flexibility in how you design your agents. Instead of rigid `Agent`
classes that might constrain your agent's capabilities, AReaL captures all rollout
behavior in a `RolloutWorkflow` class. This approach lets you customize your agent's
behavior however you need.
>>>>>>> 8e647986

```python
# areal/api/workflow_api.py
class RolloutWorkflow:
    async def arun_episode(
        self, engine: InferenceEngine, data: Dict[str, Any]
    ) -> TensorDict:
        """Run a single episode of the workflow.

        See concrete example implementations under the `areal/workflow` directory.
        """
        raise NotImplementedError()
```

The workflow exposes an `arun_episode` method that runs and collects data from a single
episode. This method takes two key arguments:

1. **InferenceEngine**: Provides the `agenerate` method for generating responses to user
   inputs
1. **data**: The prompt data loaded from your RL dataset

Within this method, you have complete control over how your agent and environment
interact.

> **Note**: Each `arun_episode` call takes a single prompt and outputs the trajectories
> generated from that prompt—it's not batched. However, you can generate multiple
> trajectories from a single prompt (for example, with GRPO or tree search).

### Setting Up the Multi-turn Math Workflow

Let's build a multi-turn rollout workflow for solving math problems. First, we'll define
the `__init__` method to set up what we need during rollout:

> **Note**: You have complete flexibility in defining the `__init__` method. Pass
> whatever arguments you need to construct your workflow. If you want to use tools, pass
> the corresponding environment here so your agent can call it in the `arun_episode`
> method.

```python
class MultiTurnWorkflow(RolloutWorkflow):
    def __init__(
        self,
        reward_fn,
        gconfig: GenerationHyperparameters,  # aka sampling_params
        tokenizer: PreTrainedTokenizerFast,
        max_turns: int,
        turn_discount: float,
    ):
        self.reward_fn = reward_fn
        self.gconfig = gconfig
        self.tokenizer = tokenizer
        self.max_turns = max_turns
        # Discount rewards if the agent takes longer to find the correct answer
        self.turn_discount = turn_discount
```

### Implementing the Episode Logic

Now let's implement the `arun_episode` method. We'll start by tokenizing the prompt data
and converting it into an `LLMRequest` object for the inference engine:

```python
class MultiTurnWorkflow(RolloutWorkflow):
    # ... __init__ method above ...

    async def arun_episode(self, engine: InferenceEngine, data) -> TensorDict:
        # Initialize result containers
        seq, logprobs, loss_mask, versions = [], [], [], []
        messages = data["messages"]
        # Run multi-turn rollout until we get the correct answer
        turn_index = 0
        reward = 0
        discount = 1.0
        rid = uuid.uuid4().hex
        while reward == 0 and turn_index < self.max_turns:
            # Convert the conversation into input tokens
            input_ids = self.tokenizer.apply_chat_template(
                messages,
                tokenize=True,
                add_generation_prompt=True,
            )
            # Generate response from the model
            req = LLMRequest(
                rid=rid,
                input_ids=input_ids,
                gconfig=self.gconfig.new(n_samples=1),
            )
            resp = await engine.agenerate(req)
            # ... continue processing ...
```

> **Note**: This example uses the "messages" key from the prompt data to get
> OpenAI-compatible messages. This isn't required—the key and prompt format depend
> entirely on your implementation. For instance, if your dataset stores prompt strings
> in a "prompt" column, you could get input token IDs with
> `self.tokenizer.encode(data["prompt"])`.

> **Note**: The `rid` field in `LLMRequest` is the request ID. Requests with the same ID
> will reuse the LLM inference server's KV caches for better efficiency.

### Handling Multi-turn Conversations

Next, we'll check if the current answer is correct using our `reward_fn`. This function
should return 1 for correct answers and 0 otherwise. When the answer is wrong, we'll
apply a discount, add feedback to the conversation, and let the model try again:

```python
class MultiTurnWorkflow(RolloutWorkflow):
    # ... previous methods ...

    async def arun_episode(self, engine: InferenceEngine, data) -> TensorDict:
        # ... initialization code ...
        while reward == 0 and t < self.max_turns:
            # Add feedback if the previous answer was incorrect
            if t > 0:
                messages += [
                    {"role": "assistant", "content": completions_str},
                    {
                        "role": "user",
                        "content": "Your answer is not correct. Please try to answer it again."
                    },
                ]
            # Generate response (code from above)
            # ...
            # Evaluate the response
            prompt_str = self.tokenizer.decode(input_ids)
            completions_str = self.tokenizer.decode(resp.output_tokens)
            reward = self.reward_fn(
                prompt=prompt_str,
                completions=completions_str,
                prompt_ids=resp.input_tokens,
                completion_ids=resp.output_tokens,
                **data,
            )
            # Update counters
            t += 1
            discount *= self.turn_discount
```

### Reward Function Signature

To make it easier to switch between different reward functions, we recommend following
this signature:

```python
def reward_fn(
    prompt: str,
    completions: str,
    prompt_ids: List[int],
    completion_ids: List[int],
    **kwargs,
):
    """Reward function for evaluating agent performance.

    This signature is recommended for compatibility with predefined workflows,
    but you can modify it freely in custom implementations.

    Args:
        prompt: The task description string
        completions: The agent's response string
        prompt_ids: Tokenized prompt
        completion_ids: Tokenized response
        **kwargs: Additional dataset attributes (solutions, input_outputs, etc.)

    Returns:
        float: Reward value (typically 1.0 for correct, 0.0 for incorrect)
    """
```

While this signature is convenient, you're not restricted to it in custom
workflows—modify as needed for your specific use case.

### Collecting Training Data

Finally, let's complete the implementation by collecting trajectories in the
`TensorDict` format:

```python
class MultiTurnWorkflow(RolloutWorkflow):
    # ... previous methods ...

    async def arun_episode(self, engine: InferenceEngine, data) -> TensorDict:
        # ... episode logic above ...

        while reward == 0 and t < self.max_turns:
            # ... generation and evaluation ...

            # Collect trajectory data
            input_len = len(resp.input_tokens) - len(seq)
            seq += resp.input_tokens[-input_len:] + resp.output_tokens
            logprobs += [0.0] * input_len + resp.output_logprobs
            loss_mask += [0] * input_len + [1] * resp.output_len
            versions += [-1] * input_len + resp.output_versions

        # Package results
        res = dict(
            input_ids=torch.tensor(seq),
            logprobs=torch.tensor(logprobs),
            loss_mask=torch.tensor(loss_mask),
            versions=torch.tensor(versions),
            rewards=torch.tensor(float(reward * discount)),
            attention_mask=torch.ones(len(seq), dtype=torch.bool),
        )
        res = {k: v.unsqueeze(0) for k, v in res.items()}
        return concat_padded_tensors([res])
```

> **Important**: The returned `TensorDict` must follow HuggingFace's padded data format,
<<<<<<< HEAD
> where each tensor has shape `[batch_size, sequence_length, *]`. This allows AReaL-lite
> to automatically batch multiple trajectories for training. Since this example returns
> a single trajectory, we use `unsqueeze(0)` to create a batch of size 1.
=======
> where each tensor has shape `[batch_size, sequence_length, *]`. This allows AReaL to
> automatically batch multiple trajectories for training. Since this example returns a
> single trajectory, we use `unsqueeze(0)` to create a batch of size 1.
>>>>>>> 8e647986

> **Note**: You're not restricted to specific keys in your `TensorDict`—different
> algorithms need different keys. This example targets the GRPO algorithm, so we include
> `input_ids`, `loss_mask`, `attention_mask`, and `logprobs` (needed for computing
> importance ratios).

## Step 2: Training with Your Custom Workflow

Using your custom workflow is straightforward—just create it in your training script and
pass it to the `rollout_batch` or `prepare_batch` method:

```python
def main(args):
    # ... setup code ...

    # Create your custom workflow
    workflow = MultiTurnWorkflow(
        reward_fn=gsm8k_reward_fn,
        gconfig=config.gconfig,
        tokenizer=tokenizer,
        turn_discount=0.9,
        max_turns=5,
    )

    # Run training—no other changes needed!
    data_generator = itertools.cycle(train_dataloader)
    for global_step in range(max_steps):
        with stats_tracker.record_timing("rollout"):
            if config.async_training:
                batch = rollout.prepare_batch(train_dataloader, workflow=workflow)
            else:
                batch = rollout.rollout_batch(next(data_generator), workflow=workflow)
        # ... continue with training loop ...
```

That's it! Your custom multi-turn math agent is now ready for reinforcement learning
training. The workflow will automatically handle the multi-turn conversations, reward
computation, and data collection needed for effective RL training.<|MERGE_RESOLUTION|>--- conflicted
+++ resolved
@@ -1,31 +1,19 @@
 # Rollout and Agentic RL
 
 This guide shows you how to create custom rollout behaviors for RL training by building
-<<<<<<< HEAD
 a multi-turn math agent with **AReaL-lite**. This agent keeps trying to solve math
 problems until it finds the correct answer.
-=======
-a multi-turn math agent with AReaL. This agent keeps trying to solve math problems until
-it finds the correct answer.
->>>>>>> 8e647986
 
 You can find the complete implementation in `areal/workflow/multi_turn.py`.
 
 ## Step 1: Define Your Workflow
 
-<<<<<<< HEAD
 AReaL-lite gives you flexibility in how you design your agents to run **an episode**.
 **An episode** defines how your agent rollouts a complete training sample from an input
 prompt, using tools, reward functions, and (multi-turn) generation. Instead of rigid
 `Agent` classes that might constrain your agent's capabilities, AReaL-lite captures all
 rollout behavior in a `RolloutWorkflow` class. This approach allows you to customize
 your agent's behavior however you need.
-=======
-AReaL gives you flexibility in how you design your agents. Instead of rigid `Agent`
-classes that might constrain your agent's capabilities, AReaL captures all rollout
-behavior in a `RolloutWorkflow` class. This approach lets you customize your agent's
-behavior however you need.
->>>>>>> 8e647986
 
 ```python
 # areal/api/workflow_api.py
@@ -234,15 +222,9 @@
 ```
 
 > **Important**: The returned `TensorDict` must follow HuggingFace's padded data format,
-<<<<<<< HEAD
 > where each tensor has shape `[batch_size, sequence_length, *]`. This allows AReaL-lite
 > to automatically batch multiple trajectories for training. Since this example returns
 > a single trajectory, we use `unsqueeze(0)` to create a batch of size 1.
-=======
-> where each tensor has shape `[batch_size, sequence_length, *]`. This allows AReaL to
-> automatically batch multiple trajectories for training. Since this example returns a
-> single trajectory, we use `unsqueeze(0)` to create a batch of size 1.
->>>>>>> 8e647986
 
 > **Note**: You're not restricted to specific keys in your `TensorDict`—different
 > algorithms need different keys. This example targets the GRPO algorithm, so we include
