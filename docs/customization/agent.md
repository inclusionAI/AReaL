# Rollout and Agentic RL

<<<<<<< HEAD
This guide shows you how to create custom rollout behaviors for RL training by building
a multi-turn math agent with **AReaLite**. This agent keeps trying to solve math
problems until it finds the correct answer.

You can find the complete implementation in `arealite/workflow/multi_turn.py`.

## Step 1: Define Your Workflow

AReaLite gives you flexibility in how you design your agents. Instead of rigid `Agent`
classes that might constrain your agent's capabilities, AReaLite captures all rollout
behavior in a `RolloutWorkflow` class. This approach lets you customize your agent's
behavior however you need.

```python
# arealite/api/workflow_api.py
class RolloutWorkflow:
    async def arun_episode(
        self, engine: InferenceEngine, data: Dict[str, Any]
    ) -> TensorDict:
        """Run a single episode of the workflow.

        See concrete example implementations under the `arealite/workflow` directory.
        """
        raise NotImplementedError()
```

The workflow exposes an `arun_episode` method that runs and collects data from a single
episode. This method takes two key arguments:

1. **InferenceEngine**: Provides the `agenerate` method for generating responses to user
   inputs
1. **data**: The prompt data loaded from your RL dataset

Within this method, you have complete control over how your agent and environment
interact.

> **Note**: Each `arun_episode` call takes a single prompt and outputs the trajectories
> generated from that prompt—it's not batched. However, you can generate multiple
> trajectories from a single prompt (for example, with GRPO or tree search).

### Setting Up the Multi-Turn Math Workflow

Let's build a multi-turn rollout workflow for solving math problems. First, we'll define
the `__init__` method to set up what we need during rollout:

> **Note**: You have complete flexibility in defining the `__init__` method. Pass
> whatever arguments you need to construct your workflow. If you want to use tools, pass
> the corresponding environment here so your agent can call it in the `arun_episode`
> method.

```python
class MultiTurnWorkflow(RolloutWorkflow):
    def __init__(
        self,
        reward_fn,
        gconfig: GenerationHyperparameters,  # aka sampling_params
        tokenizer: PreTrainedTokenizerFast,
        max_turns: int,
        turn_discount: float,
    ):
        self.reward_fn = reward_fn
        self.gconfig = gconfig
        self.tokenizer = tokenizer
        self.max_turns = max_turns
        # Discount rewards if the agent takes longer to find the correct answer
        self.turn_discount = turn_discount
```

### Implementing the Episode Logic

Now let's implement the `arun_episode` method. We'll start by tokenizing the prompt data
and converting it into an `LLMRequest` object for the inference engine:

```python
class MultiTurnWorkflow(RolloutWorkflow):
    # ... __init__ method above ...

    async def arun_episode(self, engine: InferenceEngine, data):
        # Initialize result containers
        seq, logprobs, loss_mask, versions = [], [], [], []
        messages = data["messages"]
        # Run multi-turn rollout until we get the correct answer
        t = reward = 0
        discount = 1.0
        rid = uuid.uuid4().hex
        while reward == 0 and t < self.max_turns:
            # Convert the conversation into input tokens
            input_ids = self.tokenizer.apply_chat_template(
                messages,
                tokenize=True,
                add_generation_prompt=True,
            )
            # Generate response from the model
            req = LLMRequest(
                rid=rid,
                input_ids=input_ids,
                gconfig=self.gconfig.new(n_samples=1),
            )
            resp = await engine.agenerate(req)
            # ... continue processing ...
```

> **Note**: This example uses the "messages" key from the prompt data to get
> OpenAI-compatible messages. This isn't required—the key and prompt format depend
> entirely on your implementation. For instance, if your dataset stores prompt strings
> in a "prompt" column, you could get input token IDs with
> `self.tokenizer.encode(data["prompt"])`.

> **Note**: The `rid` field in `LLMRequest` is the request ID. Requests with the same ID
> will reuse the LLM inference server's KV caches for better efficiency.

### Handling Multi-Turn Conversations

Next, we'll check if the current answer is correct using our `reward_fn`. This function
should return 1 for correct answers and 0 otherwise. When the answer is wrong, we'll
apply a discount, add feedback to the conversation, and let the model try again:

```python
class MultiTurnWorkflow(RolloutWorkflow):
    # ... previous methods ...

    async def arun_episode(self, engine: InferenceEngine, data):
        # ... initialization code ...
        while reward == 0 and t < self.max_turns:
            # Add feedback if the previous answer was incorrect
            if t > 0:
                messages += [
                    {"role": "assistant", "content": completions_str},
                    {
                        "role": "user",
                        "content": "Your answer is not correct. Please try to answer it again."
                    },
                ]
            # Generate response (code from above)
            # ...
            # Evaluate the response
            prompt_str = self.tokenizer.decode(input_ids)
            completions_str = self.tokenizer.decode(resp.output_tokens)
            reward = self.reward_fn(
                prompt=prompt_str,
                completions=completions_str,
                prompt_ids=resp.input_tokens,
                completion_ids=resp.output_tokens,
                **data,
            )
            # Update counters
            t += 1
            discount *= self.turn_discount
```

### Reward Function Signature

To make it easier to switch between different reward functions, we recommend following
this signature:
=======
This guide demonstrates how to customize rollout behavior for PPO training by
implementing a multi-turn math agent that uses end-to-end reinforcement learning. Our
example agent will continuously try to solve a math problem until it reaches the correct
answer.

## Approach: Using AReaLite (Recommended)

The complete implementation is placed at `arealite/workflow/multi_turn.py`.

### Step 1: Define Your Workflow

AReaLite takes a flexible approach to agent definition. Rather than using rigid `Agent`
classes that might limit your agentic capabilities, AReaLite captures all rollout
behavior in a `RolloutWorkflow` class. This design gives you complete freedom to
customize your agent's behavior.

```python
# arealite/api/workflow_api.py
class RolloutWorkflow:
    async def arun_episode(
        self, engine: InferenceEngine, data: Dict[str, Any]
    ) -> TensorDict:
        """Run a single episode of the workflow.

        See concrete example implementations under the `arealite/workflow` directory.
        """
        raise NotImplementedError()
```

The workflow exposes a single `arun_episode` method that runs and collects data from a
single episode. This method takes two key arguments:

1. **InferenceEngine**: Provides the `agenerate` method for generating responses to user
   inputs
1. **data**: The prompt data loaded from your RL dataset

Within this method, you have complete control over how your agent and environment
interact.

#### Setting Up the Multi-Turn Math Workflow

Let's build a multi-turn rollout workflow for solving math problems. First, we'll define
the `__init__` method to capture the utilities we need during rollout:

> **Note**: You have complete flexibility in defining the `__init__` method. Pass any
> arguments needed to construct your workflow. If you want to use tools, pass the
> corresponding environment here so your agent can call it in the `arun_episode` method.

```python
class MultiTurnWorkflow(RolloutWorkflow):
    def __init__(
        self,
        reward_fn,
        gconfig: GenerationHyperparameters,  # aka sampling_params
        tokenizer: PreTrainedTokenizerFast,
        max_turns: int,
        turn_discount: float,
    ):
        self.reward_fn = reward_fn
        self.gconfig = gconfig
        self.tokenizer = tokenizer
        self.max_turns = max_turns
        # Discount rewards if the agent takes longer to find the correct answer
        self.turn_discount = turn_discount
```

#### Implementing the Episode Logic

Now let's implement the `arun_episode` method. We'll start by tokenizing the prompt data
and converting it into an `LLMRequest` object for the inference engine:

```python
class MultiTurnWorkflow(RolloutWorkflow):
    # ... __init__ method above ...

    async def arun_episode(self, engine: InferenceEngine, data):
        # Initialize result containers
        seq, logprobs, loss_mask, versions = [], [], [], []
        messages = data["messages"]
        # Run multi-turn rollout until we get the correct answer
        t = reward = 0
        discount = 1.0
        rid = uuid.uuid4().hex
        while reward == 0 and t < self.max_turns:
            # Convert the conversation into input tokens
            input_ids = self.tokenizer.apply_chat_template(
                messages,
                tokenize=True,
                add_generation_prompt=True,
            )
            # Generate response from the model
            req = LLMRequest(
                rid=rid,
                input_ids=input_ids,
                gconfig=self.gconfig.new(n_samples=1),
            )
            resp = await engine.agenerate(req)
            # ... continue processing ...
```

> **Note**: This example accesses the "messages" key from the prompt data to get
> OpenAI-compatible messages. This isn't mandatory—the key and prompt format depend
> entirely on your implementation. For instance, if your dataset stores prompt strings
> in a "prompt" column, you could get input token IDs via
> `self.tokenizer.encode(data["prompt"])`.

> **Note**: The `rid` field in `LLMRequest` is the request ID. Requests with the same ID
> will reuse the LLM inference server's KV caches for efficiency.

#### Handling Multi-Turn Conversations

Next, we'll evaluate whether the current answer is correct using our `reward_fn`. This
function should return 1 for correct answers and 0 otherwise. When the answer is wrong,
we'll apply a discount, add feedback to the conversation, and let the model try again:

```python
class MultiTurnWorkflow(RolloutWorkflow):
    # ... previous methods ...

    async def arun_episode(self, engine: InferenceEngine, data):
        # ... initialization code ...
        while reward == 0 and t < self.max_turns:
            # Add feedback if the previous answer was incorrect
            if t > 0:
                messages += [
                    {"role": "assistant", "content": completions_str},
                    {
                        "role": "user",
                        "content": "Your answer is not correct. Please try to answer it again."
                    },
                ]
            # Generate response (code from above)
            # ...
            # Evaluate the response
            prompt_str = self.tokenizer.decode(input_ids)
            completions_str = self.tokenizer.decode(resp.output_tokens)
            reward = self.reward_fn(
                prompt=prompt_str,
                completions=completions_str,
                prompt_ids=resp.input_tokens,
                completion_ids=resp.output_tokens,
                **data,
            )
            # Update counters
            t += 1
            discount *= self.turn_discount
```

#### Reward Function Signature

For convenience when switching between different reward functions, we recommend
following this pre-defined signature:

```python
def reward_fn(
    prompt: str,
    completions: str,
    prompt_ids: List[int],
    completion_ids: List[int],
    **kwargs,
):
    """Reward function for evaluating agent performance.

    This signature is recommended for compatibility with predefined workflows,
    but you can modify it freely in custom implementations.

    Args:
        prompt: The task description string
        completions: The agent's response string
        prompt_ids: Tokenized prompt
        completion_ids: Tokenized response
        **kwargs: Additional dataset attributes (solutions, input_outputs, etc.)

    Returns:
        float: Reward value (typically 1.0 for correct, 0.0 for incorrect)
    """
```

While this signature is convenient, there are no strict restrictions on reward functions
in custom workflows—modify them as needed for your specific use case.

#### Collecting Training Data

Finally, let's complete the implementation by collecting trajectories in the
`TensorDict` format:

```python
class MultiTurnWorkflow(RolloutWorkflow):
    # ... previous methods ...

    async def arun_episode(self, engine: InferenceEngine, data):
        # ... episode logic above ...

        while reward == 0 and t < self.max_turns:
            # ... generation and evaluation ...

            # Collect trajectory data
            input_len = len(resp.input_tokens) - len(seq)
            seq += resp.input_tokens[-input_len:] + resp.output_tokens
            logprobs += [0.0] * input_len + resp.output_logprobs
            loss_mask += [0] * input_len + [1] * resp.output_len
            versions += [-1] * input_len + resp.output_versions

        # Package results
        res = dict(
            input_ids=torch.tensor(seq),
            logprobs=torch.tensor(logprobs),
            loss_mask=torch.tensor(loss_mask),
            versions=torch.tensor(versions),
            rewards=torch.tensor(float(reward * discount)),
            attention_mask=torch.ones(len(seq), dtype=torch.bool),
        )
        res = {k: v.unsqueeze(0) for k, v in res.items()}
        return concat_padded_tensors([res])
```

> **Important**: The returned `TensorDict` must follow HuggingFace's padded data format,
> where each tensor has shape `[batch_size, sequence_length, *]`. This allows AReaLite
> to automatically batch multiple trajectories for the training engine. Since this
> example returns a single trajectory, we use `unsqueeze(0)` to create a size-1 batch.

> **Note**: There are no restrictions on the keys in your `TensorDict`—different
> algorithms require different keys. This example targets the GRPO algorithm, so we
> include `input_ids`, `loss_mask`, `attention_mask`, and `logprobs` (needed for
> computing importance ratios).

### Step 2: Training with Your Custom Workflow

Using your custom workflow is straightforward—just construct it in your training script
and pass it to the `rollout_batch` or `prepare_batch` method:

```python
def main(args):
    # ... setup code ...

    # Create your custom workflow
    workflow = MultiTurnWorkflow(
        reward_fn=gsm8k_reward_fn,
        gconfig=config.gconfig,
        tokenizer=tokenizer,
        turn_discount=0.9,
        max_turns=5,
    )

    # Run training—no other changes needed!
    data_generator = iter(train_dataloader)
    for global_step in range(max_steps):
        with stats_tracker.record_timing("rollout"):
            if config.async_training:
                batch = rollout.prepare_batch(train_dataloader, workflow=workflow)
            else:
                try:
                    data = next(data_generator)
                except StopIteration:
                    data_generator = iter(train_dataloader)
                    data = next(data_generator)
                batch = rollout.rollout_batch(data, workflow=workflow)
        # ... continue with training loop ...
```

That's it! Your custom multi-turn math agent is now ready to train with reinforcement
learning. The workflow will automatically handle the multi-turn conversations, reward
computation, and data collection needed for effective RL training.

## Alternative Approach: Using the Legacy Version (Not Recommended)

While we strongly recommend using AReaLite for new projects, you might encounter legacy
code that uses the older Agent-based approach. Here's how it works for reference, though
we suggest migrating to the workflow-based system when possible.

### Step 1: Define Your Agent Class

Create a new file under `realhf/impl/agent/`, such as `math_multi_turn_agent.py`. Your
`Agent` must implement the interface defined in `realhf/api/core/agent.py`, which
requires a single method: `collect_trajectory`.

```python
class MathMultiTurnAgent(Agent):
    async def collect_trajectory(
        self,
        prompt: SequenceSample,
        env: EnvironmentService,
        obs_queue: asyncio.Queue,
        act_queue: asyncio.Queue,
    ):
        # Implementation goes here
        ...
```

### Step 2: Implement the Trajectory Collection Logic

The `collect_trajectory` method takes a task prompt, an environment, and two
communication queues. Within this method, you control the data flow between your agent
and the inference engine using these queues:

- **obs_queue**: Send observations (token IDs and generation config) to the inference
  engine
- **act_queue**: Receive actions (generated responses) from the inference engine

Here's how the multi-turn conversation works:

```python
for turn in range(self.num_turns):
    # Send the current state to the inference engine
    await obs_queue.put((qid, token_ids, self.gconfig))

    # Get the generated response
    act: BundledGenerationOutputs = await act_queue.get()

    # Evaluate the response through the environment
    success, rewards = await env.step((qid, answers))
    # ... process results ...
```

#### Environment Integration

The environment follows a
[Gym-like interface](https://github.com/Farama-Foundation/Gymnasium) with `reset` and
`step` methods, but uses asynchronous implementations to prevent blocking across
different environment instances.

For math problems, the environment is typically stateless and acts as a wrapper around
your reward function:

```python
class MathCodeSingleStepEnv(EnvironmentService):
    async def step(self, action: Tuple[str, List[str]]):
        qid, answers = action
        # ... setup code ...

        # Run reward computation asynchronously
        format_rewards = await asyncio.to_thread(
            math_verify_call,
            answers,
            # ... other parameters ...
        )
        return None, format_rewards, True, False, {}
```

#### Handling Multi-Turn Feedback

After receiving the reward from `env.step`, check if the answer is correct. If not,
provide feedback and continue to the next turn:

```python
for turn in range(self.num_turns):
    # ... generation and evaluation code ...

    # Provide feedback based on the result
    if success[0]:
        feedback = "Congratulations! You are correct!"
    else:
        feedback = "Unfortunately your answer is wrong. Let's try again."

    # Format feedback as a user message
    feedback = "\n" + self.tokenizer.apply_chat_template(
        [{"content": feedback, "role": "user"}],
        add_generation_prompt=True,
        tokenize=False,
    )

    # Add feedback tokens to the conversation
    feedback_tokens = self.tokenizer(feedback)["input_ids"]
    token_ids.extend(feedback_tokens)
```

### Step 3: Register and Configure Your Agent

First, register your agent implementation:
>>>>>>> 4dd4a224

```python
def reward_fn(
    prompt: str,
    completions: str,
    prompt_ids: List[int],
    completion_ids: List[int],
    **kwargs,
):
    """Reward function for evaluating agent performance.

    This signature is recommended for compatibility with predefined workflows,
    but you can modify it freely in custom implementations.

    Args:
        prompt: The task description string
        completions: The agent's response string
        prompt_ids: Tokenized prompt
        completion_ids: Tokenized response
        **kwargs: Additional dataset attributes (solutions, input_outputs, etc.)

    Returns:
        float: Reward value (typically 1.0 for correct, 0.0 for incorrect)
    """
```

While this signature is convenient, you're not restricted to it in custom
workflows—modify as needed for your specific use case.

### Collecting Training Data

Finally, let's complete the implementation by collecting trajectories in the
`TensorDict` format:

```python
class MultiTurnWorkflow(RolloutWorkflow):
    # ... previous methods ...

<<<<<<< HEAD
    async def arun_episode(self, engine: InferenceEngine, data):
        # ... episode logic above ...

        while reward == 0 and t < self.max_turns:
            # ... generation and evaluation ...

            # Collect trajectory data
            input_len = len(resp.input_tokens) - len(seq)
            seq += resp.input_tokens[-input_len:] + resp.output_tokens
            logprobs += [0.0] * input_len + resp.output_logprobs
            loss_mask += [0] * input_len + [1] * resp.output_len
            versions += [-1] * input_len + resp.output_versions

        # Package results
        res = dict(
            input_ids=torch.tensor(seq),
            logprobs=torch.tensor(logprobs),
            loss_mask=torch.tensor(loss_mask),
            versions=torch.tensor(versions),
            rewards=torch.tensor(float(reward * discount)),
            attention_mask=torch.ones(len(seq), dtype=torch.bool),
        )
        res = {k: v.unsqueeze(0) for k, v in res.items()}
        return concat_padded_tensors([res])
```

> **Important**: The returned `TensorDict` must follow HuggingFace's padded data format,
> where each tensor has shape `[batch_size, sequence_length, *]`. This allows AReaLite
> to automatically batch multiple trajectories for training. Since this example returns
> a single trajectory, we use `unsqueeze(0)` to create a batch of size 1.

> **Note**: You're not restricted to specific keys in your `TensorDict`—different
> algorithms need different keys. This example targets the GRPO algorithm, so we include
> `input_ids`, `loss_mask`, `attention_mask`, and `logprobs` (needed for computing
> importance ratios).

## Step 2: Training with Your Custom Workflow

Using your custom workflow is straightforward—just create it in your training script and
pass it to the `rollout_batch` or `prepare_batch` method:

```python
def main(args):
    # ... setup code ...

    # Create your custom workflow
    workflow = MultiTurnWorkflow(
        reward_fn=gsm8k_reward_fn,
        gconfig=config.gconfig,
        tokenizer=tokenizer,
        turn_discount=0.9,
        max_turns=5,
    )

    # Run training—no other changes needed!
    data_generator = iter(train_dataloader)
    for global_step in range(max_steps):
        with stats_tracker.record_timing("rollout"):
            if config.async_training:
                batch = rollout.prepare_batch(train_dataloader, workflow=workflow)
            else:
                try:
                    data = next(data_generator)
                except StopIteration:
                    data_generator = iter(train_dataloader)
                    data = next(data_generator)
                batch = rollout.rollout_batch(data, workflow=workflow)
        # ... continue with training loop ...
```
=======
Then update your experiment configuration in
`realhf/experiments/async_exp/async_math_ppo.py`:

```python
@dataclasses.dataclass
class AsyncPPOMATHConfig(AsyncRLExperimentConfig, PPOMATHConfig):
    # Add any new CLI arguments your agent needs
    my_param: float = 1.0

    @property
    def agent(self) -> AgentAbstraction:
        return AgentAbstraction(
            "math-multi-turn",  # Your registered agent name
            args=dict(
                # Pass any arguments needed for your __init__ method
                my_param=self.my_param,
                # ... other configuration ...
            ),
        )

    @property
    def env(self) -> EnvServiceAbstraction:
        # Update to use your custom environment if needed
        return EnvServiceAbstraction(
            "math-code-single-step",
            args=dict(dataset_path=self.dataset.path)
        )
```

### Step 4: Run Training

Follow the standard training procedure outlined in the
[quickstart guide](../tutorial/quickstart.md). Launch your experiment with:

```bash
python3 training/main_async_ppo.py my_param=5.0  # plus any additional CLI arguments
```

### Training Results

Here's an example of the training reward curve from our multi-turn math agent:

![Multi-turn Training Rewards](multiturn_reward.png)

The agent successfully learns to solve math problems with improved accuracy over time,
demonstrating the effectiveness of the multi-turn approach.

______________________________________________________________________

**Note**: While this legacy approach works, we strongly recommend using the AReaLite
workflow system for new projects. It provides better flexibility, cleaner abstractions,
and easier maintenance. Consider migrating existing legacy agents to the workflow-based
approach when possible.
>>>>>>> 4dd4a224

That's it! Your custom multi-turn math agent is now ready for reinforcement learning
training. The workflow will automatically handle the multi-turn conversations, reward
computation, and data collection needed for effective RL training.<|MERGE_RESOLUTION|>--- conflicted
+++ resolved
@@ -1,18 +1,20 @@
 # Rollout and Agentic RL
 
-<<<<<<< HEAD
-This guide shows you how to create custom rollout behaviors for RL training by building
-a multi-turn math agent with **AReaLite**. This agent keeps trying to solve math
-problems until it finds the correct answer.
-
-You can find the complete implementation in `arealite/workflow/multi_turn.py`.
-
-## Step 1: Define Your Workflow
-
-AReaLite gives you flexibility in how you design your agents. Instead of rigid `Agent`
-classes that might constrain your agent's capabilities, AReaLite captures all rollout
-behavior in a `RolloutWorkflow` class. This approach lets you customize your agent's
-behavior however you need.
+This guide demonstrates how to customize rollout behavior for PPO training by
+implementing a multi-turn math agent that uses end-to-end reinforcement learning. Our
+example agent will continuously try to solve a math problem until it reaches the correct
+answer.
+
+## Approach: Using AReaLite (Recommended)
+
+The complete implementation is placed at `arealite/workflow/multi_turn.py`.
+
+### Step 1: Define Your Workflow
+
+AReaLite takes a flexible approach to agent definition. Rather than using rigid `Agent`
+classes that might limit your agentic capabilities, AReaLite captures all rollout
+behavior in a `RolloutWorkflow` class. This design gives you complete freedom to
+customize your agent's behavior.
 
 ```python
 # arealite/api/workflow_api.py
@@ -27,8 +29,8 @@
         raise NotImplementedError()
 ```
 
-The workflow exposes an `arun_episode` method that runs and collects data from a single
-episode. This method takes two key arguments:
+The workflow exposes a single `arun_episode` method that runs and collects data from a
+single episode. This method takes two key arguments:
 
 1. **InferenceEngine**: Provides the `agenerate` method for generating responses to user
    inputs
@@ -37,19 +39,14 @@
 Within this method, you have complete control over how your agent and environment
 interact.
 
-> **Note**: Each `arun_episode` call takes a single prompt and outputs the trajectories
-> generated from that prompt—it's not batched. However, you can generate multiple
-> trajectories from a single prompt (for example, with GRPO or tree search).
-
-### Setting Up the Multi-Turn Math Workflow
+#### Setting Up the Multi-Turn Math Workflow
 
 Let's build a multi-turn rollout workflow for solving math problems. First, we'll define
-the `__init__` method to set up what we need during rollout:
-
-> **Note**: You have complete flexibility in defining the `__init__` method. Pass
-> whatever arguments you need to construct your workflow. If you want to use tools, pass
-> the corresponding environment here so your agent can call it in the `arun_episode`
-> method.
+the `__init__` method to capture the utilities we need during rollout:
+
+> **Note**: You have complete flexibility in defining the `__init__` method. Pass any
+> arguments needed to construct your workflow. If you want to use tools, pass the
+> corresponding environment here so your agent can call it in the `arun_episode` method.
 
 ```python
 class MultiTurnWorkflow(RolloutWorkflow):
@@ -69,7 +66,7 @@
         self.turn_discount = turn_discount
 ```
 
-### Implementing the Episode Logic
+#### Implementing the Episode Logic
 
 Now let's implement the `arun_episode` method. We'll start by tokenizing the prompt data
 and converting it into an `LLMRequest` object for the inference engine:
@@ -103,20 +100,20 @@
             # ... continue processing ...
 ```
 
-> **Note**: This example uses the "messages" key from the prompt data to get
-> OpenAI-compatible messages. This isn't required—the key and prompt format depend
+> **Note**: This example accesses the "messages" key from the prompt data to get
+> OpenAI-compatible messages. This isn't mandatory—the key and prompt format depend
 > entirely on your implementation. For instance, if your dataset stores prompt strings
-> in a "prompt" column, you could get input token IDs with
+> in a "prompt" column, you could get input token IDs via
 > `self.tokenizer.encode(data["prompt"])`.
 
 > **Note**: The `rid` field in `LLMRequest` is the request ID. Requests with the same ID
-> will reuse the LLM inference server's KV caches for better efficiency.
-
-### Handling Multi-Turn Conversations
-
-Next, we'll check if the current answer is correct using our `reward_fn`. This function
-should return 1 for correct answers and 0 otherwise. When the answer is wrong, we'll
-apply a discount, add feedback to the conversation, and let the model try again:
+> will reuse the LLM inference server's KV caches for efficiency.
+
+#### Handling Multi-Turn Conversations
+
+Next, we'll evaluate whether the current answer is correct using our `reward_fn`. This
+function should return 1 for correct answers and 0 otherwise. When the answer is wrong,
+we'll apply a discount, add feedback to the conversation, and let the model try again:
 
 ```python
 class MultiTurnWorkflow(RolloutWorkflow):
@@ -151,159 +148,6 @@
             discount *= self.turn_discount
 ```
 
-### Reward Function Signature
-
-To make it easier to switch between different reward functions, we recommend following
-this signature:
-=======
-This guide demonstrates how to customize rollout behavior for PPO training by
-implementing a multi-turn math agent that uses end-to-end reinforcement learning. Our
-example agent will continuously try to solve a math problem until it reaches the correct
-answer.
-
-## Approach: Using AReaLite (Recommended)
-
-The complete implementation is placed at `arealite/workflow/multi_turn.py`.
-
-### Step 1: Define Your Workflow
-
-AReaLite takes a flexible approach to agent definition. Rather than using rigid `Agent`
-classes that might limit your agentic capabilities, AReaLite captures all rollout
-behavior in a `RolloutWorkflow` class. This design gives you complete freedom to
-customize your agent's behavior.
-
-```python
-# arealite/api/workflow_api.py
-class RolloutWorkflow:
-    async def arun_episode(
-        self, engine: InferenceEngine, data: Dict[str, Any]
-    ) -> TensorDict:
-        """Run a single episode of the workflow.
-
-        See concrete example implementations under the `arealite/workflow` directory.
-        """
-        raise NotImplementedError()
-```
-
-The workflow exposes a single `arun_episode` method that runs and collects data from a
-single episode. This method takes two key arguments:
-
-1. **InferenceEngine**: Provides the `agenerate` method for generating responses to user
-   inputs
-1. **data**: The prompt data loaded from your RL dataset
-
-Within this method, you have complete control over how your agent and environment
-interact.
-
-#### Setting Up the Multi-Turn Math Workflow
-
-Let's build a multi-turn rollout workflow for solving math problems. First, we'll define
-the `__init__` method to capture the utilities we need during rollout:
-
-> **Note**: You have complete flexibility in defining the `__init__` method. Pass any
-> arguments needed to construct your workflow. If you want to use tools, pass the
-> corresponding environment here so your agent can call it in the `arun_episode` method.
-
-```python
-class MultiTurnWorkflow(RolloutWorkflow):
-    def __init__(
-        self,
-        reward_fn,
-        gconfig: GenerationHyperparameters,  # aka sampling_params
-        tokenizer: PreTrainedTokenizerFast,
-        max_turns: int,
-        turn_discount: float,
-    ):
-        self.reward_fn = reward_fn
-        self.gconfig = gconfig
-        self.tokenizer = tokenizer
-        self.max_turns = max_turns
-        # Discount rewards if the agent takes longer to find the correct answer
-        self.turn_discount = turn_discount
-```
-
-#### Implementing the Episode Logic
-
-Now let's implement the `arun_episode` method. We'll start by tokenizing the prompt data
-and converting it into an `LLMRequest` object for the inference engine:
-
-```python
-class MultiTurnWorkflow(RolloutWorkflow):
-    # ... __init__ method above ...
-
-    async def arun_episode(self, engine: InferenceEngine, data):
-        # Initialize result containers
-        seq, logprobs, loss_mask, versions = [], [], [], []
-        messages = data["messages"]
-        # Run multi-turn rollout until we get the correct answer
-        t = reward = 0
-        discount = 1.0
-        rid = uuid.uuid4().hex
-        while reward == 0 and t < self.max_turns:
-            # Convert the conversation into input tokens
-            input_ids = self.tokenizer.apply_chat_template(
-                messages,
-                tokenize=True,
-                add_generation_prompt=True,
-            )
-            # Generate response from the model
-            req = LLMRequest(
-                rid=rid,
-                input_ids=input_ids,
-                gconfig=self.gconfig.new(n_samples=1),
-            )
-            resp = await engine.agenerate(req)
-            # ... continue processing ...
-```
-
-> **Note**: This example accesses the "messages" key from the prompt data to get
-> OpenAI-compatible messages. This isn't mandatory—the key and prompt format depend
-> entirely on your implementation. For instance, if your dataset stores prompt strings
-> in a "prompt" column, you could get input token IDs via
-> `self.tokenizer.encode(data["prompt"])`.
-
-> **Note**: The `rid` field in `LLMRequest` is the request ID. Requests with the same ID
-> will reuse the LLM inference server's KV caches for efficiency.
-
-#### Handling Multi-Turn Conversations
-
-Next, we'll evaluate whether the current answer is correct using our `reward_fn`. This
-function should return 1 for correct answers and 0 otherwise. When the answer is wrong,
-we'll apply a discount, add feedback to the conversation, and let the model try again:
-
-```python
-class MultiTurnWorkflow(RolloutWorkflow):
-    # ... previous methods ...
-
-    async def arun_episode(self, engine: InferenceEngine, data):
-        # ... initialization code ...
-        while reward == 0 and t < self.max_turns:
-            # Add feedback if the previous answer was incorrect
-            if t > 0:
-                messages += [
-                    {"role": "assistant", "content": completions_str},
-                    {
-                        "role": "user",
-                        "content": "Your answer is not correct. Please try to answer it again."
-                    },
-                ]
-            # Generate response (code from above)
-            # ...
-            # Evaluate the response
-            prompt_str = self.tokenizer.decode(input_ids)
-            completions_str = self.tokenizer.decode(resp.output_tokens)
-            reward = self.reward_fn(
-                prompt=prompt_str,
-                completions=completions_str,
-                prompt_ids=resp.input_tokens,
-                completion_ids=resp.output_tokens,
-                **data,
-            )
-            # Update counters
-            t += 1
-            discount *= self.turn_discount
-```
-
 #### Reward Function Signature
 
 For convenience when switching between different reward functions, we recommend
@@ -436,10 +280,11 @@
 class MathMultiTurnAgent(Agent):
     async def collect_trajectory(
         self,
-        prompt: SequenceSample,
-        env: EnvironmentService,
-        obs_queue: asyncio.Queue,
-        act_queue: asyncio.Queue,
+        reward_fn,
+        gconfig: GenerationHyperparameters,  # aka sampling_params
+        tokenizer: PreTrainedTokenizerFast,
+        max_turns: int,
+        turn_discount: float,
     ):
         # Implementation goes here
         ...
@@ -525,46 +370,11 @@
 ### Step 3: Register and Configure Your Agent
 
 First, register your agent implementation:
->>>>>>> 4dd4a224
-
-```python
-def reward_fn(
-    prompt: str,
-    completions: str,
-    prompt_ids: List[int],
-    completion_ids: List[int],
-    **kwargs,
-):
-    """Reward function for evaluating agent performance.
-
-    This signature is recommended for compatibility with predefined workflows,
-    but you can modify it freely in custom implementations.
-
-    Args:
-        prompt: The task description string
-        completions: The agent's response string
-        prompt_ids: Tokenized prompt
-        completion_ids: Tokenized response
-        **kwargs: Additional dataset attributes (solutions, input_outputs, etc.)
-
-    Returns:
-        float: Reward value (typically 1.0 for correct, 0.0 for incorrect)
-    """
-```
-
-While this signature is convenient, you're not restricted to it in custom
-workflows—modify as needed for your specific use case.
-
-### Collecting Training Data
-
-Finally, let's complete the implementation by collecting trajectories in the
-`TensorDict` format:
 
 ```python
 class MultiTurnWorkflow(RolloutWorkflow):
     # ... previous methods ...
 
-<<<<<<< HEAD
     async def arun_episode(self, engine: InferenceEngine, data):
         # ... episode logic above ...
 
@@ -607,34 +417,10 @@
 pass it to the `rollout_batch` or `prepare_batch` method:
 
 ```python
-def main(args):
-    # ... setup code ...
-
-    # Create your custom workflow
-    workflow = MultiTurnWorkflow(
-        reward_fn=gsm8k_reward_fn,
-        gconfig=config.gconfig,
-        tokenizer=tokenizer,
-        turn_discount=0.9,
-        max_turns=5,
-    )
-
-    # Run training—no other changes needed!
-    data_generator = iter(train_dataloader)
-    for global_step in range(max_steps):
-        with stats_tracker.record_timing("rollout"):
-            if config.async_training:
-                batch = rollout.prepare_batch(train_dataloader, workflow=workflow)
-            else:
-                try:
-                    data = next(data_generator)
-                except StopIteration:
-                    data_generator = iter(train_dataloader)
-                    data = next(data_generator)
-                batch = rollout.rollout_batch(data, workflow=workflow)
-        # ... continue with training loop ...
-```
-=======
+# in realhf/impl/agent/__init__.py
+import realhf.impl.agent.math_multi_turn_agent
+```
+
 Then update your experiment configuration in
 `realhf/experiments/async_exp/async_math_ppo.py`:
 
@@ -688,8 +474,5 @@
 workflow system for new projects. It provides better flexibility, cleaner abstractions,
 and easier maintenance. Consider migrating existing legacy agents to the workflow-based
 approach when possible.
->>>>>>> 4dd4a224
-
-That's it! Your custom multi-turn math agent is now ready for reinforcement learning
-training. The workflow will automatically handle the multi-turn conversations, reward
-computation, and data collection needed for effective RL training.+
+Happy coding!