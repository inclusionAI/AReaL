--- conflicted
+++ resolved
@@ -274,24 +274,16 @@
 
 Configuration for reward/advantage normalization.
 
-<<<<<<< HEAD
 | Parameter          | Type           | Default    | Description                                                                                                                                                                                           |
 | ------------------ | -------------- | ---------- | ----------------------------------------------------------------------------------------------------------------------------------------------------------------------------------------------------- |
 | `mean_level`       | string \| None | `"batch"`  | Mean level for normalization. Choices: batch, group. Omit for no mean normalization.                                                                                                                  |
+| `mean_leave1out`   | boolean        | `False`    | Whether to use leave-one-out average.                                                                                                                                                                 |
 | `std_level`        | string \| None | `"batch"`  | Standard deviation level for normalization. Choices: batch, group. Omit for no std normalization.                                                                                                     |
+| `std_unbiased`     | boolean        | `True`     | Whether to use unbiased standard deviation computation. Defaults to True (changed from False in v0.3.4).                                                                                              |
+| `eps`              | float          | `1e-05`    | The eps when dividing by standard deviation to avoid numerical issues.                                                                                                                                |
 | `group_size`       | integer        | `1`        | Group size for group-level normalization                                                                                                                                                              |
 | `adv_norm_mode`    | string         | `"native"` | native or mix. 'native' is the normal z-score normalization. For 'mix', both normal z-score and mean-based z-score normalization will be calculated and aggregated (see MAPO paper for more details). |
 | `reward_norm_mode` | string         | `"native"` | Mode for reward normalization. Currently only 'native' is supported.                                                                                                                                  |
-=======
-| Parameter        | Type           | Default   | Description                                                                                       |
-| ---------------- | -------------- | --------- | ------------------------------------------------------------------------------------------------- |
-| `mean_level`     | string \| None | `"batch"` | Mean level for normalization. Choices: batch, group. Omit for no mean normalization.              |
-| `mean_leave1out` | boolean        | `False`   | Whether to use leave-one-out average.                                                             |
-| `std_level`      | string \| None | `"batch"` | Standard deviation level for normalization. Choices: batch, group. Omit for no std normalization. |
-| `std_unbiased`   | boolean        | `False`   | Whether to use unbiased standard deviation computation.                                           |
-| `eps`            | float          | `1e-05`   | The eps when dividing by standard deviation to avoid numerical issues.                            |
-| `group_size`     | integer        | `1`       | Group size for group-level normalization                                                          |
->>>>>>> 7fcd5b7b
 
 (section-optimizer)=
 
