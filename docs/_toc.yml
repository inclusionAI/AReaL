--- conflicted
+++ resolved
@@ -17,13 +17,6 @@
     - file: customization/algorithm
   - caption: Code Walkthrough
     chapters:
-<<<<<<< HEAD
-    - file: developer/exp_launch
-    - file: developer/master_worker
-    - file: developer/model_worker
-    - file: developer/algo_interface
-    - file: developer/allocation_parallel
-=======
     - file: developer/overview
     - file: developer/trainer
       sections:
@@ -35,7 +28,6 @@
       sections:
         - file: developer/rollout/gserver
         - file: developer/rollout/rollout_worker
->>>>>>> 2e5728a2
   - caption: References
     chapters:
     - file: references/benchmark
