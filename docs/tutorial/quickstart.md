--- conflicted
+++ resolved
@@ -1,12 +1,7 @@
 # Quickstart
 
-<<<<<<< HEAD
 Welcome to the **AReaL-lite** Quickstart Guide! This guide demonstrates how to run an
 AReaL-lite experiment training an LLM on the GSM8K dataset using the GRPO algorithm with
-=======
-Welcome to the **AReaL** Quickstart Guide! This guide demonstrates how to run an AReaL
-experiment training an LLM on the GSM8K dataset using the GRPO algorithm with
->>>>>>> 8e647986
 function-based rewards. Ensure you've completed
 [the installation and environment setup](installation.md) before proceeding.
 
@@ -14,16 +9,10 @@
 
 To run the experiment, you will need:
 
-<<<<<<< HEAD
 - Training script:
-  [examples/arealite/gsm8k_grpo.py](https://github.com/inclusionAI/AReaL/blob/main/examples/arealite/gsm8k_grpo.py)
+  [examples/lite/gsm8k_grpo.py](https://github.com/inclusionAI/AReaL/blob/main/examples/lite/gsm8k_grpo.py)
 - Config YAML:
-  [examples/arealite/configs/gsm8k_grpo.yaml](https://github.com/inclusionAI/AReaL/blob/main/examples/arealite/configs/gsm8k_grpo.yaml)
-=======
-- Training script: [examples/lite/gsm8k_grpo.py](../../examples/lite/gsm8k_grpo.py)
-- Config YAML:
-  [examples/lite/configs/gsm8k_grpo.yaml](../../examples/lite/configs/gsm8k_grpo.yaml)
->>>>>>> 8e647986
+  [examples/lite/configs/gsm8k_grpo.yaml](https://github.com/inclusionAI/AReaL/blob/main/examples/lite/configs/gsm8k_grpo.yaml)
 
 Our training scripts will automatically download the dataset (openai/gsm8k) and model
 (Qwen/Qwen2-1.5B-Instruct). To run the example with default configuration, execute from
@@ -44,11 +33,7 @@
 To customize the experiment (models, resources, algorithm options), you can:
 
 1. Edit the YAML file directly at
-<<<<<<< HEAD
-   [examples/arealite/configs/gsm8k_grpo.yaml](https://github.com/inclusionAI/AReaL/blob/main/examples/arealite/configs/gsm8k_grpo.yaml).
-=======
-   [examples/lite/configs/gsm8k_grpo.yaml](../../examples/lite/configs/gsm8k_grpo.yaml).
->>>>>>> 8e647986
+   [examples/lite/configs/gsm8k_grpo.yaml](https://github.com/inclusionAI/AReaL/blob/main/examples/lite/configs/gsm8k_grpo.yaml).
 1. Add command-line options:
    - For existing options in the YAML file, directly add the option:
      `actor.path=Qwen/Qwen3-1.7B`.
@@ -71,7 +56,6 @@
     +sglang.attention_backend=triton
 ```
 
-<<<<<<< HEAD
 ::::{important} We're currently refactoring from legacy AReaL to AReaL-lite, which
 introduces some configuration differences. We provide a **config converter** to transfer
 old AReaL config into AReaL-lite YAML file for users' convenience. [Click here](xxx) to
@@ -81,17 +65,6 @@
 
 AReaL-lite provides standalone launchers for distributed experiments. After setting up
 your Ray or Slurm cluster, launch experiments similarly to `LocalLauncher`:
-=======
-::::{important} We're currently refactoring from legacy ReaLHF to AReaL, which
-introduces some configuration differences. We provide a
-[**config converter**](../../examples/lite/config_converter.py) to transfer old config
-into AReaL YAML file for users' convenience. ::::
-
-## Distributed Experiments with Ray or Slurm
-
-AReaL provides standalone launchers for distributed experiments. After setting up your
-Ray or Slurm cluster, launch experiments similarly to `LocalLauncher`:
->>>>>>> 8e647986
 
 ```
 # Launch with Ray launcher. 4 nodes (4 GPUs each), 3 nodes for generation, 1 node for training.
@@ -137,11 +110,7 @@
 
 ## Next Steps
 
-<<<<<<< HEAD
-Check [Getting Started with AReaL-lite](../arealite/gsm8k_grpo.md) for a complete code
-=======
-Check [Getting Started with AReaL](../lite/gsm8k_grpo.md) for a complete code
->>>>>>> 8e647986
+Check [Getting Started with AReaL-lite](../lite/gsm8k_grpo.md) for a complete code
 walkthrough on the GRPO GSM8K Example.
 
 Customization guides:
