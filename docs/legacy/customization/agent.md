# Rollout and Agentic RL (Legacy)

<<<<<<< HEAD
> **Note**: While this legacy approach works, we strongly recommend using the AReaL-lite
=======
> **Note**: While this legacy approach works, we strongly recommend using the new AReaL
>>>>>>> 8e647986
> for new projects. It provides better flexibility, cleaner abstractions, and easier
> maintenance.

## Step 1: Define Your Agent Class

Create a new file under `realhf/impl/agent/`, such as `math_multi_turn_agent.py`. Your
`Agent` must implement the interface defined in `realhf/api/core/agent.py`, which
requires a single method: `collect_trajectory`.

```python
class MathMultiTurnAgent(Agent):
    async def collect_trajectory(
        self,
        prompt: SequenceSample,
        env: EnvironmentService,
        obs_queue: asyncio.Queue,
        act_queue: asyncio.Queue,
    ):
        # Implementation goes here
        ...
```

## Step 2: Implement the Trajectory Collection Logic

The `collect_trajectory` method takes a task prompt, an environment, and two
communication queues. Within this method, you control the data flow between your agent
and the inference engine using these queues:

- **obs_queue**: Send observations (token IDs and generation config) to the inference
  engine
- **act_queue**: Receive actions (generated responses) from the inference engine

Here's how the multi-turn conversation works:

```python
for turn in range(self.num_turns):
    # Send the current state to the inference engine
    await obs_queue.put((qid, token_ids, self.gconfig))

    # Get the generated response
    act: BundledGenerationOutputs = await act_queue.get()

    # Evaluate the response through the environment
    success, rewards = await env.step((qid, answers))
    # ... process results ...
```

### Environment Integration

The environment follows a
[Gym-like interface](https://github.com/Farama-Foundation/Gymnasium) with `reset` and
`step` methods, but uses asynchronous implementations to prevent blocking across
different environment instances.

For math problems, the environment is typically stateless and acts as a wrapper around
your reward function:

```python
class MathCodeSingleStepEnv(EnvironmentService):
    async def step(self, action: Tuple[str, List[str]]):
        qid, answers = action
        # ... setup code ...

        # Run reward computation asynchronously
        format_rewards = await asyncio.to_thread(
            math_verify_call,
            answers,
            # ... other parameters ...
        )
        return None, format_rewards, True, False, {}
```

### Handling Multi-Turn Feedback

After receiving the reward from `env.step`, check if the answer is correct. If not,
provide feedback and continue to the next turn:

```python
for turn in range(self.num_turns):
    # ... generation and evaluation code ...

    # Provide feedback based on the result
    if success[0]:
        feedback = "Congratulations! You are correct!"
    else:
        feedback = "Unfortunately your answer is wrong. Let's try again."

    # Format feedback as a user message
    feedback = "\n" + self.tokenizer.apply_chat_template(
        [{"content": feedback, "role": "user"}],
        add_generation_prompt=True,
        tokenize=False,
    )

    # Add feedback tokens to the conversation
    feedback_tokens = self.tokenizer(feedback)["input_ids"]
    token_ids.extend(feedback_tokens)
```

## Step 3: Register and Configure Your Agent

First, register your agent implementation:

```python
# in realhf/impl/agent/math_multi_turn_agent.py
register_agent("math-multi-turn", MathMultiTurnAgent)
```

```python
# in realhf/impl/agent/__init__.py
import realhf.impl.agent.math_multi_turn_agent
```

Then update your experiment configuration in
`realhf/experiments/async_exp/async_math_ppo.py`:

```python
@dataclasses.dataclass
class AsyncPPOMATHConfig(AsyncRLExperimentConfig, PPOMATHConfig):
    # Add any new CLI arguments your agent needs
    my_param: float = 1.0

    @property
    def agent(self) -> AgentAbstraction:
        return AgentAbstraction(
            "math-multi-turn",  # Your registered agent name
            args=dict(
                # Pass any arguments needed for your __init__ method
                my_param=self.my_param,
                # ... other configuration ...
            ),
        )

    @property
    def env(self) -> EnvServiceAbstraction:
        # Update to use your custom environment if needed
        return EnvServiceAbstraction(
            "math-code-single-step",
            args=dict(dataset_path=self.dataset.path)
        )
```

## Step 4: Run Training

Follow the standard training procedure outlined in the
[quickstart guide](../../tutorial/quickstart_legacy.md). Launch your experiment with:

```bash
python3 training/main_async_ppo.py my_param=5.0  # plus any additional CLI arguments
```

## Training Results

Here's an example of the training reward curve from our multi-turn math agent:

![Multi-turn Training Rewards](multiturn_reward.png)

The agent successfully learns to solve math problems with improved accuracy over time,
demonstrating the effectiveness of the multi-turn approach.<|MERGE_RESOLUTION|>--- conflicted
+++ resolved
@@ -1,11 +1,7 @@
 # Rollout and Agentic RL (Legacy)
 
-<<<<<<< HEAD
-> **Note**: While this legacy approach works, we strongly recommend using the AReaL-lite
-=======
-> **Note**: While this legacy approach works, we strongly recommend using the new AReaL
->>>>>>> 8e647986
-> for new projects. It provides better flexibility, cleaner abstractions, and easier
+> **Note**: While this legacy approach works, we strongly recommend using AReaL-lite for
+> new projects. It provides better flexibility, cleaner abstractions, and easier
 > maintenance.
 
 ## Step 1: Define Your Agent Class
