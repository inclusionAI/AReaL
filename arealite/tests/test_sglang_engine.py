--- conflicted
+++ resolved
@@ -53,7 +53,6 @@
         stdout=sys.stdout,
         stderr=sys.stdout,
     )
-<<<<<<< HEAD
     base_url = f"http://{HOST}:{PORT}"
     tik = time.time()
     while time.time() - tik < RUN_SERVER_TIMEOUT:
@@ -62,8 +61,6 @@
         time.sleep(1)
     if time.time() - tik > RUN_SERVER_TIMEOUT:
         raise RuntimeError("server launch failed")
-=======
->>>>>>> 3f959687
     yield
     process.terminate()
 
