import argparse
import os
from dataclasses import asdict, dataclass, field
from pathlib import Path
from typing import Dict, List, Optional

import uvloop

uvloop.install()
from hydra import compose as hydra_compose
from hydra import initialize as hydra_init
from omegaconf import MISSING, OmegaConf

from arealite.utils.fs import get_user_tmp


@dataclass
class MicroBatchSpec:
    """Specification for splitting micro-batches during training."""

    n_mbs: int = field(
        default=1,
        metadata={
            "help": "Number of micro-batches (or minimum number if max_tokens_per_mb is set). Used when max_tokens_per_mb is None or as minimum count",
        },
    )
    max_tokens_per_mb: Optional[int] = field(
        default=None,
        metadata={
            "help": "Maximum tokens per micro-batch. When set, n_mbs becomes the minimum number of micro-batches",
        },
    )

    @classmethod
    def new(cls, mb_spec: "MicroBatchSpec", **kwargs):
        """Create new spec with updated fields while maintaining Omegaconf compatibility."""
        fields = dict(
            n_mbs=mb_spec.n_mbs,
            max_tokens_per_mb=mb_spec.max_tokens_per_mb,
        )
        fields.update(kwargs)
        return cls(**fields)


@dataclass
class GenerationHyperparameters:
    """Controls text generation behavior for RL training."""

    n_samples: int = field(
        default=1, metadata={"help": "Number of sequences to generate per prompt."}
    )
    max_new_tokens: int = field(
        default=16384, metadata={"help": "Maximum number of tokens to generate."}
    )
    min_new_tokens: int = field(
        default=0, metadata={"help": "Minimum number of tokens to generate."}
    )
    greedy: bool = field(
        default=False,
        metadata={"help": "Whether to use greedy decoding (max probability)."},
    )
    top_p: float = field(
        default=1.0,
        metadata={"help": "Nucleus sampling probability threshold (0.0, 1.0]."},
    )
    top_k: int = field(
        default=int(1e8),
        metadata={"help": "Number of highest probability tokens to consider."},
    )
    temperature: float = field(
        default=1.0,
        metadata={"help": "Sampling temperature. Higher values increase diversity."},
    )
    stop_token_ids: List[int] = field(
        default_factory=list,
        metadata={"help": "Stop generation when encoutering these token ids."},
    )

    def new(self, **kwargs):
        args = asdict(self)
        args.update(kwargs)
        return GenerationHyperparameters(**args)


# Train Engine Configs


@dataclass
class OptimizerConfig:
    """Configuration for model optimization during training.
    Note:
        Set type to "empty" for models that won't be trained.
    """

    type: str = field(
        default="adam",
        metadata={"help": "Optimizer type", "choices": ["adam", "empty"]},
    )
    lr: float = field(default=2e-5, metadata={"help": "Learning rate"})
    weight_decay: float = field(default=0.05, metadata={"help": "Weight decay"})
    beta1: float = field(default=0.9, metadata={"help": "Adam beta1 parameter"})
    beta2: float = field(default=0.95, metadata={"help": "Adam beta2 parameter"})
    eps: float = field(default=1e-5, metadata={"help": "Adam epsilon parameter"})
    min_lr_ratio: float = field(
        default=0.0,
        metadata={
            "help": "Minimum learning rate ratio after annealing",
        },
    )
    lr_scheduler_type: str = field(
        default="constant",
        metadata={
            "help": "Learning rate scheduler type",
            "choices": ["linear", "cosine", "constant"],
        },
    )
    warmup_steps_proportion: float = field(
        default=0.001,
        metadata={
            "help": "Proportion of training steps for warmup",
        },
    )
    offload: bool = field(
        default=False, metadata={"help": "Enable optimizer state offloading"}
    )
    initial_loss_scale: float = field(
        default=2**32, metadata={"help": "Initial loss scaling factor"}
    )
    min_loss_scale: float = field(
        default=1.0, metadata={"help": "Minimum loss scaling factor"}
    )
    loss_scale_window: float = field(
        default=5, metadata={"help": "Window size for loss scaling adjustment"}
    )
    hysteresis: int = field(
        default=2, metadata={"help": "Hysteresis (scaling factor) for loss scaling"}
    )
    gradient_clipping: float = field(
        default=1.0, metadata={"help": "Gradient clipping threshold"}
    )


@dataclass
class FSDPWrapPolicy:
    transformer_layer_cls_to_wrap: Optional[List[str]] = field(
        default=None,
        metadata={"help": "A list of transformer layer names for FSDP to wrap."},
    )


@dataclass
class FSDPEngineConfig:
    wrap_policy: Optional[FSDPWrapPolicy] = field(
        default=None,
        metadata={"help": "FSDP wrap policy, specifying model layers to wrap."},
    )
    offload_params: bool = field(
        default=False,
        metadata={"help": "Whether to offload FSDP parameters to CPU."},
    )


@dataclass
class HFEngineConfig:
    autotp_size: Optional[int] = field(
        default=1,
        metadata={"help": "DeepSpeed AutoTP size"},
    )


@dataclass
class TrainEngineConfig:
    experiment_name: str = MISSING
    trial_name: str = MISSING
    path: str = field(default="", metadata={"help": "Path to HuggingFace checkpoint"})
    attn_impl: str = field(
        default="flash_attention_2",
        metadata={
            "help": "Attention implementation for huggingface transformers model.",
            "choices": ["flash_attention_2"],
        },
    )
    init_from_scratch: bool = field(
        default=False, metadata={"help": "Initialize model weights randomly"}
    )
    init_critic_from_actor: bool = field(
        default=False,
        metadata={"help": "Initialize critic/reward model from LM checkpoint"},
    )
    # Runtime microbatch limit
    mb_spec: MicroBatchSpec = field(default_factory=MicroBatchSpec)

    # Training Backend Configuration
    disable_dropout: bool = field(default=False)
    gradient_checkpointing: bool = field(
        default=True, metadata={"help": "Enable gradient checkpointing"}
    )
    dtype: str = field(default="float16", metadata={"help": "Parameter dtype."})
    optimizer: Optional[OptimizerConfig] = field(
        default=None, metadata={"help": "Optimizer configuration"}
    )
    backend: str = ""
    fsdp: FSDPEngineConfig = field(default_factory=FSDPEngineConfig)
    hf: HFEngineConfig = field(default_factory=HFEngineConfig)


@dataclass
class PPOActorConfig(TrainEngineConfig):
    # Core PPO/GRPO Parameters
    group_size: int = field(
        default=1, metadata={"help": "Number of sequences in each group"}
    )
    group_adv_norm: bool = field(
        default=False,
        metadata={
            "help": "Normalize advantages within each prompt group rather than globally"
        },
    )
    ppo_n_minibatches: int = field(
        default=4, metadata={"help": "Number of minibatches for each PPO update"}
    )
    eps_clip: float = field(
        default=0.2, metadata={"help": "Clipping factor for policy ratio"}
    )
    c_clip: Optional[float] = field(
        default=None,
        metadata={
            "help": "Dual clipping factor for policy ratio, must > 1.0. None disables dual clipping."
        },
    )
    temperature: float = field(
        default=1.0, metadata={"help": "Temperature during generation."}
    )
    # Reward
    group_reward_norm: bool = field(
        default=False,
        metadata={
            "help": "Normalize final reward of each sequence (GRPO-style) to reduce length bias"
        },
    )
    reward_scaling: float = field(
        default=1.0, metadata={"help": "Reward scaling factor"}
    )
    reward_bias: float = field(default=0.0, metadata={"help": "Reward bias"})
    reward_clip: float = field(
        default=20.0, metadata={"help": "Maximum absolute value for reward clipping"}
    )
    mask_no_eos_with_zero: bool = field(
        default=False,
        metadata={
            "help": "Mask truncated generations (no EOS token) and exclude from training"
        },
    )

    # Advantage Estimation
    discount: float = field(
        default=1.0, metadata={"help": "Discount factor for future rewards"}
    )
    gae_lambda: float = field(
        default=1.0, metadata={"help": "Lambda parameter for GAE"}
    )
    adv_norm: bool = field(
        default=True, metadata={"help": "Enable advantage normalization"}
    )

    # KL Control
    kl_ctl: float = field(default=0.1, metadata={"help": "KL divergence coefficient"})

    # Asynchronous RL
    recompute_logprob: bool = field(
        default=False,
        metadata={"help": "Recompute logp and replace the logp returned by inference."},
    )
    use_decoupled_loss: bool = field(
        default=False,
        metadata={"help": "Use the decoupled loss. recompute_logprob must be True."},
    )
    behav_imp_weight_cap: Optional[float] = field(
        default=None,
        metadata={
            "help": "We filter out the tokens where behav_imp_weight exceeds behav_imp_weight_cap when computing the loss, must be > 1.0, use_decoupled_loss must be true"
        },
    )


@dataclass
class SGLangConfig:
    """Configuration for SGLang runtime. Refer to:
    https://github.com/sgl-project/sglang for detailed documentation.
    """

    model_path: str = ""
    random_seed: int = 1
    skip_tokenizer_init: bool = False
    disable_cuda_graph: bool = False
    disable_radix_cache: bool = False
    disable_cuda_graph_padding: bool = False
    enable_nccl_nvls: bool = False
    disable_outlines_disk_cache: bool = False
    disable_custom_all_reduce: bool = False
    disable_overlap_schedule: bool = False
    enable_mixed_chunk: bool = False
    enable_dp_attention: bool = False
    enable_ep_moe: bool = False
    enable_torch_compile: bool = False
    torch_compile_max_bs: int = 32
    cuda_graph_max_bs: Optional[int] = None
    cuda_graph_bs: Optional[List[int]] = None
    torchao_config: str = ""
    enable_nan_detection: bool = False
    enable_p2p_check: bool = False
    triton_attention_reduce_in_fp32: bool = False
    triton_attention_num_kv_splits: int = 8
    num_continuous_decode_steps: int = 1
    enable_memory_saver: bool = False
    allow_auto_truncate: bool = False
    # NOTE: to avoid the illegal memory access error
    attention_backend: Optional[str] = "flashinfer"
    sampling_backend: Optional[str] = None
    context_length: Optional[int] = 32768
    mem_fraction_static: Optional[float] = 0.9
    max_running_requests: Optional[int] = None
    # NOTE: chunked_prefill_size is by default 8192 on GPUs with 80GB mem in SGLang,
    # but we disable it to avoid precision issues
    chunked_prefill_size: Optional[int] = -1
    max_prefill_tokens: int = 32768
    schedule_policy: str = "lpm"
    schedule_conservativeness: float = 1.0
    cpu_offload_gb: int = 0
    dtype: str = "float16"
    kv_cache_dtype: str = "auto"
    # logging
    log_level: str = "warning"
    log_level_http: Optional[str] = "warning"
    log_requests: bool = False
    log_requests_level: int = 0
    show_time_cost: bool = False
    enable_metrics: bool = True  # Exports Prometheus-like metrics
    # The interval (in decoding iterations) to log throughput
    # and update prometheus metrics
    decode_log_interval: int = 1

    # Use staticmethod to make OmegaConf happy.
    @staticmethod
    def build_cmd(
        sglang_config: "SGLangConfig",
        tp_size,
        base_gpu_id,
        host,
        port,
        dist_init_addr: Optional[str] = None,
        sglang_version: Optional[str] = None,
    ):
<<<<<<< HEAD
        args = SGLangConfig.build_args(
            sglang_config=sglang_config,
            model_path=model_path,
            tp_size=tp_size,
            base_gpu_id=base_gpu_id,
            dist_init_addr=dist_init_addr,
            served_model_name=served_model_name,
            skip_tokenizer_init=skip_tokenizer_init,
        )

        # convert to flags
        flags = []
        for k, v in args.items():
            if v is None or v is False or v == "":
                continue
            if v is True:
                flags.append(f"--{k.replace('_','-')}")
            elif isinstance(v, list):
                flags.append(f"--{k.replace('_','-')} {' '.join(map(str, v))}")
            else:
                flags.append(f"--{k.replace('_','-')} {v}")
        return f"python3 -m sglang.launch_server {' '.join(flags)}"

    @staticmethod
    def build_args(
        sglang_config: "SGLangConfig",
        model_path,
        tp_size,
        base_gpu_id,
        dist_init_addr: Optional[str] = None,
        served_model_name: Optional[str] = None,
        skip_tokenizer_init: bool = True,
    ):
        from realhf.base import network, pkg_version, seeding
=======
        from realhf.base import pkg_version
>>>>>>> 3f959687
        from realhf.experiments.common.utils import asdict as conf_as_dict

        args: Dict = conf_as_dict(sglang_config)
        args = dict(
            host=host,
            port=port,
            # Model and tokenizer
            tokenizer_path=sglang_config.model_path,
            tokenizer_mode="auto",
            load_format="auto",
            trust_remote_code=True,
            device="cuda",
            is_embedding=False,
            # Other runtime options
            tp_size=tp_size,
            # Because we have set CUDA_VISIBLE_DEVICES to a single GPU in each process
            base_gpu_id=base_gpu_id,
            nnodes=1,
            node_rank=0,
            # initialization addresses and ports
            dist_init_addr=dist_init_addr,
            **args,
        )
        if sglang_version:
            version_less_than_0_4_4 = (
                pkg_version.compare_versions(sglang_version, "0.4.4") < 0
            )
            version_less_than_0_4_3 = (
                pkg_version.compare_versions(sglang_version, "0.4.3") < 0
            )
        elif pkg_version.is_available("sglang"):
            version_less_than_0_4_4 = pkg_version.is_version_less("sglang", "0.4.4")
            version_less_than_0_4_3 = pkg_version.is_version_less("sglang", "0.4.3")
        else:
            raise ValueError(
                "A installed SGLang package or a specific SGLang version should be provided to build SGLang server cmd."
            )
        if version_less_than_0_4_4:
            args.pop("log_requests_level")
        if version_less_than_0_4_3:
            args.pop("enable_nccl_nvls")
            args.pop("triton_attention_num_kv_splits")
            args.pop("cuda_graph_bs")
            args.pop("enable_memory_saver")
            args.pop("allow_auto_truncate")
            args.pop("file_storage_path")
<<<<<<< HEAD

        return args
=======
        flags = []
        for k, v in args.items():
            if v is None or v is False or v == "":
                continue
            if v is True:
                flags.append(f"--{k.replace('_','-')} ")
                continue
            if isinstance(v, list):
                values = " ".join(map(str, v))
                flags.append(f"--{k.replace('_','-')} {values}")
                continue
            flags.append(f"--{k.replace('_','-')} {v}")
        flags = " ".join(flags)
        return f"python3 -m sglang.launch_server {flags}"
>>>>>>> 3f959687


@dataclass
class InferenceEngineConfig:
    experiment_name: str = MISSING
    trial_name: str = MISSING
    max_concurrent_rollouts: None | int = field(
        default=None,
        metadata={
            "help": "Maximum number of concurrent rollouts to the inference engine. Defaults to consumer_batch_size."
        },
    )
    queue_size: None | int = field(
        default=None,
        metadata={"help": "Input/Output queue size for async rollout."},
    )
    consumer_batch_size: int = field(
        default=1,
        metadata={"help": "Batch size for consuming rollouts from the queue."},
    )
    max_head_offpolicyness: int = field(
        default=0,
        metadata={
            "help": "Maximum off-policyness for the head. "
            "If the current version is more than this many versions behind, "
            "the request will not be accepted.",
        },
    )
    enable_rollout_tracing: bool = field(default=False)
    schedule_policy: str = field(
        default="round_robin",
        metadata={"help": "Request scheduling policy", "choices": ["round_robin"]},
    )
    setup_timeout: float = field(default=90.0)
    request_timeout: float = field(
        default=3600, metadata={"help": "Timeout for HTTP requests."}
    )
    request_retries: int = field(
        default=3, metadata={"help": "Number of retries for failed requests."}
    )


@dataclass
class _Timer:
    experiment_name: str = MISSING
    trial_name: str = MISSING
    fileroot: str = MISSING
    freq_epochs: Optional[int] = field(
        default=None,
        metadata={
            "help": "Trigger frequency in epochs. None disables epoch-based saving."
        },
    )
    freq_steps: Optional[int] = field(
        default=None,
        metadata={
            "help": "Trigger frequency in steps. None disables step-based saving."
        },
    )
    freq_secs: Optional[int] = field(
        default=None,
        metadata={
            "help": "Trigger frequency in seconds. None disables time-based saving."
        },
    )


@dataclass
class EvaluatorConfig(_Timer):
    pass


@dataclass
class SaverConfig(_Timer):
    pass


@dataclass
class WandBConfig:
    mode: str = "disabled"
    entity: Optional[str] = None
    project: Optional[str] = None
    name: Optional[str] = None
    job_type: Optional[str] = None
    group: Optional[str] = None
    notes: Optional[str] = None
    tags: Optional[List[str]] = None
    config: Optional[Dict] = None


@dataclass
class SwanlabConfig:
    project: Optional[str] = None
    name: Optional[str] = None
    config: Optional[Dict] = None
    logdir: Optional[str] = None
    mode: Optional[str] = "local"
    api_key: Optional[str] = os.getenv("SWANLAB_API_KEY", None)


@dataclass
class TensorBoardConfig:
    path: Optional[str] = None


@dataclass
class StatsLoggerConfig:
    experiment_name: str = MISSING
    trial_name: str = MISSING
    fileroot: str = MISSING
    wandb: WandBConfig = field(
        default_factory=WandBConfig,
        metadata={"help": "Weights & Biases configuration."},
    )
    swanlab: SwanlabConfig = field(
        default_factory=SwanlabConfig,
        metadata={"help": "SwanLab configuration."},
    )
    tensorboard: TensorBoardConfig = field(
        default_factory=TensorBoardConfig,
        metadata={"help": "TensorBoard configuration. Only 'path' field required."},
    )


@dataclass
class NameResolveConfig:
    type: str = field(
        default="nfs",
        metadata={
            "help": "Type of the distributed KV store for name resolving.",
            "choices": ["nfs", "etcd3", "ray"],
        },
    )
    nfs_record_root: str = field(
        default="/tmp/areal/name_resolve",
        metadata={
            "help": "Record root for NFS name resolving. Should be available in all nodes."
        },
    )
    etcd3_addr: str = field(
        default="localhost:2379", metadata={"help": "Address of the ETCD3 server."}
    )
    ray_actor_name: str = field(
        default="ray_kv_store",
        metadata={"help": "Name of the distributed Ray KV store."},
    )


@dataclass
class ClusterSpecConfig:
    name_resolve: NameResolveConfig = field(
        default_factory=NameResolveConfig,
        metadata={"help": "Name resolving configuration."},
    )
    cluster_name: str = field(
        default="local",
        metadata={"help": "Name of the cluster. Used to set specific environs."},
    )
    fileroot: str = field(
        default=get_user_tmp(),
        metadata={
            "help": "Root for logs and checkpoints. Should be available to all nodes."
        },
    )
    gpu_type: str = field(
        default="tesla", metadata={"help": "GPU type of the cluster. Used by slurm."}
    )
    mount: str = field(
        default="/storage:/storage", metadata={"help": "Mount path for slurm."}
    )
    gpu_image: str = field(default="", metadata={"help": "slurm image for trainers."})
    cpu_image: str = field(default="", metadata={"help": "slurm image for CPU jobs."})
    gpu_infer_image: str = field(
        default="", metadata={"help": "slurm image for LLM inference."}
    )
    node_name_prefix: str = field(
        default="slurmd-", metadata={"help": "Node prefix for a slurm cluster."}
    )
    n_nodes: int = field(
        default=32,
        metadata={
            "help": "The size of the cluster. Used to decide slurm hostname suffix."
        },
    )
    n_gpus_per_node: int = field(
        default=8,
        metadata={"help": "GPUs per node (physically)."},
    )


@dataclass
class DatasetConfig:
    type: Optional[str] = field(
        default=None, metadata={"help": "Type of implemented dataset"}
    )
    batch_size: int = field(
        default=1, metadata={"help": "Batch size of the dataloader"}
    )
    shuffle: bool = field(
        default=True, metadata={"help": "Whether to shuffle the dataset"}
    )
    pin_memory: bool = field(
        default=False,
        metadata={
            "help": "Pin memory for faster data loading (set True for GPU training)"
        },
    )
    num_workers: int = field(
        default=0, metadata={"help": "Number of worker processes for data loading"}
    )
    drop_last: bool = field(default=True)


@dataclass
class BaseExperimentConfig:
    # NOTE: we need this unified config class because different experiments
    # have different config structures, e.g., GRPO has two engine configs,
    # but SFT only has a single one. We use subclasses to represent these structures.
    experiment_name: str = field(
        default=MISSING,
        metadata={"help": "Name of the experiment (no '_' or '/'). Required."},
    )
    trial_name: str = field(
        default=MISSING,
        metadata={"help": "Name of the trial (no '-' or '/'). Required."},
    )
    cluster: ClusterSpecConfig = field(
        default_factory=ClusterSpecConfig,
        metadata={"help": "Cluster specification. Mainly used by slurm."},
    )
    n_nodes: int = field(
        default=1, metadata={"help": "Number of nodes for experiment."}
    )
    n_gpus_per_node: int = field(
        default=8, metadata={"help": "Number of GPUs per node for this experiment."}
    )
    allocation_mode: str = field(
        default="",
        metadata={
            "help": "GPU parallel strategy allocation mode. "
            "Options: manual/heuristic or pattern-based."
        },
    )
    seed: int = field(default=1, metadata={"help": "Random seed for reproducibility."})
    total_train_epochs: int = field(
        default=1, metadata={"help": "Total number of epochs to train the model."}
    )
    total_train_steps: Optional[int] = field(
        default=None,
        metadata={
            "help": "Terminate training after this number of steps. "
            "For benchmarking purposes only. None indicates normal training."
        },
    )
    total_train_n_seqs: Optional[int] = field(
        default=None,
        metadata={
            "help": "Terminate training after consuming this number of samples. "
            "For benchmarking purposes only. None indicates normal training."
        },
    )
    tokenizer_path: str = field(default="")

    train_dataset: DatasetConfig = field(default_factory=DatasetConfig)
    valid_dataset: DatasetConfig = field(default_factory=DatasetConfig)

    saver: SaverConfig = field(default_factory=SaverConfig)
    checkpointer: SaverConfig = field(default_factory=SaverConfig)
    evaluator: EvaluatorConfig = field(default_factory=EvaluatorConfig)
    stats_logger: StatsLoggerConfig = field(default_factory=StatsLoggerConfig)

    server_only: bool = False
    sglang: SGLangConfig = field(default_factory=SGLangConfig)


@dataclass
class SFTConfig(BaseExperimentConfig):
    model: TrainEngineConfig = field(default_factory=TrainEngineConfig)


@dataclass
class GRPOConfig(BaseExperimentConfig):
    async_training: bool = field(default=True)
    gconfig: GenerationHyperparameters = field(
        default_factory=GenerationHyperparameters
    )
    rollout: InferenceEngineConfig = field(default_factory=InferenceEngineConfig)
    actor: PPOActorConfig = field(default_factory=PPOActorConfig)
    ref: PPOActorConfig = field(default_factory=PPOActorConfig)


def parse_cli_args(argv: List[str]):
    parser = argparse.ArgumentParser()
    parser.add_argument(
        "--config", help="The path of the main configuration file", required=True
    )
    args, overrides = parser.parse_known_args(argv)
    # Initialize hydra config
    config_file = Path(args.config).absolute()
    assert config_file.exists()
    # hydra only recognize relative paths
    relpath = Path(os.path.relpath(str(config_file), Path(__file__).parent.absolute()))
    hydra_init(config_path=str(relpath.parent), job_name="app", version_base=None)
    cfg = hydra_compose(
        config_name=str(relpath.name).split(".yaml")[0],
        overrides=overrides,
    )
    return cfg, config_file


def to_structured_cfg(cfg, config_cls):
    # Merge with the default configuration.
    # The yaml and commandline can omit some default values defined in python dataclasses.
    default_cfg = OmegaConf.structured(config_cls)
    cfg = OmegaConf.merge(default_cfg, cfg)
    return cfg


def load_expr_config(argv: List[str], config_cls):
    cfg, config_file = parse_cli_args(argv)
    cfg = to_structured_cfg(cfg, config_cls=config_cls)
    cfg = OmegaConf.to_object(cfg)
    assert isinstance(cfg, BaseExperimentConfig)
    # Setup environment
    from realhf.base import constants, name_resolve

    constants.set_experiment_trial_names(cfg.experiment_name, cfg.trial_name)
    name_resolve.reconfigure(cfg.cluster.name_resolve)
    return cfg, str(config_file)<|MERGE_RESOLUTION|>--- conflicted
+++ resolved
@@ -349,17 +349,14 @@
         host,
         port,
         dist_init_addr: Optional[str] = None,
-        sglang_version: Optional[str] = None,
     ):
-<<<<<<< HEAD
         args = SGLangConfig.build_args(
             sglang_config=sglang_config,
-            model_path=model_path,
             tp_size=tp_size,
             base_gpu_id=base_gpu_id,
+            host=host,
+            port=port,
             dist_init_addr=dist_init_addr,
-            served_model_name=served_model_name,
-            skip_tokenizer_init=skip_tokenizer_init,
         )
 
         # convert to flags
@@ -378,17 +375,13 @@
     @staticmethod
     def build_args(
         sglang_config: "SGLangConfig",
-        model_path,
         tp_size,
         base_gpu_id,
+        host,
+        port,
         dist_init_addr: Optional[str] = None,
-        served_model_name: Optional[str] = None,
-        skip_tokenizer_init: bool = True,
     ):
-        from realhf.base import network, pkg_version, seeding
-=======
         from realhf.base import pkg_version
->>>>>>> 3f959687
         from realhf.experiments.common.utils import asdict as conf_as_dict
 
         args: Dict = conf_as_dict(sglang_config)
@@ -412,6 +405,7 @@
             dist_init_addr=dist_init_addr,
             **args,
         )
+        sglang_version = pkg_version.get_version("sglang")
         if sglang_version:
             version_less_than_0_4_4 = (
                 pkg_version.compare_versions(sglang_version, "0.4.4") < 0
@@ -435,25 +429,8 @@
             args.pop("enable_memory_saver")
             args.pop("allow_auto_truncate")
             args.pop("file_storage_path")
-<<<<<<< HEAD
 
         return args
-=======
-        flags = []
-        for k, v in args.items():
-            if v is None or v is False or v == "":
-                continue
-            if v is True:
-                flags.append(f"--{k.replace('_','-')} ")
-                continue
-            if isinstance(v, list):
-                values = " ".join(map(str, v))
-                flags.append(f"--{k.replace('_','-')} {values}")
-                continue
-            flags.append(f"--{k.replace('_','-')} {v}")
-        flags = " ".join(flags)
-        return f"python3 -m sglang.launch_server {flags}"
->>>>>>> 3f959687
 
 
 @dataclass
