--- conflicted
+++ resolved
@@ -8,16 +8,11 @@
 
 import uvloop
 
-<<<<<<< HEAD
 uvloop.install()
 from hydra import compose as hydra_compose
 from hydra import initialize as hydra_init
 from omegaconf import MISSING, OmegaConf
-
-=======
-from omegaconf import MISSING
 import os
->>>>>>> 5f6bdccc
 from realhf.api.cli_args import (
     ClusterSpecConfig,
     ExperimentSaveEvalControl,
@@ -289,10 +284,7 @@
         default=None,
         metadata={
             "help": "Number of retries for each request",
-<<<<<<< HEAD
-=======
             "choices": ["gsm8k", "areal", "MathVista"],
->>>>>>> 5f6bdccc
         },
     )
     gsm8k: Optional[GSM8KPreprocessor] = None
