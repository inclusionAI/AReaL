--- conflicted
+++ resolved
@@ -270,12 +270,8 @@
     path: str
     weight_format: str
     with_optim: bool
-<<<<<<< HEAD
     tokenizer: PreTrainedTokenizerFast | None
     processor: AutoProcessor | None
-=======
-    tokenizer: Optional[PreTrainedTokenizerFast]
->>>>>>> b56f5998
     base_model_path: str | None
     naive_distributed: bool = False
 
