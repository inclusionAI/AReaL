# Copyright 2025 Ant Group Inc.
# Licensed under the Apache License, Version 2.0
import enum
import itertools
import re
import uuid
from dataclasses import dataclass, field
<<<<<<< HEAD
from typing import Any, Dict, List, Literal, Optional
import torch
from gymnasium.core import ActType, ObsType
from arealite.api.cli_args import GenerationHyperparameters
from PIL.Image import Image as ImageObject
=======
from typing import Any, Dict, List, Literal, Optional, Tuple
>>>>>>> 9c4da33f


from transformers import PreTrainedTokenizerFast,AutoProcessor


@dataclass
class LLMRequest:
    rid: str = field(default_factory=lambda: str(uuid.uuid4()))
    input_ids: List[int] = field(default_factory=list)
    gconfig: GenerationHyperparameters = field(
        default_factory=GenerationHyperparameters
    )
    metadata: Dict[str, Any] = field(default_factory=dict)
    model_id: Optional[str] = None


@dataclass
class LLMResponse:
    # outputs
    input_tokens: List[int] = field(default_factory=list)
    output_tokens: List[int] = field(default_factory=list)
    output_logprobs: List[float] = field(default_factory=list)
    output_versions: List[int] = field(default_factory=list)
    stop_reason: Literal["length", "stop", "interrupt"] = "stop"

    # statistics
    latency: float = float("inf")
    ttft: float = float("inf")  # Time to first token
    itl: List[float] = field(default_factory=list)  # List of inter-token latencies

    @property
    def input_len(self) -> int:
        return len(self.input_tokens)

    @property
    def output_len(self) -> int:
        return len(self.output_tokens)
    
@dataclass
class VLMRequest(LLMRequest):
    image_data: Optional[List[ImageObject|str]] = field(default_factory=list)

@dataclass
class VLMResponse(LLMResponse):
    input_images: List[ImageObject|str] = field(default_factory=list)


@dataclass
class AgentInferInput:
    obs: ObsType
    llm_client: Any
    gconfig: GenerationHyperparameters


@dataclass
class AgentInferOutput:
    action: ActType
    llm_req: LLMRequest|VLMRequest
    llm_resp: LLMResponse|VLMResponse


@dataclass
class TrajStats:
    start_time: float = 0.0
    total_reward: float = 0.0
    episode_length: int = 0
    info: Dict = field(default_factory=dict)


@dataclass
class Trajectory:
    prompt: Dict[str, Any]
    data: Dict[str, torch.Tensor]
    stats: TrajStats
    images: Optional[List[ImageObject|str]] =None

    def to_json_compatible(self):
        if self.images is not None:
            return {
                "prompt": self.prompt,
                "image": [img if isinstance(img, str) else img.tobytes() for img in self.images],
                "data": {k: v.cpu().numpy().tolist() for k, v in self.data.items()},
                "stats": {
                    "start_time": self.stats.start_time,
                    "total_reward": self.stats.total_reward,
                    "episode_length": self.stats.episode_length,
                    "info": self.stats.info,
                },
            }
        else:
            return {
                "prompt": self.prompt,
                "data": {k: v.cpu().numpy().tolist() for k, v in self.data.items()},
                "stats": {
                    "start_time": self.stats.start_time,
                    "total_reward": self.stats.total_reward,
                    "episode_length": self.stats.episode_length,
                    "info": self.stats.info,
                },
            }

    @classmethod
    def from_json_compatible(cls, data: Dict[str, Any]) -> "Trajectory":
        if "images" in data:
            return cls(
                prompt=data["prompt"],
                images=[img for img in data["images"]],
                data={k: torch.tensor(v) for k, v in data["data"].items()},
                stats=TrajStats(
                    start_time=data["stats"]["start_time"],
                    total_reward=data["stats"]["total_reward"],
                    episode_length=data["stats"]["episode_length"],
                    info=data["stats"]["info"],
                ),
            )
        else:
            return cls(
                prompt=data["prompt"],
                data={k: torch.tensor(v) for k, v in data["data"].items()},
                stats=TrajStats(
                    start_time=data["stats"]["start_time"],
                    total_reward=data["stats"]["total_reward"],
                    episode_length=data["stats"]["episode_length"],
                    info=data["stats"]["info"],
                ),
            )

    @property
    def input_len(self) -> int:
        return len(self.input_tokens)

    @property
    def output_len(self) -> int:
        return len(self.output_tokens)


@dataclass
class FinetuneSpec:
    total_train_epochs: int
    dataset_size: int
    train_batch_size: int

    @property
    def total_train_steps(self):
        # assuming drop_last
        return self.total_train_epochs * (self.dataset_size // self.train_batch_size)

    @property
    def steps_per_epoch(self):
        return self.dataset_size // self.train_batch_size


class AllocationType(enum.Enum):
    DECOUPLED_vLLM = 1
    DECOUPLED_SGLANG = 2


@dataclass
class AllocationMode:
    type_: AllocationType
    parallel_strat: Dict[str, Dict[str, int]]
    parallel_strat: Dict[str, Dict[str, int]]

    @property
    def gen_tp_size(self) -> int:
        return self.parallel_strat["gen"]["t"]

    @property
    def gen_pp_size(self) -> int:
        return self.parallel_strat["gen"]["p"]

    @property
    def gen_dp_size(self) -> int:
        return self.parallel_strat["gen"]["d"]

    @property
    def gen_world_size(self) -> int:
        return self.gen_dp_size * self.gen_pp_size * self.gen_tp_size

    @property
    def train_tp_size(self) -> int:
        return self.parallel_strat["*"]["t"]

    @property
    def train_pp_size(self) -> int:
        return self.parallel_strat["*"]["p"]

    @property
    def train_dp_size(self) -> int:
        return self.parallel_strat["*"]["d"]

    @property
    def train_world_size(self) -> int:
        return self.train_dp_size * self.train_pp_size * self.train_tp_size

    @classmethod
    def from_str(cls, allocation_mode: str):
        alloc_decoupled = AllocationMode.extract_decoupled_alloc(allocation_mode)
        if "vllm" in allocation_mode:
            return cls(AllocationType.DECOUPLED_vLLM, alloc_decoupled)
        elif "sglang" in allocation_mode:
            return cls(AllocationType.DECOUPLED_SGLANG, alloc_decoupled)
        raise NotImplementedError(f"Failed to parse allocation: {allocation_mode}")

    @staticmethod
    def extract_parallelism_strategy(allocation_mode: str) -> Dict:
        for x, y, z in itertools.permutations(["d", "t", "p"]):
            pattern = rf"{x}(\d+){y}(\d+){z}(\d+)"
            m = re.match(pattern, allocation_mode)
            if not m:
                continue
            a, b, c = map(int, m.groups())
            # to be consistent with the key-value pattern
            return {
                "*": {
                    x: a,
                    y: b,
                    z: c,
                }
            }
        raise ValueError(
            f"Unknown how to resolve parallelism strategy: {allocation_mode}"
        )
    @staticmethod
    def extract_decoupled_alloc(allocation_mode: str) -> Dict:
        pattern = re.compile(
            r"(?:(?:vllm|sglang)\.(.+?)\+(.+))|(?:(.+?)\+(?:vllm|sglang)\.(.+))"
        )
        m = pattern.match(allocation_mode)
        if not m:
            raise ValueError(
                f"Unknown how to resolve decoupled allocation: {allocation_mode}"
            )
        if m.group(1):
            gen_alloc = m.group(1)
            other_alloc = m.group(2)
        else:
            gen_alloc = m.group(4)
            other_alloc = m.group(3)
        gen_alloc = AllocationMode.extract_parallelism_strategy(gen_alloc)
        other_alloc = AllocationMode.extract_parallelism_strategy(other_alloc)
        other_alloc.update({"gen": gen_alloc["*"]})
        return other_alloc


@dataclass
class WeightUpdateMeta:
    type: str
    path: str | None
    alloc_mode: AllocationMode | None
    comm_backend: str | None
    model_version: int = 0
    tp_size: int = 1
    master_address: str = "127.0.0.1"
    master_port: int = 29500
    world_size: int = 1
    group_name: str = "aupdate_weights_from_distributed"
    parameter_names: List[str] = field(default_factory=list)
    state_dict_key_to_shape: Dict[str, Tuple[int]] = field(default_factory=dict)


@dataclass
class SaveLoadMeta:
    path: str
    weight_format: str
    with_optim: bool
    tokenizer: PreTrainedTokenizerFast | None
    processor: AutoProcessor | None
    base_model_path: str | None
    naive_distributed: bool = False


@dataclass
class RolloutStat:
    submitted: int = 0
    accepted: int = 0
    running: int = 0<|MERGE_RESOLUTION|>--- conflicted
+++ resolved
@@ -5,15 +5,12 @@
 import re
 import uuid
 from dataclasses import dataclass, field
-<<<<<<< HEAD
-from typing import Any, Dict, List, Literal, Optional
+from typing import Any, Dict, List, Literal, Optional, Tuple
+
 import torch
 from gymnasium.core import ActType, ObsType
 from arealite.api.cli_args import GenerationHyperparameters
 from PIL.Image import Image as ImageObject
-=======
-from typing import Any, Dict, List, Literal, Optional, Tuple
->>>>>>> 9c4da33f
 
 
 from transformers import PreTrainedTokenizerFast,AutoProcessor
