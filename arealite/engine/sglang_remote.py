import asyncio
import os
import random
import shutil
import time
from concurrent.futures import Future, ProcessPoolExecutor
from datetime import datetime
from typing import Any, Callable, Dict, List

import aiohttp
import requests
import uvloop
from tensordict import TensorDict
from torchdata.stateful_dataloader import StatefulDataLoader

from arealite.api.cli_args import InferenceEngineConfig
from arealite.api.engine_api import InferenceEngine
from arealite.api.io_struct import (
    FinetuneSpec,
    LLMRequest,
    LLMResponse,
<<<<<<< HEAD
    RolloutStat,
    VLMRequest,
    VLMResponse,
=======
>>>>>>> 7d1c852a
    WeightUpdateMeta,
)
from arealite.api.workflow_api import RolloutWorkflow, WorkflowExecutor
from arealite.utils.http import arequest_with_retry, get_default_connector
from realhf.base import logging, name_resolve, names

logger = logging.getLogger(__name__)


RID_CACHE_SIZE = 128


class RemoteSGLangEngine(InferenceEngine):

    def __init__(self, config: InferenceEngineConfig):
        self.config = config

        self.rid_to_address = {}
        # Maintain the addresses for the recent 128 requests
        self.rid_queue = []

        self.addresses = os.getenv("AREAL_LLM_SERVER_ADDRS").split(",")
        self.session = None

        if not self.addresses:
            raise RuntimeError("No configured SGLang servers.")

        self.server_idx = random.randint(0, len(self.addresses) - 1)
        self.distributed_weight_update_initialized = False
        self._version = 0

        self.workflow_executor = WorkflowExecutor(
            config=config,
            inference_engine=self,
        )

    def _wait_for_server(self, address):
        base_url = f"http://{address}"
        tik = time.time()
        while time.time() - tik < self.config.setup_timeout:
            if self.check_health(base_url):
                return
            time.sleep(1)
        raise RuntimeError("server launch failed")

    def check_health(self, base_url):
        # Check server endpoint
        try:
            response = requests.get(f"{base_url}/health", timeout=30)
            return response.status_code == 200
        except requests.exceptions.RequestException as e:
            return False

    def initialize(self, addr: str | None, ft_spec: FinetuneSpec | None = None):
        logger.info("Waiting for server ready...")
        for addr_ in self.addresses:
            self._wait_for_server(addr_)
        logger.info("Servers are all ready!")
        self.executor = ProcessPoolExecutor(max_workers=1)
        self.workflow_executor.initialize()

    def destroy(self):
        self.executor.shutdown()

    def set_version(self, version):
        self._version = version

    def get_version(self):
        return self._version

    def choose_server(self) -> str:
        if self.config.schedule_policy == "round_robin":
            server = self.addresses[self.server_idx]
            self.server_idx = (self.server_idx + 1) % len(self.addresses)
            return server
        raise NotImplementedError("Only round-robin scheduling is implemented.")

    async def agenerate(
        self, req: LLMRequest | VLMRequest
    ) -> LLMResponse | VLMResponse:
        """Async version of generate using aiohttp."""
        if self.session is None:
            # NOTE: Lazily initialize aiohttp.ClientSession since it needs to be initialized
            # inside asyncio loop in WorkflowExecutor
            self.session = aiohttp.ClientSession(
                timeout=aiohttp.ClientTimeout(
                    total=self.config.request_timeout,
                    sock_connect=self.config.request_timeout,
                    connect=self.config.request_timeout,
                ),
                read_bufsize=1024 * 1024 * 10,
                connector=get_default_connector(),
            )
        # Prepare request payload
        gconfig = req.gconfig
        stop_token_ids = gconfig.stop_token_ids

        if gconfig.n_samples != 1:
            raise ValueError(
                "RemoteSGLangEngine does not support n_samples > 1. "
                "Please call generate for multiple times with n_samples = 1."
            )
        sample_params = {
            "top_p": gconfig.top_p,
            "top_k": gconfig.top_k,
            "max_new_tokens": gconfig.max_new_tokens,
            "temperature": 0.0 if gconfig.greedy else gconfig.temperature,
            "stop_token_ids": stop_token_ids,
        }
        if isinstance(req, VLMRequest):
            # VLMRequest has image_data
            payload = {
                "input_ids": req.input_ids.copy(),
                "image_data": req.image_data,  # ImageObject or str
                "sampling_params": sample_params,
                "return_logprob": True,
                "stream": False,
            }
        else:
            # NOTE: rid should NOT be passed in payload
            payload = {
                "input_ids": req.input_ids.copy(),
                "sampling_params": sample_params,
                "return_logprob": True,
                "stream": False,
            }

        # Make request
        start_time = time.perf_counter()
        accumulated_output_tokens = []
        accumulated_output_logprobs = []
        accumulated_versions = []

        # A single "rid" shares the same sever to allow KV cache reuse
        if req.rid in self.rid_to_address:
            server_addr = self.rid_to_address[req.rid]
        else:
            server_addr = self.choose_server()
            if len(self.rid_queue) >= RID_CACHE_SIZE:
                # Remove the oldest entry if cache is full
                oldest_rid = self.rid_queue.pop(0)
                self.rid_to_address.pop(oldest_rid, None)
            self.rid_to_address[req.rid] = server_addr
            self.rid_queue.append(req.rid)

        # Deal with rollout interruption
        # "abort" is the stop reason for later v0.4.9.post2 after
        # we call the pause_generation endpoint
        stop_reason = None
        while (
            stop_reason != "stop"
            and len(accumulated_output_tokens) < gconfig.max_new_tokens
        ):
            # Request is interrupted, wait for some time to avoid interfering
            # with update weights requests
            if stop_reason is not None:
                await asyncio.sleep(0.5)

            # loop until the generation is complete
            result = await arequest_with_retry(
                session=self.session,
                addr=server_addr,
                endpoint="/generate",
                payload=payload,
                method="POST",
                max_retries=self.config.request_retries,
                timeout=self.config.request_timeout,
            )

            meta_info = result["meta_info"]
            # Check if generation is complete
            finish_reason = meta_info["finish_reason"]
            stop_reason = finish_reason["type"]
            if (
                stop_reason == "abort"
                and finish_reason.get("message") == "Abort before prefill"
            ):
                continue

            # Parse response
            output_tokens = [x[1] for x in meta_info["output_token_logprobs"]]
            output_logprobs = [x[0] for x in meta_info["output_token_logprobs"]]

            # Update accumulated outputs
            accumulated_output_tokens.extend(output_tokens)
            accumulated_output_logprobs.extend(output_logprobs)
            # FIXME: Update with actual server versions
            accumulated_versions.extend([-1] * len(output_tokens))

            payload["input_ids"] += result["output_ids"]
            sample_params["max_new_tokens"] -= len(output_tokens)

        latency = time.perf_counter() - start_time

        if isinstance(req, VLMRequest):
            response = VLMResponse(
                input_tokens=req.input_ids,
                input_images=req.image_data,
                output_tokens=accumulated_output_tokens,
                output_logprobs=accumulated_output_logprobs,
                output_versions=accumulated_versions,
                stop_reason=stop_reason,
                latency=latency,
                ttft=latency,  # Simplified for non-streaming
            )
        else:
            response = LLMResponse(
                input_tokens=req.input_ids,
                output_tokens=accumulated_output_tokens,
                output_logprobs=accumulated_output_logprobs,
                output_versions=accumulated_versions,
                stop_reason=stop_reason,
                latency=latency,
                ttft=latency,  # Simplified for non-streaming
            )
        return response

    def update_weights(self, meta: WeightUpdateMeta):
        for addr in self.addresses:
            res = requests.post(f"http://{addr}/pause_generation")
            res.raise_for_status()
        fut = Future()
        if meta.type == "nccl":
            fut = self.executor.submit(
                update_weights_from_distributed,
                meta,
                self.addresses,
                self.config.request_timeout,
                not self.distributed_weight_update_initialized,
            )

            def callback(fut):
                self.distributed_weight_update_initialized = True

            fut.add_done_callback(callback)
        elif meta.type == "disk":
            # Update weights from disk
            # Use ProcessPool to bypass python GIL for running async coroutines
            fut = self.executor.submit(
                update_weights_from_disk,
                self.config.experiment_name,
                self.config.trial_name,
                self.get_version(),
                self.addresses,
                meta.path,
                self.config.request_retries,
                self.config.request_timeout,
            )

            def callback(fut):
                shutil.rmtree(meta.path, ignore_errors=True)

            fut.add_done_callback(callback)
        else:
            raise NotImplementedError(f"Unsupported weight update type: {meta.type}")

        def callback(fut):
            for addr in self.addresses:
                res = requests.post(f"http://{addr}/continue_generation")
                res.raise_for_status()

        fut.add_done_callback(callback)
        return fut

    def submit(self, data: Dict[str, Any], workflow: RolloutWorkflow) -> None:
        return self.workflow_executor.submit(data, workflow)

    def wait(
        self,
        count: int,
        timeout: float | None = None,
        should_accept: Callable | None = None,
    ) -> TensorDict:
        return self.workflow_executor.wait(
            count,
            timeout=timeout,
            should_accept=should_accept,
        )

    def rollout_batch(
        self, data: List[Dict[str, Any]], workflow: "RolloutWorkflow"
    ) -> TensorDict:
        return self.workflow_executor.rollout_batch(data, workflow)

    def prepare_batch(
        self,
        dataloader: StatefulDataLoader,
        workflow: RolloutWorkflow,
    ):
<<<<<<< HEAD
        if not hasattr(self, "data_generator"):
            self.data_generator = iter(dataloader)
        assert dataloader.batch_size is not None
        while True:
            # Submit at least two batches to allow maximum overlap
            if (
                self.get_capacity() + dataloader.batch_size > 0
                and self.input_queue.qsize() + dataloader.batch_size
                < self.input_queue.maxsize
            ):
                try:
                    data = next(self.data_generator)

                except StopIteration:
                    self.data_generator = iter(dataloader)
                    data = next(self.data_generator)
                for item in data:
                    self.submit(item, workflow=workflow)
            try:
                return self.wait(dataloader.batch_size, timeout=1)
            except TimeoutError:
                pass
=======
        return self.workflow_executor.prepare_batch(dataloader, workflow)
>>>>>>> 7d1c852a

    def pause(self):
        """Pause request submission for async rollout. Used during evaluation to prevent data over generation."""
        return self.workflow_executor.pause()

    def resume(self):
        """Resume request submission for async rollout."""
        return self.workflow_executor.resume()


def update_weights_from_disk(
    experiment_name,
    trial_name,
    model_version,
    addresses,
    path,
    request_retries,
    request_timeout,
):
    async def _fn():
        # Wait for model checkpoints of meta.version
        update_name = names.update_weights_from_disk(
            experiment_name, trial_name, model_version
        )
        save_timestamp = float(name_resolve.wait(update_name, timeout=120))
        load_timestamp = datetime.now().timestamp()
        logger.info(
            f"Begin update weights from {path}, responded in {(load_timestamp - save_timestamp):.2f}s"
        )
        session = aiohttp.ClientSession(
            timeout=aiohttp.ClientTimeout(
                total=request_timeout,
                sock_connect=request_timeout,
                connect=request_timeout,
            ),
            read_bufsize=1024 * 1024 * 10,
            connector=get_default_connector(),
        )
        jobs = [
            arequest_with_retry(
                addr=addr,
                session=session,
                endpoint="/update_weights_from_disk",
                payload=dict(model_path=str(path)),
                method="POST",
                max_retries=request_retries,
                timeout=request_timeout,
            )
            for addr in addresses
        ]
        await asyncio.gather(*jobs)
        await session.close()
        logger.info(
            f"Loading weights done in {(datetime.now().timestamp() - load_timestamp):.2f}s"
        )

    return uvloop.run(_fn())


def update_weights_from_distributed(
    meta: WeightUpdateMeta,
    addresses: List[str],
    request_timeout,
    init_group: bool,
):
    async def _fn():
        tik = time.perf_counter()
        if init_group:
            await asyncio.gather(
                *[
                    ainit_weights_update_group(addr, i, meta, request_timeout)
                    for i, addr in enumerate(addresses)
                ]
            )
        await asyncio.gather(
            *[
                arequest_with_retry(
                    addr=addr,
                    endpoint="/update_weights_from_distributed",
                    payload={
                        "names": [pspec.name for pspec in meta.nccl_param_specs],
                        "dtypes": [pspec.dtype for pspec in meta.nccl_param_specs],
                        "shapes": [pspec.shape for pspec in meta.nccl_param_specs],
                        "group_name": meta.nccl_group_name,
                    },
                    method="POST",
                    max_retries=1,
                    timeout=request_timeout,
                )
                for addr in addresses
            ]
        )

        logger.info(f"Distributed update weights done in {time.perf_counter() - tik}s")

    return uvloop.run(_fn())


async def ainit_weights_update_group(
    addr: str,
    server_idx: int,
    meta: WeightUpdateMeta,
    request_timeout: float,
):
    assert meta.alloc_mode is not None
    if meta.alloc_mode.gen_pp_size != 1:
        raise NotImplementedError(
            "NCCL weight update with PP size > 1 is not implemented yet."
        )
    rank_offset = 1 + server_idx * meta.alloc_mode.gen_tp_size
    payload = {
        "master_address": meta.nccl_master_address,
        "master_port": str(meta.nccl_master_port),
        "rank_offset": rank_offset,
        "world_size": meta.alloc_mode.gen_world_size + 1,
        "backend": "nccl",
        "group_name": meta.nccl_group_name,
    }
    res = await arequest_with_retry(
        addr=addr,
        endpoint="/init_weights_update_group",
        payload=payload,
        method="POST",
        max_retries=1,
        timeout=request_timeout,
    )
    assert res["success"]<|MERGE_RESOLUTION|>--- conflicted
+++ resolved
@@ -19,12 +19,9 @@
     FinetuneSpec,
     LLMRequest,
     LLMResponse,
-<<<<<<< HEAD
     RolloutStat,
     VLMRequest,
     VLMResponse,
-=======
->>>>>>> 7d1c852a
     WeightUpdateMeta,
 )
 from arealite.api.workflow_api import RolloutWorkflow, WorkflowExecutor
@@ -314,32 +311,7 @@
         dataloader: StatefulDataLoader,
         workflow: RolloutWorkflow,
     ):
-<<<<<<< HEAD
-        if not hasattr(self, "data_generator"):
-            self.data_generator = iter(dataloader)
-        assert dataloader.batch_size is not None
-        while True:
-            # Submit at least two batches to allow maximum overlap
-            if (
-                self.get_capacity() + dataloader.batch_size > 0
-                and self.input_queue.qsize() + dataloader.batch_size
-                < self.input_queue.maxsize
-            ):
-                try:
-                    data = next(self.data_generator)
-
-                except StopIteration:
-                    self.data_generator = iter(dataloader)
-                    data = next(self.data_generator)
-                for item in data:
-                    self.submit(item, workflow=workflow)
-            try:
-                return self.wait(dataloader.batch_size, timeout=1)
-            except TimeoutError:
-                pass
-=======
         return self.workflow_executor.prepare_batch(dataloader, workflow)
->>>>>>> 7d1c852a
 
     def pause(self):
         """Pause request submission for async rollout. Used during evaluation to prevent data over generation."""
