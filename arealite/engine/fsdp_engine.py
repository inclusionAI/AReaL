--- conflicted
+++ resolved
@@ -1,17 +1,11 @@
-<<<<<<< HEAD
-=======
 import dis
 import gc
->>>>>>> f68a4f67
 import os
 import threading
 import time
 from datetime import datetime
-<<<<<<< HEAD
 from typing import Callable, Dict, Optional
-=======
 from typing import Any, Callable, Dict, List, Optional, Tuple
->>>>>>> f68a4f67
 
 import torch
 import torch.distributed as dist
@@ -21,9 +15,7 @@
     StateDictOptions,
     get_model_state_dict,
 )
-<<<<<<< HEAD
 from transformers import PreTrainedTokenizerFast
-=======
 from torch.distributed.fsdp import FullyShardedDataParallel as FSDP
 from transformers import (
     AutoConfig,
@@ -32,15 +24,11 @@
     get_constant_schedule_with_warmup,
     get_linear_schedule_with_warmup,
 )
->>>>>>> f68a4f67
 
 from arealite.api.cli_args import TrainEngineConfig
 from arealite.api.engine_api import FinetuneSpec, SaveLoadMeta, WeightUpdateMeta
 from arealite.engine.base_hf_engine import BaseHFEngine
-<<<<<<< HEAD
-=======
 from arealite.utils.distributed import init_custom_process_group
->>>>>>> f68a4f67
 from arealite.utils.fsdp import (
     CPUOffloadPolicy,
     MixedPrecisionPolicy,
@@ -197,8 +185,6 @@
     def _update_weights_from_distributed(self):
         """Broadcast parameters from rank 0 (FSDP2 compatible)."""
 
-<<<<<<< HEAD
-=======
         for name, param in self.model.named_parameters():
             if isinstance(param.data, DTensor):
                 tensor = param.data.full_tensor()
@@ -223,7 +209,6 @@
             del tensor  # free memory if full_tensor was created
         return param_shapes
 
->>>>>>> f68a4f67
     def train_batch(
         self,
         input_: TensorDict,
@@ -249,10 +234,7 @@
         for i, (pad_length, padded_mb_input, mb_input) in enumerate(
             zip(mb_list.padding_lengths, mb_list.padded_mbs, mb_list.mbs)
         ):
-<<<<<<< HEAD
             self.model.set_requires_gradient_sync(i == len(mb_list.mbs) - 1)
-=======
->>>>>>> f68a4f67
             outputs = self.model(**padded_mb_input)
 
             logits = outputs.logits.squeeze(0)
