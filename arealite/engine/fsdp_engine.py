--- conflicted
+++ resolved
@@ -1,12 +1,7 @@
 import os
 import time
 from datetime import datetime
-<<<<<<< HEAD
-from typing import Callable, Dict, Optional
-from typing import Any, Callable, Dict, List, Optional, Tuple
-=======
 from typing import Callable, Dict, Optional, Tuple
->>>>>>> 4804b056
 
 import torch
 import torch.distributed as dist
@@ -17,17 +12,6 @@
     get_model_state_dict,
 )
 from transformers import PreTrainedTokenizerFast
-<<<<<<< HEAD
-from torch.distributed.fsdp import FullyShardedDataParallel as FSDP
-from transformers import (
-    AutoConfig,
-    AutoModelForCausalLM,
-    PreTrainedTokenizerFast,
-    get_constant_schedule_with_warmup,
-    get_linear_schedule_with_warmup,
-)
-=======
->>>>>>> 4804b056
 
 from arealite.api.cli_args import TrainEngineConfig
 from arealite.api.engine_api import FinetuneSpec, SaveLoadMeta, WeightUpdateMeta
