--- conflicted
+++ resolved
@@ -1,8 +1,5 @@
-<<<<<<< HEAD
 import asyncio
-=======
 import functools
->>>>>>> a58399b7
 import math
 import os
 import threading
@@ -90,24 +87,7 @@
         self.weight_update_group_initialized = False
 
     def init_distributed(self, config: ParallelismConfig, ft_spec: FinetuneSpec):
-<<<<<<< HEAD
         """Initialize model in single node."""
-        if not dist.is_initialized():
-            addr = network.gethostip()
-            port = network.find_free_port()
-            dist.init_process_group(
-                backend="nccl",
-                init_method=f"tcp://{addr}:{port}",
-                world_size=1,
-                rank=0,
-            )
-        if dist.get_world_size() > 1:
-            raise RuntimeError(
-                "Distributed training is not supported in this engine. "
-                "Please use FSDP for distributed training."
-            )
-=======
-        """Initialize model on a single GPU."""
         if not dist.is_initialized():
             dist.init_process_group(
                 backend="nccl",
@@ -115,8 +95,12 @@
                 world_size=1,
                 init_method=f"tcp://localhost:{find_free_port()}",
             )
+        if dist.get_world_size() > 1:
+            raise RuntimeError(
+                "Distributed training is not supported in this engine. "
+                "Please use FSDP for distributed training."
+            )
         torch.cuda.set_device("cuda:0")
->>>>>>> a58399b7
 
         # Load model
         dtype = torch.bfloat16 if self.engine_config.bf16 else torch.float16
