--- conflicted
+++ resolved
@@ -325,13 +325,9 @@
     to_split = {}
     not_to_split = {}
     for key, value in data.items():
-<<<<<<< HEAD
-        if key == "cu_seqlens" or key == "max_seqlen" or key=="image_grid_thw" or key=="pixel_values":
+        if key=="image_grid_thw" or key=="pixel_values":
             continue
         if not torch.is_tensor(value) or value.numel() != total_lens:
-=======
-        if not torch.is_tensor(value) or value.numel() != bs * max_seqlen:
->>>>>>> d8038b26
             not_to_split[key] = value
         else:
             to_split[key] = value
