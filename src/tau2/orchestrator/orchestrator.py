import time
import uuid
from copy import deepcopy
from datetime import datetime, timedelta
from enum import Enum
from typing import Any, Optional

from loguru import logger

from tau2.agent.base import AgentError, BaseAgent, is_valid_agent_history_message
from tau2.agent.llm_agent import LLMSoloAgent
from tau2.data_model.message import (
    AssistantMessage,
    Message,
    MultiToolMessage,
    ToolMessage,
    UserMessage,
)
from tau2.data_model.simulation import SimulationRun, TerminationReason
from tau2.data_model.tasks import EnvFunctionCall, InitializationData, Task
from tau2.environment.environment import Environment, EnvironmentInfo
from tau2.user.base import BaseUser, UserError, is_valid_user_history_message
from tau2.user.user_simulator import DummyUser, UserSimulator, UserState
from tau2.utils.llm_utils import get_cost
from tau2.utils.utils import format_time, get_now


class Role(str, Enum):
    AGENT = "agent"
    USER = "user"
    ENV = "env"


DEFAULT_FIRST_AGENT_MESSAGE = AssistantMessage(
    role="assistant", content="Hi! How can I help you today?", cost=0.0
)


class Orchestrator:
    """
    Orchestrator for the simulation given a task.
    Passes messages between the Agent, User, and Environment.
    """

    def __init__(
        self,
        domain: str,
        agent: BaseAgent,
        user: BaseUser,
        environment: Environment,
        task: Task,
        max_steps: int = 100,
        max_errors: int = 10,
        seed: Optional[int] = None,
        solo_mode: bool = False,
    ):
        self.domain = domain
        self.agent = agent
        self.user = user
        self.environment = environment
        self.task = task
        self.seed = seed
        self.solo_mode = solo_mode
        self.agent_state: Optional[Any] = None
        self.user_state: Optional[UserState] = None
        self.trajectory: list[Message] = []
        self.max_steps = max_steps
        self.max_errors = max_errors
        self.step_count = 0
        self.done = False
        self.termination_reason: Optional[TerminationReason] = None
        self.num_errors = 0
        self.from_role: Optional[Role] = None
        self.to_role: Optional[Role] = None
        self.message: Optional[Message] = None

    def initialize(self):
        """
        Initialize the orchestrator.
        - If the tasks specifies an initial state, use it to initialize the environment.
        - Initialize the agent and user states.
        - Send the first message (default message from the agent to the user).
        """
        initial_state = self.task.initial_state
        initialization_data = (
            initial_state.initialization_data if initial_state is not None else None
        )
        initialization_actions = (
            initial_state.initialization_actions if initial_state is not None else None
        )
        message_history = (
            deepcopy(initial_state.message_history)
            if initial_state is not None and initial_state.message_history is not None
            else []
        )
        for msg in message_history:
            msg.turn_idx = None

        # Add timestamps to the message history
        message_history = self._add_timestamps(message_history)

        if self.solo_mode:
            assert self.environment.solo_mode, "Environment should be in solo mode"
            assert (
                isinstance(self.agent, LLMSoloAgent)
                or self.agent.__class__.__name__ == "GymAgent"
            ), "Agent must be a LLMSoloAgent or GymAgent in solo mode"
            assert isinstance(self.user, DummyUser), (
                "User must be a DummyUser in solo mode"
            )

        # Initialize Environment state
        self._initialize_environment(
            initialization_data=initialization_data,
            initialization_actions=initialization_actions,
            message_history=message_history,
        )

        # Set seeds for the agent, user
        if self.seed is not None:
            self.agent.set_seed(self.seed)
            self.user.set_seed(self.seed)

        # Initialize the agent and user states
        if len(message_history) > 0:
            self.validate_message_history(message_history)

            last_message = message_history[-1]
            # Last message is an assistant message
            if isinstance(last_message, AssistantMessage):
                self.from_role = Role.AGENT
                if not last_message.is_tool_call():  # Last message is for the user
                    self.to_role = Role.USER
                else:  # Last message is for the environment
                    self.to_role = Role.ENV
                self.agent_state = self.agent.get_init_state(
                    message_history=[
                        msg
                        for msg in message_history
                        if is_valid_agent_history_message(msg)
                    ]
                )
                self.user_state = self.user.get_init_state(
                    message_history=[
                        msg
                        for msg in message_history[:-1]
                        if is_valid_user_history_message(msg)
                    ]
                )
                self.message = last_message
                if self.agent.is_stop(last_message):
                    self.done = True
                    self.termination_reason = TerminationReason.AGENT_STOP
            # Last message is a user message
            elif isinstance(last_message, UserMessage):
                self.from_role = Role.USER
                if not last_message.is_tool_call():  # Last message is for the agent
                    self.to_role = Role.AGENT
                else:  # Last message is for the environment
                    self.to_role = Role.ENV
                self.user_state = self.user.get_init_state(
                    message_history=[
                        msg
                        for msg in message_history
                        if is_valid_user_history_message(msg)
                    ]
                )
                self.agent_state = self.agent.get_init_state(
                    message_history=[
                        msg
                        for msg in message_history[:-1]
                        if is_valid_agent_history_message(msg)
                    ]
                )
                self.message = last_message
                self.done = UserSimulator.is_stop(last_message)
                if self.done:
                    self.termination_reason = TerminationReason.USER_STOP
            # Last message is a tool message
            elif isinstance(last_message, ToolMessage):
                self.from_role = Role.ENV
                if last_message.requestor == "assistant":
                    self.to_role = Role.AGENT
                    self.agent_state = self.agent.get_init_state(
                        message_history=[
                            msg
                            for msg in message_history[:-1]
                            if is_valid_agent_history_message(msg)
                        ]
                    )
                    self.user_state = self.user.get_init_state(
                        message_history=[
                            msg
                            for msg in message_history
                            if is_valid_user_history_message(msg)
                        ]
                    )
                else:
                    self.to_role = Role.USER
                    self.agent_state = self.agent.get_init_state(
                        message_history=[
                            msg
                            for msg in message_history
                            if is_valid_agent_history_message(msg)
                        ]
                    )
                    self.user_state = self.user.get_init_state(
                        message_history=[
                            msg
                            for msg in message_history[:-1]
                            if is_valid_user_history_message(msg)
                        ]
                    )
                self.message = last_message
            else:
                raise ValueError(
                    f"Last message should be of type AssistantMessage, UserMessage, or ToolMessage, got {type(last_message)}"
                )
            self.trajectory = message_history
        else:
            self.user_state = self.user.get_init_state()
            if not self.solo_mode:
                first_message = deepcopy(DEFAULT_FIRST_AGENT_MESSAGE)
                first_message.timestamp = get_now()
                self.agent_state = self.agent.get_init_state(
                    message_history=[first_message]
                )
                self.trajectory = [first_message]
                self.message = first_message
                self.from_role = Role.AGENT
                self.to_role = Role.USER
            else:
                self.agent_state = self.agent.get_init_state()
                first_message, self.agent_state = self.agent.generate_next_message(
                    None, self.agent_state
                )
                self.trajectory = [first_message]
                self.message = first_message
                # In solo mode, there is no user, so if the message is not a tool call, then we end and report an agent error
                if not first_message.is_tool_call():
                    self.from_role = Role.AGENT
                    self.to_role = Role.USER
                    self.done = True
                    if self.agent.is_stop(first_message):
                        # If the agent is stopping (###STOP###)
                        self.termination_reason = TerminationReason.AGENT_STOP
                    else:
                        self.termination_reason = TerminationReason.AGENT_ERROR
                else:
                    self.from_role = Role.AGENT
                    self.to_role = Role.ENV
                    self.done = self.agent.is_stop(first_message)
                    if self.done:
                        self.to_role = Role.USER  # FIXIT: For now, we assume last message cannot be to the environment
                        self.termination_reason = TerminationReason.AGENT_STOP
        self.check_communication_error()
        self.environment.sync_tools()

    def check_communication_error(self) -> None:
        """
        Check the orchestrator state for communication errors and handle them appropriately.

        Communication errors occur when agents or users violate the communication protocol rules:
        - Empty messages (no text content and no tool calls)
        - Mixed messages (both text content and tool calls in the same message)
        - Solo mode violations (agents sending text content instead of tool calls)

        When a communication error is detected:
        - Sets `self.done = True` to terminate the simulation
        - Sets `self.termination_reason` to either `AGENT_ERROR` or `USER_ERROR`
        - Re-raises any other exceptions that are not communication-related
        """
        try:
            self._check_communication_error()
        except AgentError:
            self.done = True
            self.termination_reason = TerminationReason.AGENT_ERROR
        except UserError:
            self.done = True
            self.termination_reason = TerminationReason.USER_ERROR
        except Exception:
            # Re-raise all other exceptions
            raise

    def _check_communication_error(self) -> None:
        """
        Check the orchestrator state for communication protocol violations.

        Validates that messages follow the communication rules:
        1. Messages must have either text content OR tool calls, not both
        2. Messages cannot be empty (no text content and no tool calls)
        3. In solo mode, agents can only send tool calls (except for stop messages)

        Raises:
            AgentError: When the agent violates communication rules
            UserError: When the user violates communication rules
            ValueError: When from_role is invalid
        """
        if self.from_role == Role.ENV:
            return
        if self.from_role == Role.USER:
            exception_type = UserError
        elif self.from_role == Role.AGENT:
            exception_type = AgentError
        else:
            raise ValueError(f"Invalid from role: {self.from_role}")
        # Check if the message is empty
        if not self.message.is_tool_call() and not self.message.has_text_content():
            raise exception_type(
                f"{self.from_role.value} sent an empty message. {self.message}"
            )
        # Check if the message has both text content and tool calls
        if self.message.is_tool_call() and self.message.has_text_content():
            raise exception_type(
                f"{self.from_role.value} sent both text content and tool calls. {self.message}"
            )

        # Check if the agent is allowed to send a message to the user
        if self.from_role == Role.AGENT and self.solo_mode:
            if self.message.has_text_content() and not self.agent.is_stop(self.message):
                raise exception_type(
                    f"{self.from_role.value} can only send tool calls. {self.message}"
                )

    def run(self) -> SimulationRun:
        """
        Run the simulation.

        Returns:
            SimulationRun: The simulation run.
        """
        start_time = get_now()
        start = time.perf_counter()
        self.initialize()
        while not self.done:
            self.step()
<<<<<<< HEAD
            # We don't want to terminate if the last message is to the environment
=======
            # Checking for maximum steps and errors only if the last message is not to the environment
>>>>>>> 48ca310d
            if self.to_role == Role.ENV:
                continue
            if self.step_count >= self.max_steps and self.to_role != Role.ENV:
                self.done = True
                self.termination_reason = TerminationReason.MAX_STEPS
            if self.num_errors >= self.max_errors and self.to_role != Role.ENV:
                self.done = True
                self.termination_reason = TerminationReason.TOO_MANY_ERRORS
        # Send stop signal to the agent, user, and environment
        has_error = self.termination_reason in [
            TerminationReason.USER_ERROR,
            TerminationReason.AGENT_ERROR,
        ]
        last_msg_to_agent = None
        last_msg_to_user = None
        if self.to_role == Role.AGENT:
            last_msg_to_agent = self.message
        elif self.to_role == Role.USER:
            last_msg_to_user = self.message
        elif self.to_role == Role.ENV and not has_error:
            raise ValueError(
                "Environment should not receive the last message. Last message: "
                + str(self.message)
            )
        self.agent.stop(last_msg_to_agent, self.agent_state)
        self.user.stop(last_msg_to_user, self.user_state)

        # Wrap up the simulation
        duration = time.perf_counter() - start
        messages = self.get_trajectory()
        res = get_cost(messages)
        if res is None:
            agent_cost, user_cost = None, None
        else:
            agent_cost, user_cost = res
        simulation_run = SimulationRun(
            id=str(uuid.uuid4()),
            task_id=self.task.id,
            start_time=start_time,
            end_time=get_now(),
            duration=duration,
            termination_reason=self.termination_reason.value,
            reward_info=None,
            user_cost=user_cost,
            agent_cost=agent_cost,
            messages=messages,
            seed=self.seed,
        )
        return simulation_run

    def step(self):
        """
        Perform one step of the simulation.
        Sends self.message from self.from_role to self.to_role
        This can either be a message from agent to user/environment, environment to agent, or user to agent
        Updates self.trajectory
        """
        if self.done:
            raise ValueError("Simulation is done")
        logger.debug(
            f"Step {self.step_count}. Sending message from {self.from_role} to {self.to_role}"
        )
        logger.debug(
            f"Step {self.step_count}.\nFrom role: {self.from_role}\nTo role: {self.to_role}\nMessage: {self.message}"
        )
        # AGENT/ENV -> USER
        if self.from_role in [Role.AGENT, Role.ENV] and self.to_role == Role.USER:
            user_msg, self.user_state = self.user.generate_next_message(
                self.message, self.user_state
            )
            user_msg.validate()
            if UserSimulator.is_stop(user_msg):
                self.done = True
                self.termination_reason = TerminationReason.USER_STOP
            self.trajectory.append(user_msg)
            self.message = user_msg
            self.from_role = Role.USER
            if user_msg.is_tool_call():
                self.to_role = Role.ENV
            else:
                self.to_role = Role.AGENT
        # USER/ENV -> AGENT
        elif (
            self.from_role == Role.USER or self.from_role == Role.ENV
        ) and self.to_role == Role.AGENT:
            agent_msg, self.agent_state = self.agent.generate_next_message(
                self.message, self.agent_state
            )
            agent_msg.validate()
            if self.agent.is_stop(agent_msg):
                self.done = True
                self.termination_reason = TerminationReason.AGENT_STOP
            self.trajectory.append(agent_msg)
            self.message = agent_msg
            self.from_role = Role.AGENT
            if agent_msg.is_tool_call():
                self.to_role = Role.ENV
            else:
                self.to_role = Role.USER
                # In solo mode, there is no user, so if the message is not a tool call and not a stop, then we end and report an agent error
                if self.solo_mode and not self.agent.is_stop(agent_msg):
                    self.done = True
                    self.termination_reason = TerminationReason.AGENT_ERROR
        # AGENT/USER -> ENV
        elif self.from_role in [Role.AGENT, Role.USER] and self.to_role == Role.ENV:
            if not self.message.is_tool_call():
                raise ValueError("Agent or User should send tool call to environment")
            tool_msgs = []
            for tool_call in self.message.tool_calls:
                tool_msg = self.environment.get_response(tool_call)
                if tool_msg.error:
                    self.num_errors += 1
                tool_msgs.append(tool_msg)
            assert len(self.message.tool_calls) == len(tool_msgs), (
                "Number of tool calls and tool messages should be the same"
            )
            self.trajectory.extend(tool_msgs)
            if (
                len(tool_msgs) > 1
            ):  # Packaging multiple tool messages into a MultiToolMessage
                self.message = MultiToolMessage(
                    role="tool",
                    tool_messages=tool_msgs,
                )
            else:
                self.message = tool_msgs[0]
            self.to_role = self.from_role
            self.from_role = Role.ENV
        else:
            raise ValueError(
                f"Invalid role combination. From role: {self.from_role}, To role: {self.to_role}"
            )
        self.check_communication_error()
        self.step_count += 1
        self.environment.sync_tools()

    def get_trajectory(self) -> list[Message]:
        """
        Get the trajectory of the simulation.
        The trajectory is sorted by timestamp, turn_idx are added to messages, trajectory is returned.
        """
        messages: list[Message] = sorted(
            deepcopy(self.trajectory),
            key=lambda x: x.timestamp,
        )
        trajectory = []
        for i, msg in enumerate(messages):
            msg = deepcopy(msg)
            msg.turn_idx = i
            trajectory.append(msg)
        return trajectory

    @classmethod
    def validate_message_history(cls, message_history: list[Message]):
        """
        Validate a message history.
            - Should only contain AssistantMessage, UserMessage, ToolMessage
            - All assistant/user messages should be either to user or tool call, not both.
            - If n tool calls are made by a participant, exactly n tool messages should follow with requestor matching the participant.
        """
        num_expected_tool_messages = 0
        requestor = None
        for msg in message_history:
            if isinstance(msg, AssistantMessage) or isinstance(msg, UserMessage):
                msg.validate()
                if msg.is_tool_call():
                    if num_expected_tool_messages > 0:
                        raise ValueError(
                            f"{num_expected_tool_messages} tool messages are missing. Got {msg.role} message."
                        )
                    num_expected_tool_messages = len(msg.tool_calls)
                    requestor = msg.role
                else:
                    num_expected_tool_messages == 0
                    requestor = None
            elif isinstance(msg, ToolMessage):
                if num_expected_tool_messages == 0 or requestor is None:
                    raise ValueError("No tool messages expected.")
                if requestor != msg.requestor:
                    raise ValueError(
                        f"Got tool message from {msg.requestor}, expected {requestor}."
                    )
                num_expected_tool_messages -= 1
            else:
                raise ValueError(f"Invalid message type: {type(msg)}")

    def _initialize_environment(
        self,
        initialization_data: Optional[InitializationData],
        initialization_actions: Optional[list[EnvFunctionCall]],
        message_history: list[Message],
    ):
        """
        Initialize the environment.
        """
        self.environment.set_state(
            initialization_data=initialization_data,
            initialization_actions=initialization_actions,
            message_history=message_history,
        )

    def _get_environment_info(self) -> EnvironmentInfo:
        """
        Get the environment info.
        """
        return self.environment.get_info()

    def _count_errors(self, message_history: list[Message]) -> int:
        """
        Count the number of errors in the message history.
        """
        return sum(
            1 for msg in message_history if isinstance(msg, ToolMessage) and msg.error
        )

    def _add_timestamps(
        self, message_history: list[Message]
    ) -> list[tuple[str, Message]]:
        """
        Add timestamps to the message history.
        This is used to sort the messages by timestamp.
        """
        time_offset = datetime.now() - timedelta(seconds=len(message_history))
        for i, msg in enumerate(message_history):
            msg.timestamp = format_time(time_offset + timedelta(seconds=i))
        return message_history<|MERGE_RESOLUTION|>--- conflicted
+++ resolved
@@ -334,11 +334,7 @@
         self.initialize()
         while not self.done:
             self.step()
-<<<<<<< HEAD
-            # We don't want to terminate if the last message is to the environment
-=======
             # Checking for maximum steps and errors only if the last message is not to the environment
->>>>>>> 48ca310d
             if self.to_role == Role.ENV:
                 continue
             if self.step_count >= self.max_steps and self.to_role != Role.ENV:
