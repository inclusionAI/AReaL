[build-system]
requires = ["pdm-backend"]
build-backend = "pdm.backend"

[project]
name = "tau2"
version = "0.0.1"
description = "The tau2 package"
readme = "README.md"
requires-python = ">=3.10"
license = "MIT"
authors = [
    { name = "Victor Barres", email = "victor.barres@gmail.com" },
    { name = "Honghua Dong", email = "dhh19951@gmail.com" }
]
dependencies = [
    "fs",
    "rich",
    "ruff>=0.9.1",
    "watchdog>=6.0.0",
    "plotly>=6.0.0",
    "scikit-learn>=1.6.1",
    "tabulate>=0.9.0",
    "fastapi>=0.115.11",
    "uvicorn>=0.34.0",
    "pydantic-argparse>=0.10.0",
    "pytest>=8.3.5",
    "pandas>=2.2.3",
    "psutil>=7.0.0",
    "loguru>=0.7.3",
    "docstring-parser>=0.16",
    "litellm>=1.65.0",
    "tenacity>=9.0.0",
    "matplotlib>=3.10.1",
    "seaborn>=0.13.2",
    "redis>=5.2.1",
    "deepdiff>=8.4.2",
    "addict>=2.4.0",
    "PyYAML>=6.0.2",
    "toml>=0.10.2",
<<<<<<< HEAD
    "langfuse>=2.60.7, <3.0.0",
=======
    "langfuse>=2.60.7",
    "gymnasium>=1.1.1",
>>>>>>> fdc07b6e
]
[project.scripts]
tau2 = "tau2.cli:main"

[tool.ruff.lint]
select = ["E4", "E7", "E9", "F"]
ignore = ["E501", "F401", "F541"]

[tool.ruff]
line-length = 88


[dependency-groups]
dev = [
    "together>=1.5.17",
]<|MERGE_RESOLUTION|>--- conflicted
+++ resolved
@@ -38,12 +38,8 @@
     "addict>=2.4.0",
     "PyYAML>=6.0.2",
     "toml>=0.10.2",
-<<<<<<< HEAD
     "langfuse>=2.60.7, <3.0.0",
-=======
-    "langfuse>=2.60.7",
     "gymnasium>=1.1.1",
->>>>>>> fdc07b6e
 ]
 [project.scripts]
 tau2 = "tau2.cli:main"
