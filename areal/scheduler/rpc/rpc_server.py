import argparse
import logging as stdlib_logging
import os
import traceback
from collections.abc import Callable
from concurrent.futures import Future
from queue import Queue
from threading import Lock, Thread
from typing import Any

import orjson
from flask import Flask, Response, jsonify, request
from werkzeug.serving import make_server

from areal.api.cli_args import BaseExperimentConfig, NameResolveConfig
from areal.api.engine_api import InferenceEngine, TrainEngine
from areal.platforms import current_platform
from areal.scheduler.rpc import rtensor
from areal.scheduler.rpc.rtensor import RTensor
from areal.scheduler.rpc.serialization import (
    deserialize_value,
    serialize_value,
)
from areal.utils import logging, name_resolve, names, perf_tracer, seeding
from areal.utils.data import (
    broadcast_tensor_container,
    tensor_container_to,
)
from areal.utils.dynamic_import import import_from_string
from areal.utils.network import find_free_ports, gethostip

logger = logging.getLogger("SyncRPCServer")

# Global engine instances - keyed by engine_name (e.g., "actor/0", "ref/0")
_engines: dict[str, TrainEngine | InferenceEngine] = {}

_role: str | None = None

# Engine thread for executing all engine-related endpoints serially
# This ensures NCCL compatibility by running engine operations in a single thread,
# while allowing /data/ endpoints to be processed concurrently
_engine_thread: Thread | None = None
_engine_work_queue: Queue[tuple[Callable, tuple, dict, Future]] | None = None
_engine_thread_lock = Lock()

# Server address (set at startup)
_server_host: str = "0.0.0.0"
_server_port: int = 8000

_allocated_ports: set[int] = set()

# Create Flask app
app = Flask(__name__)


def _init_engine_thread():
    global _engine_thread, _engine_work_queue

    with _engine_thread_lock:
        if _engine_thread is not None:
            if _engine_thread.is_alive():
                return  # Already initialized
            else:
                raise RuntimeError("Engine thread is dead.")

        _engine_work_queue = Queue()

        def engine_worker():
            logger.info("Engine thread started")
            while True:
                try:
                    work_item = _engine_work_queue.get()
                    if work_item is None:  # Shutdown signal
                        logger.info("Engine thread shutting down")
                        break

                    func, args, kwargs, future, func_name = work_item
                    try:
                        result = func(*args, **kwargs)
                        future.set_result(result)
                    except Exception as e:
                        future.set_exception(e)
                    finally:
                        _engine_work_queue.task_done()
                except Exception as e:
                    logger.error(
                        f"Error in engine thread when "
                        f"running {func_name}: {e}\n{traceback.format_exc()}"
                    )
                    if work_item and len(work_item) > 3:
                        work_item[3].set_exception(e)

        _engine_thread = Thread(target=engine_worker, daemon=True, name="EngineWorker")
        _engine_thread.start()
        logger.info("Engine thread initialized")


def _submit_to_engine_thread(func_name: str, func: Callable, *args, **kwargs) -> Any:
    global _engine_work_queue

    _init_engine_thread()

    future = Future()
    _engine_work_queue.put((func, args, kwargs, future, func_name))
    return future.result()  # Block until result is available


@app.route("/health", methods=["GET"])
def health_check():
    """Health check endpoint to verify server is alive."""
    global _engines
    return jsonify(
        {
            "status": "healthy",
            "engine_count": len(_engines),
            "engines": list(_engines.keys()),
        }
    )


@app.route("/alloc_ports", methods=["POST"])
def alloc_ports():
    """Allocate multiple free ports.

    Expected JSON payload:
    {
        "count": 5  # Number of ports to allocate
    }
    """
    try:
        data = request.get_json()
        if data is None:
            return jsonify({"error": "Invalid JSON in request body"}), 400

        count = data.get("count")
        if count is None:
            return jsonify({"error": "Missing 'count' field in request"}), 400

        if not isinstance(count, int) or count <= 0:
            return jsonify({"error": "'count' must be a positive integer"}), 400

        global _allocated_ports
        ports = find_free_ports(count, exclude_ports=_allocated_ports)
        _allocated_ports.update(ports)

        return jsonify({"status": "success", "ports": ports, "host": _server_host})

    except Exception as e:
        logger.error(f"Error in alloc_ports: {e}\n{traceback.format_exc()}")
        return jsonify({"error": f"Internal server error: {str(e)}"}), 500


@app.route("/configure", methods=["POST"])
def configure():
    """Configure worker with experiment config.

    This endpoint is routed to the engine thread for serial execution.
    """
    try:
        data = request.get_json()
        if data is None:
            return jsonify({"detail": "Invalid JSON in request body"}), 400

        config = data.get("config")
        if config is None:
            return jsonify({"detail": "Missing 'config' field in request"}), 400

        rank = data.get("rank")
        if rank is None:
            return jsonify({"detail": "Missing 'rank' field in request"}), 400

        config = deserialize_value(config)
        config: BaseExperimentConfig

        def execute_configure():
            global _role
            seeding.set_random_seed(config.seed, key=f"{_role}{rank}")
            return {
                "status": "success",
                "message": "Worker configured successful.",
                "result": None,
            }

        result = _submit_to_engine_thread("configure", execute_configure)
        return jsonify(result)
    except Exception as e:
        logger.error(f"Unexpected error in configure: {e}\n{traceback.format_exc()}")
        return jsonify({"error": f"Internal server error: {str(e)}"}), 500


@app.route("/set_env", methods=["POST"])
def set_env():
    """Set environment variables for the worker process.

    This endpoint is routed to the engine thread for serial execution.
    """
    try:
        data = request.get_json()
        if data is None:
            return jsonify({"error": "Invalid JSON in request body"}), 400

        env_payload = data.get("env")
        if env_payload is None:
            return jsonify({"error": "Missing 'env' field in request"}), 400
        if not isinstance(env_payload, dict):
            return jsonify({"error": "'env' must be a dictionary"}), 400

        for key in env_payload.keys():
            if not isinstance(key, str):
                return (
                    jsonify(
                        {
                            "error": (
                                f"Environment variable name must be str, got {type(key)}"
                            )
                        }
                    ),
                    400,
                )

        def execute_set_env():
            for key, value in env_payload.items():
                os.environ[key] = str(value)
                logger.info(f"Set {key}={value}")
            return {"status": "success"}

        result = _submit_to_engine_thread("set_env", execute_set_env)
        return jsonify(result)

    except Exception as e:
        logger.error(f"Unexpected error in set_env: {e}\n{traceback.format_exc()}")
        return jsonify({"error": f"Internal server error: {str(e)}"}), 500


@app.route("/create_engine", methods=["POST"])
def create_engine():
    """
    Create and initialize a TrainEngine or InferenceEngine instance on this worker.

    This endpoint is routed to the engine thread for serial execution.
    Supports multiple engines per worker, keyed by engine_name.

    Expected JSON payload:
    {
        "engine": "areal.engine.ppo.actor.FSDPPPOActor",  # Import path
        "engine_name": "actor/0",  # Unique name for this engine (required)
        "init_args": [...],  # Positional arguments
        "init_kwargs": {
            "config": ...,  # Engine config
        }
    }
    """
    global _engines

    try:
        # Parse request in main thread (has Flask request context)
        data = request.get_json()
        if data is None:
            return jsonify({"error": "Invalid JSON in request body"}), 400

        engine = data.get("engine")
        engine_name = data.get("engine_name")
        # Deserialize init_args and init_kwargs (may contain tensors or dataclasses)
        init_args = deserialize_value(data.get("init_args", []))
        init_kwargs = deserialize_value(data.get("init_kwargs", {}))

        if not engine:
            return jsonify({"error": "Missing 'engine' field in request"}), 400

        if not engine_name:
            return jsonify({"error": "Missing 'engine_name' field in request"}), 400

        if engine_name in _engines:
            return jsonify(
                {
                    "error": f"Engine '{engine_name}' already exists. "
                    "Use a different name or delete the existing engine first."
                }
            ), 400

        # Dynamic import (can be done in main thread)
        try:
            engine_class = import_from_string(engine)

            # Validate that the class is a TrainEngine or InferenceEngine
            if not issubclass(engine_class, TrainEngine) and not issubclass(
                engine_class, InferenceEngine
            ):
                raise TypeError(
                    f"Engine class must be a subclass of TrainEngine or InferenceEngine, "
                    f"got {engine_class}.."
                )
        except (ValueError, ImportError, AttributeError) as e:
            logger.error(f"Failed to import engine '{engine}': {e}")
            return (
                jsonify({"error": f"Failed to import engine '{engine}': {str(e)}"}),
                400,
            )
        except TypeError as e:
            logger.error(f"Invalid engine type: {e}")
            return jsonify({"error": str(e)}), 400

        # Instantiate engine in engine thread (may involve NCCL initialization)
        def create_engine_in_engine_thread():
            """Create engine in engine thread."""
            try:
                engine_obj = engine_class(*init_args, **init_kwargs)
                logger.info(
                    f"Engine '{engine_name}' (class: {engine}) instantiated successfully"
                )
                return engine_obj
            except Exception as e:
                logger.error(
                    f"Failed to instantiate engine: {e}\n{traceback.format_exc()}"
                )
                raise

        try:
            engine_obj = _submit_to_engine_thread(
                "create_engine", create_engine_in_engine_thread
            )
            _engines[engine_name] = engine_obj
            return jsonify(
                {
                    "status": "success",
                    "message": f"Engine '{engine_name}' created and initialized",
                    "engine_name": engine_name,
                    "result": None,
                }
            )
        except Exception as e:
            return jsonify({"error": f"Failed to instantiate engine: {str(e)}"}), 500

    except Exception as e:
        logger.error(
            f"Unexpected error in create_engine: {e}\n{traceback.format_exc()}"
        )
        return jsonify({"error": f"Internal server error: {str(e)}"}), 500


@app.route("/call", methods=["POST"])
def call_engine_method():
    """
    Call a method on an engine instance.

    This endpoint is routed to the engine thread to ensure all engine operations
    run serially in the same thread, preventing NCCL conflicts.

    Expected JSON payload:
    {
        "method": "train_batch",
        "engine_name": "actor/0",  # Required: name of engine to call
        "args": [...],
        "kwargs": {...}
    }
    """
    global _engines

    try:
        data = request.get_json()
        if data is None:
            return jsonify({"error": "Invalid JSON in request body"}), 400

        method_name = data.get("method")
        engine_name = data.get("engine_name")
        raw_args = data.get("args", [])
        raw_kwargs = data.get("kwargs", {})

        if not method_name:
            return jsonify({"error": "Missing 'method' field in request"}), 400

        if not engine_name:
            return jsonify({"error": "Missing 'engine_name' field in request"}), 400

        if engine_name not in _engines:
            return (
                jsonify(
                    {
                        "error": f"Engine '{engine_name}' not found. "
                        f"Available engines: {list(_engines.keys())}"
                    }
                ),
                404,
            )

        # Get the specific engine to call
        engine = _engines[engine_name]

        # Deserialize data
        raw_args = deserialize_value(raw_args)
        raw_kwargs = deserialize_value(raw_kwargs)

        # Fetch remote tensors if any
        args = RTensor.localize(raw_args)
        kwargs = RTensor.localize(raw_kwargs)

        def execute_in_engine_thread():
            try:
<<<<<<< HEAD
                if should_broadcast and isinstance(engine, TrainEngine):
=======
                # Broadcast args when engine is a TrainEngine and has been initialized
                if isinstance(_engine, TrainEngine) and _engine.initialized:
>>>>>>> e6b60312
                    logger.debug(
                        f"Broadcasting data for TrainEngine method: {method_name}"
                    )

                    nonlocal raw_args, raw_kwargs
                    raw_args = broadcast_tensor_container(
                        tensor_container_to(
                            raw_args, current_platform.current_device()
                        ),
                        src_rank=engine.current_data_parallel_head(),
                        group=engine.context_and_model_parallel_group,
                    )
                    raw_kwargs = broadcast_tensor_container(
                        tensor_container_to(
                            raw_kwargs, current_platform.current_device()
                        ),
                        src_rank=engine.current_data_parallel_head(),
                        group=engine.context_and_model_parallel_group,
                    )
                    args_bcast = tensor_container_to(
                        args, current_platform.current_device()
                    )
                    args_bcast = broadcast_tensor_container(
                        args_bcast,
                        src_rank=engine.current_data_parallel_head(),
                        group=engine.context_and_model_parallel_group,
                    )
                    kwargs_bcast = tensor_container_to(
                        kwargs, current_platform.current_device()
                    )
                    kwargs_bcast = broadcast_tensor_container(
                        kwargs_bcast,
                        src_rank=engine.current_data_parallel_head(),
                        group=engine.context_and_model_parallel_group,
                    )
                    logger.debug("Broadcasting data done.")
                else:
                    args_bcast = args
                    kwargs_bcast = kwargs

                logger.debug(f"Calling engine '{engine_name}' method: {method_name}")

                # Determine trace category based on method name
                category = "misc"  # Default category
                method_lower = method_name.lower()
                if any(keyword in method_lower for keyword in ["submit", "wait"]):
                    category = "scheduler"
                elif any(
                    keyword in method_lower
                    for keyword in ["update_weights", "broadcast"]
                ):
                    category = "comm"
                elif any(keyword in method_lower for keyword in ["save", "load"]):
                    category = "io"
                elif any(
                    keyword in method_lower
                    for keyword in [
                        "train",
                        "eval",
                        "forward",
                        "compute",
                        "step",
                        "update",
                        "optimizer",
                        "zero_grad",
                        "lr_scheduler",
                    ]
                ):
                    category = "compute"

                # Wrap engine method call with perf_tracer
                with perf_tracer.trace_scope(
                    f"rpc.{method_name}",
                    category=category,
                    args={"method": method_name, "engine": engine_name},
                ):
                    method = getattr(engine, method_name)
                    result = method(*args_bcast, **kwargs_bcast)

                    # Handle update weights future
                    if isinstance(result, Future):
                        logger.debug("Waiting for update weights future")
                        result = result.result()
                        logger.debug("Update weights future done")

                return result
            except AttributeError as e:
                logger.error(f"Method '{method_name}' not found on engine: {e}")
                raise ValueError(f"Engine does not have method '{method_name}'")
            except Exception as e:
                logger.error(
                    f"Engine method '{method_name}' failed: {e}\n{traceback.format_exc()}"
                )
                raise

        # Submit to engine thread
        try:
            result = _submit_to_engine_thread(
                f"call_{method_name}", execute_in_engine_thread
            )
        except Exception as e:
            error_msg = str(e)
            if "Engine does not have method" in error_msg:
                return (
                    jsonify({"error": error_msg}),
                    400,
                )
            return (
                jsonify(
                    {"error": f"Engine method '{method_name}' failed: {error_msg}"}
                ),
                500,
            )

        # Convert all tensors to RTensors and store the tensor locally
        layout = RTensor.extract_layout(
            result,
            layouts=dict(args=raw_args, kwargs=raw_kwargs),
            node_addr=f"{_server_host}:{_server_port}",
        )
        if layout is not None:
            result = RTensor.remotize(
                result,
                layout,
                node_addr=f"{_server_host}:{_server_port}",
            )
        serialized_result = serialize_value(result)
        return jsonify({"status": "success", "result": serialized_result})

    except Exception as e:
        logger.error(f"Unexpected error in call: {e}\n{traceback.format_exc()}")
        return jsonify({"error": f"Internal server error: {str(e)}"}), 500


# ==================== Batch Data Storage Endpoints ====================
@app.route("/data/<shard_id>", methods=["PUT"])
def store_batch_data(shard_id: str):
    """Store batch data shard."""

    try:
        data_bytes = request.get_data()

        # Deserialize to get tensor (already on CPU)
        serialized_data = orjson.loads(data_bytes)
        data = deserialize_value(serialized_data)

        rtensor.store(shard_id, data)

        logger.debug(f"Stored batch shard {shard_id} (size={len(data_bytes)} bytes)")
        return jsonify({"status": "ok", "shard_id": shard_id})

    except Exception as e:
        logger.error(f"Error storing batch shard {shard_id}: {e}")
        return jsonify({"status": "error", "message": str(e)}), 500


@app.route("/data/<shard_id>", methods=["GET"])
def retrieve_batch_data(shard_id: str):
    """Retrieve batch data shard."""

    logger.debug(f"Received data get request for shard {shard_id}")
    try:
        try:
            data = rtensor.fetch(shard_id)
        except KeyError:
            return (
                jsonify(
                    {
                        "status": "error",
                        "message": f"Shard {shard_id} not found",
                    }
                ),
                404,
            )

        serialized_data = serialize_value(data)
        data_bytes = orjson.dumps(serialized_data)

        logger.debug(f"Retrieved batch shard {shard_id} (size={len(data_bytes)} bytes)")
        return Response(data_bytes, mimetype="application/octet-stream")

    except Exception as e:
        logger.error(f"Error retrieving batch shard {shard_id}: {e}")
        return jsonify({"status": "error", "message": str(e)}), 500


@app.route("/data/clear", methods=["DELETE"])
def clear_batch_data():
    """Clear specified batch data shards.

    Expected JSON payload:
    {
        "shard_ids": ["id1", "id2", ...]
    }
    """
    try:
        data = request.get_json(silent=True) or {}
        shard_ids = data.get("shard_ids", [])
        if not isinstance(shard_ids, list):
            return (
                jsonify({"status": "error", "message": "'shard_ids' must be a list"}),
                400,
            )

        cleared_count = sum(rtensor.remove(sid) for sid in shard_ids)
        stats = dict(cleared_count=cleared_count, **rtensor.storage_stats())
        logger.info(f"Cleared {cleared_count} batch shards. Stats: {stats}")
        stats.update({"status": "ok"})
        return jsonify(stats)

    except Exception as e:
        logger.error(f"Error clearing batch data: {e}")
        return jsonify({"status": "error", "message": str(e)}), 500


# ==================== Cleanup ====================


def cleanup_engines():
    """Clean up all engines on shutdown."""
    global _engines
    if _engines:
        for engine_name, engine in list(_engines.items()):
            try:
                engine.destroy()
                logger.info(f"Engine '{engine_name}' destroyed successfully")
            except Exception as e:
                logger.error(f"Error destroying engine '{engine_name}': {e}")
        _engines.clear()


def cleanup_engine_thread():
    """Clean up engine thread on shutdown."""
    global _engine_thread, _engine_work_queue

    with _engine_thread_lock:
        if _engine_work_queue is not None:
            # Send shutdown signal
            _engine_work_queue.put(None)
            _engine_work_queue = None

        if _engine_thread is not None:
            _engine_thread.join(timeout=5.0)
            if _engine_thread.is_alive():
                logger.warning("Engine thread did not shut down gracefully")
            _engine_thread = None
            logger.info("Engine thread cleaned up")


def main():
    """Main entry point for the sync RPC server."""
    parser = argparse.ArgumentParser(
        description="AReaL Sync RPC Server for TrainEngine/InferenceEngine"
    )
    parser.add_argument(
        "--port",
        type=int,
        default=0,
        help="Port to serve on (default: 0 = auto-assign)",
    )
    parser.add_argument(
        "--host", type=str, default="0.0.0.0", help="Host to bind to (default: 0.0.0.0)"
    )
    parser.add_argument(
        "--werkzeug-log-level",
        type=str,
        default="WARNING",
        choices=["DEBUG", "INFO", "WARNING", "ERROR", "CRITICAL"],
        help="Log level for Werkzeug (Flask's WSGI server). Default: WARNING",
    )
    # name_resolve config
    parser.add_argument("--experiment-name", type=str, required=True)
    parser.add_argument("--trial-name", type=str, required=True)
    parser.add_argument("--role", type=str, required=True)
    parser.add_argument("--worker-index", type=int, default=-1)
    parser.add_argument("--name-resolve-type", type=str, default="nfs")
    parser.add_argument(
        "--nfs-record-root", type=str, default="/tmp/areal/name_resolve"
    )
    parser.add_argument("--etcd3-addr", type=str, default="localhost:2379")

    args, _ = parser.parse_known_args()

    # Configure Werkzeug logging
    werkzeug_logger = stdlib_logging.getLogger("werkzeug")
    werkzeug_logger.setLevel(getattr(stdlib_logging, args.werkzeug_log_level))

    # Set global server address variables
    global _server_host, _server_port, _role
    _server_host = args.host
    if _server_host == "0.0.0.0":
        _server_host = gethostip()
    _role = args.role

    # Get worker identity
    worker_role = args.role
    worker_index = args.worker_index
    if "SLURM_PROCID" in os.environ:
        # Overwriting with slurm task id
        worker_index = os.environ["SLURM_PROCID"]
    if worker_index == -1:
        raise ValueError("Invalid worker index. Not found from SLURM environ or args.")
    worker_id = f"{worker_role}/{worker_index}"

    # Make a flask server
    server = make_server(args.host, args.port, app, threaded=True)
    _server_port = server.socket.getsockname()[1]

    name_resolve.reconfigure(
        NameResolveConfig(
            type=args.name_resolve_type,
            nfs_record_root=args.nfs_record_root,
            etcd3_addr=args.etcd3_addr,
        )
    )
    key = names.worker_discovery(
        args.experiment_name, args.trial_name, args.role, worker_index
    )
    name_resolve.add(key, f"{_server_host}:{_server_port}", replace=True)

    global _allocated_ports
    _allocated_ports.add(_server_port)

    logger.info(
        f"Starting sync RPC server on {_server_host}:{_server_port} for worker {worker_id}"
    )
    logger.info(f"Werkzeug log level: {args.werkzeug_log_level}")

    try:
        server.serve_forever()
    except KeyboardInterrupt:
        logger.info("Shutting down sync RPC server")
    finally:
        perf_tracer.save(force=True)
        cleanup_engine_thread()
        cleanup_engines()
        server.shutdown()


if __name__ == "__main__":
    main()<|MERGE_RESOLUTION|>--- conflicted
+++ resolved
@@ -396,12 +396,8 @@
 
         def execute_in_engine_thread():
             try:
-<<<<<<< HEAD
-                if should_broadcast and isinstance(engine, TrainEngine):
-=======
                 # Broadcast args when engine is a TrainEngine and has been initialized
-                if isinstance(_engine, TrainEngine) and _engine.initialized:
->>>>>>> e6b60312
+                if isinstance(engine, TrainEngine) and engine.initialized:
                     logger.debug(
                         f"Broadcasting data for TrainEngine method: {method_name}"
                     )
