--- conflicted
+++ resolved
@@ -1,13 +1,9 @@
 from .local import LocalScheduler
-<<<<<<< HEAD
 from .ray import RayScheduler
-
-__all__ = ["LocalScheduler", "RayScheduler"]
-=======
 from .slurm import SlurmScheduler
 
 __all__ = [
     "LocalScheduler",
     "SlurmScheduler",
-]
->>>>>>> 38b3a1b3
+    "RayScheduler",
+]