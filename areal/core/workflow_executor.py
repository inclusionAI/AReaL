--- conflicted
+++ resolved
@@ -21,13 +21,9 @@
 from areal.utils import logging
 from areal.utils.data import concat_padded_tensors, cycle_dataloader
 
-<<<<<<< HEAD
-from .staleness_manager import StalenessManager
-=======
 if TYPE_CHECKING:
     from areal.api.engine_api import InferenceEngine
 
->>>>>>> 5271f288
 
 ROLLOUT_POLL_WAIT_TIME = 0.05
 ROLLOUT_POLL_SLEEP_TIME = 1
@@ -232,11 +228,7 @@
         self,
         config: InferenceEngineConfig,
         inference_engine: "InferenceEngine",
-<<<<<<< HEAD
-        staleness_controller: StalenessManager | None = None,
-=======
         staleness_manager: StalenessManager | None = None,
->>>>>>> 5271f288
     ):
         self.max_concurrent_rollouts = (
             config.max_concurrent_rollouts or config.consumer_batch_size
@@ -289,11 +281,7 @@
             )
             consumer_batch_size = max(1, self.consumer_batch_size // dp_world_size)
 
-<<<<<<< HEAD
-            self.staleness_controller = StalenessManager(
-=======
             self.staleness_manager = StalenessManager(
->>>>>>> 5271f288
                 max_concurrent_rollouts=max_concurrent_rollouts,
                 consumer_batch_size=consumer_batch_size,
                 max_staleness=self.config.max_head_offpolicyness,
