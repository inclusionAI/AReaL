"""Core components for AREAL."""

from .remote_inf_engine import (
    RemoteInfBackendProtocol,
    RemoteInfEngine,
)
from .staleness_manager import StalenessManager
<<<<<<< HEAD
from .workflow_executor import WorkflowExecutor
=======
from .workflow_executor import (
    WorkflowExecutor,
    check_trajectory_format,
)
>>>>>>> 5271f288

__all__ = [
    "RemoteInfBackendProtocol",
    "RemoteInfEngine",
    "StalenessManager",
    "WorkflowExecutor",
    "check_trajectory_format",
]<|MERGE_RESOLUTION|>--- conflicted
+++ resolved
@@ -5,14 +5,10 @@
     RemoteInfEngine,
 )
 from .staleness_manager import StalenessManager
-<<<<<<< HEAD
-from .workflow_executor import WorkflowExecutor
-=======
 from .workflow_executor import (
     WorkflowExecutor,
     check_trajectory_format,
 )
->>>>>>> 5271f288
 
 __all__ = [
     "RemoteInfBackendProtocol",
