--- conflicted
+++ resolved
@@ -1,28 +1,19 @@
 """Core components for AREAL."""
 
-<<<<<<< HEAD
 from .remote_inf_engine import (
     RemoteInfBackendProtocol,
     RemoteInfEngine,
 )
-from .staleness_controller import StalenessController
-from .workflow_executor import WorkflowExecutor
-
-__all__ = [
-    "RemoteInfBackendProtocol",
-    "RemoteInfEngine",
-    "StalenessController",
-    "WorkflowExecutor",
-=======
-from areal.core.staleness_manager import StalenessManager
-from areal.core.workflow_executor import (
+from .staleness_manager import StalenessManager
+from .workflow_executor import (
     WorkflowExecutor,
     check_trajectory_format,
 )
 
 __all__ = [
+    "RemoteInfBackendProtocol",
+    "RemoteInfEngine",
     "StalenessManager",
     "WorkflowExecutor",
     "check_trajectory_format",
->>>>>>> ccba1bb7
 ]