import asyncio
import shutil
from datetime import datetime
from pathlib import Path
from typing import Any

<<<<<<< HEAD
import torch
=======
import aiohttp
import torch.distributed as dist
>>>>>>> d5093d72
from torchdata.stateful_dataloader import StatefulDataLoader

from areal.api.alloc_mode import ParallelStrategy
from areal.api.cli_args import TrainEngineConfig
from areal.api.engine_api import TrainEngine
from areal.api.io_struct import (
    AllocationMode,
    FinetuneSpec,
    SaveLoadMeta,
    WeightUpdateMeta,
)
from areal.api.scheduler_api import Job, Scheduler, Worker
from areal.api.workflow_api import RolloutWorkflow
from areal.controller.rollout_controller import RolloutController
from areal.platforms import current_platform
from areal.scheduler.rpc.rtensor import RTensor
from areal.utils import logging, name_resolve, names, stats_tracker
from areal.utils.network import find_free_ports

logger = logging.getLogger(__name__)


class TrainController:
    """Controller for managing distributed training across multiple workers.

    This class orchestrates the lifecycle of training workers, handles data
    distribution across data-parallel groups, and provides a unified interface
    for training operations. It manages worker creation, engine initialization,
    and coordinates method calls across distributed workers.

    The controller automatically handles:
    - Worker creation and lifecycle management via scheduler
    - Data splitting across data-parallel groups
    - Result merging from multiple workers
    - Distributed training configuration (MASTER_ADDR, MASTER_PORT)
    """

    def __init__(
        self,
        train_engine: type[TrainEngine],
        config: TrainEngineConfig,
        scheduler: Scheduler,
    ):
        self.train_engine = train_engine
        self.config = config
        self.scheduler = scheduler

        self.alloc_mode: AllocationMode
        self.workers: list[Worker] = []
        # Boolean list indicating which workers are data-parallel heads
        # Only DP head workers receive data slices; others get data via broadcast
        self.workers_is_dp_head: list[bool] = []
        self.parallel_strategy: ParallelStrategy | None = None

        self._worker_role: str = "default"

        self.rollout: RolloutController = None
        self.weight_update_group_initialized = False

    def create_process_group(self, parallel_strategy: ParallelStrategy | None = None):
        """Placeholder method for process group creation.

        This is a dummy method maintained for API compatibility. The actual
        process group creation happens during `initialize()` when engines are
        initialized on workers.

        Parameters
        ----------
        parallel_strategy : ParallelStrategy | None, optional
            Parallel strategy configuration (currently unused), by default None
        """
        port = find_free_ports(1)[0]
        dist.init_process_group(
            backend="gloo", init_method=f"tcp://localhost:{port}", rank=0, world_size=1
        )

    @property
    def data_parallel_rank(self) -> int:
        return 0

    @property
    def data_parallel_world_size(self) -> int:
        return 1

    def is_data_parallel_head(self) -> bool:
        return True

    @property
    def cpu_group(self):
        return None

    def initialize(
        self,
        role: str,
        alloc_mode: AllocationMode,
        ft_spec: FinetuneSpec,
        **kwargs,
    ):
        """Initialize environments for distributed training and load models.

        Parameters
        ----------
        role : str
            Role identifier for the workers
        alloc_mode : AllocationMode
            Allocation mode configuration for distributed setup
        ft_spec : FinetuneSpec
            Finetune specification for model initialization
        **kwargs
            Additional keyword arguments passed to engine initialization
        """
        # Store configuration
        self._worker_role = role
        self.alloc_mode = alloc_mode

        self.parallel_strategy = alloc_mode.train

        # Create job specification for scheduler
        # Convert scheduling_spec tuple to list for scheduler compatibility
        # The scheduler will handle task replication across workers if needed
        job = Job(
            replicas=alloc_mode.train.world_size,
            tasks=list(self.config.scheduling_spec),
            scheduling_strategy=self.config.scheduling_strategy,
            role=self._worker_role,
        )

        # Create workers via scheduler
        logger.info("Creating workers via scheduler...")
        worker_ids = self.scheduler.create_workers(job=job)
        logger.info(f"Workers created: {worker_ids}")

        # Wait for workers to be ready
        logger.info("Waiting for workers to be ready...")
        self.workers = self.scheduler.get_workers(role=job.role)
        logger.info(f"Workers ready: {[w.id for w in self.workers]}")

        # Determine distributed training master address and port from rank 0 worker
        # These are used for PyTorch distributed initialization across workers
        # Prefer engine_ports[1] if available, fallback to worker_ports[1]
        rank0_worker = self.workers[0]
        if rank0_worker.engine_ports:
            self._master_port = int(rank0_worker.engine_ports[1])
        else:
            self._master_port = int(rank0_worker.worker_ports[1])
        self._master_addr = rank0_worker.ip

        logger.info(
            f"Distributed training: MASTER_ADDR={self._master_addr}, MASTER_PORT={self._master_port}"
        )

        # Construct engine class import path for dynamic loading on workers
        # Workers will import and instantiate the engine class using this path
        engine_class = self.train_engine
        engine_path = f"{engine_class.__module__}.{engine_class.__name__}"

        # Create and initialize engines on workers
        self._run_async_task(self._async_create_engines(engine_path))
        self._run_async_task(self._async_initialize_engines(ft_spec, **kwargs))

        # Identify DP head workers
        self._identify_dp_heads()
        logger.info("TrainController initialization complete")

    def _run_async_task(self, task):
        """Run an async task synchronously."""
        return asyncio.run(task)

    async def _async_create_engines(self, engine_path: str):
        """Create engine instances on all workers. Sets distributed env vars before creation."""
        logger.info("Creating engines on workers...")

        async def _setup_worker(worker: Worker, rank: int):
            env = {
                "RANK": str(rank),
                "WORLD_SIZE": str(len(self.workers)),
                "MASTER_ADDR": str(self._master_addr),
                "MASTER_PORT": str(self._master_port),
                "LOCAL_RANK": "0",  # NOTE: local rank is always 0 while each process use only one GPU
            }
            await self.scheduler.set_worker_env(worker.id, env)
            await self.scheduler.create_engine(
                worker_id=worker.id,
                engine=engine_path,
                config=self.config,
            )

        tasks = [
            _setup_worker(worker, rank) for rank, worker in enumerate(self.workers)
        ]
        await asyncio.gather(*tasks)
        logger.info("Engines created on all workers!")

    async def _async_initialize_engines(self, ft_spec: FinetuneSpec, **kwargs):
        """Initialize engines: create process groups, then load models and setup optimizers."""
        logger.info("Calling engine initialization...")
        # Phase 1: Create process groups for distributed training
        tasks = [
            self.scheduler.async_call_engine(
                worker_id=worker.id,
                method="create_process_group",
                parallel_strategy=self.parallel_strategy,
                should_broadcast=False,
            )
            for worker in self.workers
        ]
        await asyncio.gather(*tasks)
        # Phase 2: Initialize engines (load models, setup optimizers, etc.)
        tasks = [
            self.scheduler.async_call_engine(
                worker_id=worker.id,
                method="initialize",
                ft_spec=ft_spec,
                should_broadcast=False,
                **kwargs,
            )
            for worker in self.workers
        ]
        await asyncio.gather(*tasks)
        logger.info("All engines are initialized!")

    def _identify_dp_heads(self):
        """Query workers to identify DP heads. Stores result in self.workers_is_dp_head."""
        logger.info("Identifying DP head workers...")

        async def _get_dp_head():
            tasks = [
                self.scheduler.async_call_engine(
                    worker_id=worker.id, method="is_data_parallel_head"
                )
                for worker in self.workers
            ]
            return await asyncio.gather(*tasks)

        self.workers_is_dp_head = self._run_async_task(_get_dp_head())

    def destroy(self):
        """Destroy the controller and release GPU memory of models.

        Cleans up all resources including workers, engines, and internal state.
        """
        logger.info("Destroying TrainController...")

        # First destroy engines to release GPU memory
        if self.workers:
            logger.info("Destroying engines on all workers...")
            try:

                async def _destroy_all_engines():
                    tasks = [
                        self.scheduler.async_call_engine(worker.id, "destroy")
                        for worker in self.workers
                    ]
                    await asyncio.gather(*tasks, return_exceptions=True)

                self._run_async_task(_destroy_all_engines())
                logger.info("Engines destroyed")
            except Exception as e:
                logger.error(f"Error destroying engines: {e}")

        # Then delete workers via scheduler
        try:
            logger.info("Deleting all workers...")
            self.scheduler.delete_workers(role=self._worker_role)
            logger.info("Workers deleted")
        except Exception as e:
            logger.error(f"Error deleting workers: {e}")

        # Clear worker lists
        self.workers.clear()
        self.workers_is_dp_head.clear()

        if dist.is_initialized():
            dist.destroy_process_group()
        logger.info("TrainController destroyed")

    def _custom_function_call(self, method: str, *args, **kwargs):
        """Dispatch method call to workers: split batches, replicate args, merge results."""
        dp_split_args, dp_split_kwargs, group_indices = self._dispatch_inputs(
            *args, **kwargs
        )
        results = self._run_async_task(
            self._call_with_dispatched_inputs(method, dp_split_args, dp_split_kwargs)
        )
        # Filter to only keep results from DP head workers
        results = [r for idx, r in enumerate(results) if self.workers_is_dp_head[idx]]
        merged = self._merge_results(results, group_indices)
        return merged

    async def _async_custom_function_call(self, method: str, *args, **kwargs):
        """Async version of _custom_function_call."""
        dp_split_args, dp_split_kwargs, group_indices = self._dispatch_inputs(
            *args, **kwargs
        )
        results = await self._call_with_dispatched_inputs(
            method, dp_split_args, dp_split_kwargs
        )
        # Filter to only keep results from DP head workers
        results = [r for idx, r in enumerate(results) if self.workers_is_dp_head[idx]]
        return self._merge_results(results, group_indices)

    def _dispatch_inputs(self, *args, **kwargs):
        """Split RTensors across DP groups, replicate other args."""
        results, group_indices = RTensor.data_parallel_dispatch(
            (args, kwargs), dp_size=self.parallel_strategy.dp_size
        )
        # results is list of (args_tuple, kwargs_dict) pairs, one per DP group
        # Transpose to match _call_with_dispatched_inputs expectations:
        # dp_split_args[arg_idx][dp_idx] = value for arg_idx-th arg on dp_idx-th group
        # dp_worker_kwargs[key][dp_idx] = value for key kwarg on dp_idx-th group

        dp_size = len(results)
        num_args = len(args)

        # Transpose args: from list of tuples to list of lists
        dp_split_args = [
            [results[dp_idx][0][arg_idx] for dp_idx in range(dp_size)]
            for arg_idx in range(num_args)
        ]

        # Transpose kwargs: from list of dicts to dict of lists
        dp_worker_kwargs = {}
        if kwargs:
            for key in kwargs.keys():
                dp_worker_kwargs[key] = [
                    results[dp_idx][1][key] for dp_idx in range(dp_size)
                ]

        return dp_split_args, dp_worker_kwargs, group_indices

    async def _call_with_dispatched_inputs(
        self,
        method: str,
        dp_split_args: list[list[Any]],
        dp_worker_kwargs: list[dict[str, Any]],
    ):
        """Call method on all workers. DP heads get data slices, others get empty args (broadcast via RPC)."""
        tasks = []
        dp_idx = 0
        for idx, worker in enumerate(self.workers):
            if self.workers_is_dp_head[idx]:
                # Get this DP head worker's slice of each argument
                worker_args = [splits[dp_idx] for splits in dp_split_args]
                worker_kwargs = {
                    k: splits[dp_idx] for k, splits in dp_worker_kwargs.items()
                }
                dp_idx += 1
            else:
                # Non-DP-head workers get empty arguments
                # They will receive data via broadcast in RPC server
                worker_args = []
                worker_kwargs = {}

            tasks.append(
                self.scheduler.async_call_engine(
                    worker.id,
                    method,
                    *worker_args,
                    **worker_kwargs,
                )
            )
        return await asyncio.gather(*tasks)

    def _merge_results(self, results, group_indices):
        """Merge RTensor results from DP heads using RTensor.merge()."""
        return RTensor.data_parallel_merge(results, group_indices)

    def export_stats(self):
        """Export training statistics from all workers.

        Collects statistics from all workers. The statistics are assumed to be
        already aggregated and synchronized (e.g., via all-reduce operations),
        so only the first result is returned.

        Returns
        -------
        dict[str, Any]
            Training statistics dictionary
        """
        # Statistics have been aggregated and synchronized across workers
        # All results should be identical, so return the first one
        stats = stats_tracker.export_all()
        stats.update(self._custom_function_call("export_stats"))
        return stats

    # ==================== ENGINE RPC WRAPPERS ====================
    # Note: Methods like train_batch, forward, etc. are not implemented here.
    # They are expected to be called directly via _custom_function_call in
    # specific training scenarios (PPO, SFT, etc.) where the appropriate
    # loss functions and data processing are handled.
    def train(self, mode: bool = True):
        """Set the engine to training mode.

        Parameters
        ----------
        mode : bool, optional
            Whether to set the engine to training mode, by default True

        Returns
        -------
        TrainController
            Returns self for method chaining
        """
        self._custom_function_call("train", mode)
        return self

    def eval(self):
        """Set the engine to evaluation mode.

        This is a convenience method that calls `self.train(False)`.

        Returns
        -------
        TrainController
            Returns self for method chaining
        """
        return self.train(False)

    def set_version(self, version: int):
        """Set the current weight version in the training engine.

        Parameters
        ----------
        version : int
            The weight version number to set
        """
        self._custom_function_call("set_version", version)

    def get_version(self) -> int:
        """Get the current weight version in the training engine.

        Returns
        -------
        int
            The current weight version number
        """
        return self._custom_function_call("get_version")

    def save(self, meta: SaveLoadMeta):
        """Save model weights and optimizer states for later use.

        Parameters
        ----------
        meta : SaveLoadMeta
            Metadata containing information about where and how to save
        """
        self._custom_function_call("save", meta)

    def load(self, meta: SaveLoadMeta):
        """Load model weights and optimizer states from a file.

        Parameters
        ----------
        meta : SaveLoadMeta
            Metadata containing information about where and how to load
        """
        self._custom_function_call("load", meta)

    def step_lr_scheduler(self):
        """Step the learning rate scheduler.

        Since PPO uses minibatch updates, this method should be called periodically
        (e.g., once per PPO step). It is separated from train_batch to allow
        for more flexible learning rate scheduling.
        """
        self._custom_function_call("step_lr_scheduler")

    def connect_engine(self, rollout: RolloutController, meta: WeightUpdateMeta):
        if self.rollout is not None and self.rollout != rollout:
            logger.warning(
                f"Connected rollout controller changed from {self.rollout} to {rollout}."
            )
        self.rollout = rollout

        if (
            meta.type == current_platform.communication_backend
            and not self.weight_update_group_initialized
        ):
            self._init_weight_update_from_distributed(meta)
            self.weight_update_group_initialized = True

    def prepare_batch(
        self,
        dataloader: StatefulDataLoader,
        workflow: str,
        workflow_kwargs: dict[str, Any],
        should_accept_fn: str | None = None,
        granularity: int | None = None,
    ) -> dict[str, Any]:
        if granularity is not None:
            logger.warning("For now, granularity takes no effect in train controller.")
        return self.rollout.prepare_batch(
            dataloader=dataloader,
            workflow=workflow,
            workflow_kwargs=workflow_kwargs,
            should_accept_fn=should_accept_fn,
        )

    def rollout_batch(
        self,
        data: list[dict[str, Any]],
        workflow: RolloutWorkflow | type[RolloutWorkflow] | str,
        workflow_kwargs: dict[str, Any],
        should_accept_fn: str | None = None,
        granularity: int | None = None,
    ) -> dict[str, Any]:
        if granularity is not None:
            logger.warning("For now, granularity takes no effect in train controller.")
        return self.rollout.rollout_batch(
            data=data,
            workflow=workflow,
            workflow_kwargs=workflow_kwargs,
            should_accept_fn=should_accept_fn,
        )

    def _init_weight_update_from_distributed(self, meta: WeightUpdateMeta):
        raise NotImplementedError()

    def _update_weights_from_distributed(self, meta: WeightUpdateMeta):
        raise NotImplementedError()

    def _update_weights_from_disk(self, meta: WeightUpdateMeta):
        # Update all LocalInfEngine's local weight
        self.save(
            SaveLoadMeta(
                path=meta.path,
                weight_format="hf",
                with_optim=False,
                tokenizer=None,
                processor=None,
            )
        )
        has_model_files = any(child.is_file() for child in Path(meta.path).iterdir())
        assert has_model_files, f"No model files found in {meta.path} after saving."

        update_name = names.update_weights_from_disk(
            self.config.experiment_name,
            self.config.trial_name,
            self.get_version(),
        )
        name_resolve.add(
            update_name,
            str(datetime.now().timestamp()),
            keepalive_ttl=120,
            replace=True,
        )

        meta.clear_checkpoint_after_load = False
        self._run_async_task(self.rollout.update_weights_from_disk(meta))
        shutil.rmtree(meta.path, ignore_errors=True)

    def _check_rollout_engine_connected(self):
        """Validate that rollout engine has been connected via connect_engine()."""
        if self.rollout is None:
            raise RuntimeError(
                "Rollout engine not connected. Call connect_engine()"
                " before using rollout/update_weight methods."
            )

    def update_weights(self, meta: WeightUpdateMeta):
        self._check_rollout_engine_connected()
        if meta.type == current_platform.communication_backend:
            assert self.weight_update_group_initialized
            self._update_weights_from_distributed(meta)
        elif meta.type == "disk":
            self._update_weights_from_disk(meta)
        else:
            raise ValueError(f"Unknown weight update type {meta.type}")

    async def _async_clear_batches(self, *targets: dict[str, RTensor]):
        """Extract shard IDs and clear tensors on each worker."""
        shards_by_node = RTensor.collect_shards(targets)

        if not shards_by_node:
            return

        await asyncio.gather(
            *[RTensor.clear_node(addr, sids) for addr, sids in shards_by_node.items()],
            return_exceptions=True,
        )

    def clear_batches(self, *targets: dict[str, RTensor]):
        """Clear distributed batch shards from workers to free memory."""
        self._run_async_task(self._async_clear_batches(*targets))<|MERGE_RESOLUTION|>--- conflicted
+++ resolved
@@ -4,12 +4,8 @@
 from pathlib import Path
 from typing import Any
 
-<<<<<<< HEAD
 import torch
-=======
-import aiohttp
 import torch.distributed as dist
->>>>>>> d5093d72
 from torchdata.stateful_dataloader import StatefulDataLoader
 
 from areal.api.alloc_mode import ParallelStrategy
