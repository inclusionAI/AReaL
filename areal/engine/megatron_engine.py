--- conflicted
+++ resolved
@@ -1254,9 +1254,6 @@
         self.is_offload = False
 
     def export_stats(self) -> dict[str, float]:
-<<<<<<< HEAD
-        return stats_tracker.export_all(reduce_group=self.data_parallel_group)
-=======
         data = stats_tracker.export_all(reduce_group=self.data_parallel_group)
         if mpu.get_pipeline_model_parallel_world_size() > 1:
             # Some log info only exist in last pipeline rank
@@ -1267,5 +1264,4 @@
                 group=mpu.get_pipeline_model_parallel_group(),
             )
             data.update(data_list[0])
-        return data
->>>>>>> c25525fa
+        return data