--- conflicted
+++ resolved
@@ -174,10 +174,7 @@
         self.hf_config, self.tf_config = make_hf_and_mcore_config(
             self.config.path, dtype=self.dtype, bridge=self.bridge
         )
-<<<<<<< HEAD
         # TODO: configure for VPP
-=======
->>>>>>> b755c444
         self.tf_config = configure_pipeline_layer_splits(
             self.parallel_strategy, self.hf_config, self.tf_config
         )
@@ -192,7 +189,6 @@
             )
             self._load_model_from_hf(self.config.path)
 
-<<<<<<< HEAD
         assert self.model, "Megatron models failed to initialize."
         modules = [m.module if isinstance(m, DDP) else m for m in self.model]
         total_params = sum(
@@ -200,12 +196,6 @@
         )
         self.logger.info(
             f"Model parameter count: {total_params / 1e6:.2f}M, pp_stage={mpu.get_pipeline_model_parallel_rank()}, vpp_chunks={len(self.model)}"
-=======
-        module = self.model.module if isinstance(self.model, DDP) else self.model
-        total_params = sum(param.numel() for param in module.parameters())
-        self.logger.info(
-            f"Model parameter count: {total_params / 1e6:.2f}M, pp_stage={mpu.get_pipeline_model_parallel_rank()}"
->>>>>>> b755c444
         )
 
         if self.config.disable_dropout:
@@ -556,16 +546,11 @@
         dist.all_gather_object(all_names, names, group=group)
 
         for rank_names in all_names:
-<<<<<<< HEAD
-            valid = len(named_tensors) == len(rank_names)
-            assert valid, f"mismatch length: {len(named_tensors)}!={len(rank_names)}"
-=======
             if len(named_tensors) != len(rank_names):
                 raise RuntimeError(
                     "Named tensor count mismatch across expert parallel ranks: "
                     f"expected {len(rank_names)} but got {len(named_tensors)}"
                 )
->>>>>>> b755c444
 
         gathered_params = [[] for _ in range(world_size)]
         handles = []
@@ -806,14 +791,10 @@
 
     def save(self, meta: SaveLoadMeta):
         if meta.weight_format == "hf":
-<<<<<<< HEAD
-            assert not meta.with_optim, "Please use DCP format for optimizer saving."
-=======
             if meta.with_optim:
                 raise ValueError(
                     "HF format does not support optimizer state saving, please use DCP format instead."
                 )
->>>>>>> b755c444
             self._save_model_to_hf(
                 meta.path,
                 tokenizer=meta.tokenizer,
@@ -853,14 +834,10 @@
 
     def load(self, meta: SaveLoadMeta):
         if meta.weight_format == "hf":
-<<<<<<< HEAD
-            assert not meta.with_optim, "Please use DCP format for optimizer loading."
-=======
             if meta.with_optim:
                 raise ValueError(
                     "HF format does not support optimizer state loading, please use DCP format instead."
                 )
->>>>>>> b755c444
             self._load_model_from_hf(meta.path)
         elif meta.weight_format == "dcp":
             self.checkpointer.load_checkpoint(meta.path, with_optimizer=meta.with_optim)
@@ -1000,23 +977,11 @@
             return output, functools.partial(_scaled_loss_fn, orig_input)
 
         forward_backward_func = get_forward_backward_func()
-<<<<<<< HEAD
-        forward_backward_func(
-            forward_step_func=forward_step,
-            data_iterator=micro_batch_generator,
-            model=self.model if len(self.model) > 1 else self.model[0],
-            num_microbatches=len(mb_list.padded_mbs),
-            seq_length=max_total_len,  # no use when input_shapes was set
-            micro_batch_size=1,  # no use when input_shapes was set
-            forward_only=False,
-        )
-        update_successful, grad_norm, _ = self.optimizer.step()
-=======
         with perf_tracer.trace_scope("megatron_engine.train_batch.forward_backward"):
             forward_backward_func(
                 forward_step_func=forward_step,
                 data_iterator=micro_batch_generator,
-                model=self.model,
+                model=self.model if len(self.model) > 1 else self.model[0],
                 num_microbatches=len(mb_list.padded_mbs),
                 seq_length=max_total_len,  # no use when input_shapes was set
                 micro_batch_size=1,  # no use when input_shapes was set
@@ -1024,7 +989,6 @@
             )
         with perf_tracer.trace_scope("megatron_engine.train_batch.step"):
             update_successful, grad_norm, _ = self.optimizer.step()
->>>>>>> b755c444
         current_lr = self.optimizer.param_groups[0]["lr"]
 
         return dict(
@@ -1090,28 +1054,16 @@
             return output, functools.partial(_scaled_loss_fn, orig_input)
 
         forward_backward_func = get_forward_backward_func()
-<<<<<<< HEAD
-        forward_backward_func(
-            forward_step_func=forward_step,
-            data_iterator=micro_batch_generator,
-            model=self.model if len(self.model) > 1 else self.model[0],
-            num_microbatches=len(mb_list.padded_mbs),
-            seq_length=max_total_len,  # no use when input_shapes was set
-            micro_batch_size=1,  # no use when input_shapes was set
-            forward_only=True,
-        )
-=======
         with perf_tracer.trace_scope("megatron_engine.eval_batch.forward"):
             forward_backward_func(
                 forward_step_func=forward_step,
                 data_iterator=micro_batch_generator,
-                model=self.model,
+                model=self.model if len(self.model) > 1 else self.model[0],
                 num_microbatches=len(mb_list.padded_mbs),
                 seq_length=max_total_len,  # no use when input_shapes was set
                 micro_batch_size=1,  # no use when input_shapes was set
                 forward_only=True,
             )
->>>>>>> b755c444
 
         return None
 
@@ -1169,28 +1121,17 @@
             return output, functools.partial(_post_process_fn, orig_input)
 
         forward_backward_func = get_forward_backward_func()
-<<<<<<< HEAD
-        output_list = forward_backward_func(
-            forward_step_func=forward_step,
-            data_iterator=micro_batch_generator,
-            model=self.model if len(self.model) > 1 else self.model[0],
-            num_microbatches=len(mb_list.padded_mbs),
-            seq_length=max_total_len,  # max # tokens across all micro-batches
-            micro_batch_size=1,  # should be 1 when using packed input
-            forward_only=True,
-        )
-=======
+
         with perf_tracer.trace_scope("megatron_engine.forward.forward"):
             output_list = forward_backward_func(
                 forward_step_func=forward_step,
                 data_iterator=micro_batch_generator,
-                model=self.model,
+                model=self.model if len(self.model) > 1 else self.model[0],
                 num_microbatches=len(mb_list.padded_mbs),
                 seq_length=max_total_len,  # max # tokens across all micro-batches
                 micro_batch_size=1,  # should be 1 when using packed input
                 forward_only=True,
             )
->>>>>>> b755c444
 
         result = None
         if mpu.is_pipeline_last_stage():
