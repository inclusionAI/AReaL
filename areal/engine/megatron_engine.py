import dataclasses
import functools
import gc
import math
import os
from collections.abc import Callable, Iterator
from concurrent.futures import Future
from contextlib import nullcontext
from datetime import datetime
from typing import Any

import mbridge
import torch
import torch.distributed as dist
from megatron.core import parallel_state as mpu
from megatron.core import tensor_parallel
from megatron.core.distributed import DistributedDataParallel as DDP
from megatron.core.distributed import finalize_model_grads
from megatron.core.fp8_utils import is_float8tensor
from megatron.core.optimizer import OptimizerConfig as MCoreOptimizerConfig
from megatron.core.optimizer import get_megatron_optimizer
from megatron.core.optimizer_param_scheduler import OptimizerParamScheduler
from megatron.core.pipeline_parallel import get_forward_backward_func
from megatron.core.transformer import TransformerConfig
from megatron.core.utils import get_model_config
from torch import nn
from torch_memory_saver import torch_memory_saver
from torchdata.stateful_dataloader import StatefulDataLoader
from transformers import PretrainedConfig

<<<<<<< HEAD
from areal.api.alloc_mode import (
    AllocationMode,
    MegatronParallelStrategy,
    ParallelStrategy,
)
from areal.api.cli_args import MicroBatchSpec, TrainEngineConfig
=======
from areal.api.alloc_mode import MegatronParallelStrategy, ParallelStrategy
from areal.api.cli_args import MicroBatchSpec, PerfTracerConfig, TrainEngineConfig
>>>>>>> 46ae3f5e
from areal.api.engine_api import InferenceEngine, TrainEngine
from areal.api.io_struct import (
    DeviceRuntimeInfo,
    FinetuneSpec,
    ParamSpec,
    SaveLoadMeta,
    WeightUpdateMeta,
)
from areal.api.workflow_api import RolloutWorkflow
from areal.core.dist_rollout import DistRolloutCoordinator
from areal.engine.core import (
    aggregate_eval_losses,
    compute_total_loss_weight,
    reorder_and_pad_outputs,
)
from areal.models.mcore.hf_load import load_weights_from_hf_with_mbridge_fast
from areal.models.mcore.hf_save import save_weights_to_hf_with_mbridge_fast
from areal.models.mcore.registry import make_hf_and_mcore_config, make_mcore_model
from areal.platforms import current_platform
from areal.utils import logging, name_resolve, names, perf_tracer, stats_tracker
from areal.utils.constants import DIST_GROUP_DEFAULT_TIMEOUT
from areal.utils.data import (
    MicroBatchItem,
    MicroBatchList,
    amend_position_ids,
    broadcast_tensor,
    pack_tensor_dict,
    pad_mb_list,
    split_padded_tensor_dict_into_mb_list,
    unpad_logits,
)
from areal.utils.distributed import init_custom_process_group
from areal.utils.functional import gather_logprobs, gather_logprobs_entropy
from areal.utils.hf_utils import load_hf_tokenizer
from areal.utils.lock import DistributedLock
from areal.utils.mcore.determinisitc import set_deterministic_algorithms
from areal.utils.mcore.packed_context_parallel import (
    packed_context_parallel_forward,
)
from areal.utils.mcore.pipeline_parallel import configure_pipeline_layer_splits
from areal.utils.megatron import (
    all_gather_param,
    convert_to_hf,
    get_named_parameters,
    remove_padding,
)
from areal.utils.megatron_checkpointer import MegatronCheckpointManager
from areal.utils.model import disable_dropout_in_model
from areal.utils.offload import is_tms_enabled
from areal.utils.perf_tracer import trace_perf, trace_scope
from areal.utils.seeding import get_seed


class _MegatronModelList(list):
    """List wrapper that exposes module-like helpers for Megatron model chunks."""

    def forward(self, *args, **kwargs) -> Any:
        if len(self) == 1:
            return self[0](*args, **kwargs)
        raise RuntimeError(
            "Direct forward calls are only supported for single-chunk model list."
        )

    def named_parameters(self, *args, **kwargs) -> Iterator[tuple[str, nn.Parameter]]:
        for module in self:
            yield from module.named_parameters(*args, **kwargs)

    def parameters(self, *args, **kwargs) -> Iterator[nn.Parameter]:
        for _, parameter in self.named_parameters(*args, **kwargs):
            yield parameter


class MegatronEngine(TrainEngine):
    def __init__(self, config: TrainEngineConfig):
        self.config = config
        self.hf_config: PretrainedConfig
        self.tf_config: TransformerConfig
        self.model: _MegatronModelList | None = None
        self.dtype = getattr(torch, self.config.dtype)
        self.device = None
        self.optimizer_config = config.optimizer
        self.mcore_config = config.megatron
        self.parallel_strategy = None
        self.optimizer = None
        self.lr_scheduler = None
        self.bridge = None
        self.process_group_initialized = False
        self.rollout_engine: InferenceEngine | None = None
        self.rollout_coordinator: DistRolloutCoordinator | None = None
        self.weight_update_group_initialized: bool = False
        self.weight_update_group_name: str
        self._version: int = 0
        self.rank: int | None = None
        self.is_pp_head: bool
        self.world_size: int | None = None
        self.rank_generator: mpu.RankGenerator | None = None
        self.checkpointer: MegatronCheckpointManager | None = None
        self.lr_scheduler: OptimizerParamScheduler | None = None
        self.seed: int = 0
        self.own_global_group: bool = False
        self.is_offload: bool = False
        self.enable_fp8: bool = self.config.megatron.fp8 is not None
        self.fp8_align_size: int = 16
        self.quantization_config: dict[str, int | str | list[str]] | None = None

    def create_process_group(self, parallel_strategy: ParallelStrategy | None = None):
        if parallel_strategy is None:
            parallel_strategy = ParallelStrategy()
        self.parallel_strategy = self._make_parallel_strategy(parallel_strategy)
        backend = current_platform.communication_backend
        if not dist.is_initialized():
            # NOTE: device_id **SHOULD NOT** be passed into init_process_group,
            # otherwise initializing the NCCL weight update group will be wrong!
            dist.init_process_group(
                backend=backend,
                timeout=DIST_GROUP_DEFAULT_TIMEOUT,
            )
            # Initialize Megatron parallel states
            # NOTE: we assume all MegatronEngine has the same parallel strategy.
            vpp_size = self.parallel_strategy.virtual_pipeline_parallel_size
            mpu.initialize_model_parallel(
                tensor_model_parallel_size=self.parallel_strategy.tensor_parallel_size,
                pipeline_model_parallel_size=self.parallel_strategy.pipeline_parallel_size,
                virtual_pipeline_model_parallel_size=vpp_size if vpp_size > 1 else None,
                use_sharp=False,
                order="tp-cp-ep-dp-pp",
                context_parallel_size=self.parallel_strategy.context_parallel_size,
                expert_model_parallel_size=self.parallel_strategy.expert_parallel_size,
                expert_tensor_parallel_size=self.parallel_strategy.expert_tensor_parallel_size,
                distributed_timeout_minutes=int(
                    DIST_GROUP_DEFAULT_TIMEOUT.seconds / 60
                ),
            )
            # Set megatron model parallel seed
            tensor_parallel.model_parallel_cuda_manual_seed(self.seed)
            self.own_global_group = True
        self.logger = logging.getLogger(f"[Megatron Engine Rank {dist.get_rank()}]")
        self._context_and_model_parallel_group = None
        self._init_context_and_model_parallel_group()
        # This is needed for barrier synchronization when models are moved to CPU
        self._cpu_group = dist.new_group(
            timeout=DIST_GROUP_DEFAULT_TIMEOUT, backend="gloo"
        )
        self.process_group_initialized = True

    def initialize(self, addr: str | None, ft_spec: FinetuneSpec, *args, **kwargs):
        try:
            self.seed = get_seed()
        except ValueError:
            self.logger.warning("Seed not set, using default seed 42.")
            self.seed = 42

        assert addr is None, "FSDPEngine does not support remote initialization."

        if is_tms_enabled():
            torch_memory_saver.hook_mode = "preload"

        current_platform.set_device(int(os.environ["LOCAL_RANK"]))
        self.device = torch.device(int(os.environ["LOCAL_RANK"]))
        self.rank = int(os.environ["RANK"])
        self.world_size = int(os.environ["WORLD_SIZE"])
        self.is_pp_head = (
            mpu.get_data_parallel_rank(with_context_parallel=True) == 0
            and mpu.get_tensor_model_parallel_rank() == 0
        )
        self.weight_update_group_name = (
            f"update_weight_group_{mpu.get_pipeline_model_parallel_rank()}"
        )
        self.engine_lock = DistributedLock("train_engine_lock")
        self.alloc_mode: AllocationMode | None = kwargs.get("alloc_mode", None)

        self.tokenizer = load_hf_tokenizer(self.config.path)
        self.bridge = mbridge.AutoBridge.from_pretrained(self.config.path)
        self.bridge.dtype = self.dtype
        # Set gradient checkpointing options
        if self.config.gradient_checkpointing:
            self.bridge.set_extra_args(
                recompute_granularity=self.mcore_config.recompute_granularity,
                recompute_method=self.mcore_config.recompute_method,
                recompute_num_layers=self.mcore_config.recompute_num_layers,
                distribute_saved_activations=self.mcore_config.distribute_saved_activations,
                recompute_modules=self.mcore_config.recompute_modules,
            )

        self.logger.info(
            "Using mbridge to create models and hf model save/load in MegatronEngine."
        )

        self.hf_config, self.tf_config = make_hf_and_mcore_config(
            self.config.path, dtype=self.dtype, bridge=self.bridge
        )
        self.tf_config = configure_pipeline_layer_splits(
            self.parallel_strategy, self.hf_config, self.tf_config
        )

        # Get quantization_config from hf_config if available (for FP8 weight updates)
        self.quantization_config = getattr(self.hf_config, "quantization_config", None)

        self._check_and_apply_fp8_config()
        self._validate_fp8_consistency()

        # initialize mcore (DDP Wrapped) GPTModel
        with self.device:
            models = make_mcore_model(
                hf_config=self.hf_config,
                tf_config=self.tf_config,
                mcore_config=self.mcore_config,
                bridge=self.bridge,
                is_critic=self.config.is_critic,
            )

        self.model = _MegatronModelList(models)

        with self.device:
            self._load_model_from_hf(self.config.path)

        # NOTE: When using distributed optimizer, megatron will use the
        # high precision init val to initialize the main parameters for optimizer.
        # However, the high precision init val does not exist for FP8 models.
        # (The high precision init val is random initialization for FP8 models.)
        # So we need to clear the high precision init val here.
        for model in self.model:
            for _, param in model.named_parameters():
                if hasattr(param, "get_high_precision_init_val"):
                    param.clear_high_precision_init_val()
                    delattr(param, "get_high_precision_init_val")
                    delattr(param, "clear_high_precision_init_val")

        assert self.model, "Megatron models failed to initialize."
        modules = [m.module if isinstance(m, DDP) else m for m in self.model]
        total_params = sum(
            param.numel() for module in modules for param in module.parameters()
        )
        self.logger.info(
            f"Model parameter count: {total_params / 1e6:.2f}M, pp_stage={mpu.get_pipeline_model_parallel_rank()}, vpp_chunks={len(self.model)}"
        )

        if self.config.disable_dropout:
            for model in self.model:
                disable_dropout_in_model(model)

        primary_model = self.model[0]
        model_config = get_model_config(primary_model)
        # NOTE: It is recommended to set this option to True for RL training on MoE models for stability.
        if self.mcore_config.use_deterministic_algorithms:
            set_deterministic_algorithms(model_config)

        # Set vp_stage for DDP models
        for i, model_chunk in enumerate(self.model):
            if (
                isinstance(model_chunk, DDP)
                and self.mcore_config.virtual_pipeline_parallel_size > 1
            ):
                vp_stage = getattr(model_chunk.module, "vp_stage", None)
                self.logger.info(f"Setting vp_stage {vp_stage} for model chunk {i}.")
                setattr(model_chunk, "vp_stage", vp_stage)

        if self.mcore_config.ddp.overlap_grad_reduce and isinstance(primary_model, DDP):
            model_config.no_sync_func = [
                model_chunk.no_sync for model_chunk in self.model
            ]
            if len(self.model) == 1:
                model_config.no_sync_func = model_config.no_sync_func[0]

        if (
            self.mcore_config.ddp.overlap_param_gather
            and self.mcore_config.ddp.align_param_gather
        ):
            model_config.param_sync_func = [
                model_chunk.start_param_sync for model_chunk in self.model
            ]
            if len(self.model) == 1:
                model_config.param_sync_func = model_config.param_sync_func[0]
        model_config.finalize_model_grads_func = finalize_model_grads
        self._create_optimizer(ft_spec)

    @property
    def data_parallel_rank(self) -> int:
        assert self.process_group_initialized
        return mpu.get_data_parallel_rank()

    @property
    def data_parallel_world_size(self) -> int:
        assert self.process_group_initialized
        return mpu.get_data_parallel_world_size()

    @property
    def data_parallel_group(self) -> dist.ProcessGroup:
        assert self.process_group_initialized
        return mpu.get_data_parallel_group()

    def current_data_parallel_head(self) -> int:
        """Get the rank of the head of the current data parallel group."""
        assert self.process_group_initialized
        ranks = dist.get_process_group_ranks(self.context_and_model_parallel_group)
        return ranks[0]

    def is_data_parallel_head(self) -> bool:
        assert self.process_group_initialized
        ranks = dist.get_process_group_ranks(self.context_and_model_parallel_group)
        return ranks[0] == self.rank

    @property
    def pipeline_parallel_rank(self) -> int:
        assert self.process_group_initialized
        return mpu.get_pipeline_model_parallel_rank()

    def is_pipeline_parallel_head(self) -> bool:
        assert self.process_group_initialized
        return self.is_pp_head

    @property
    def context_and_model_parallel_group(self) -> dist.ProcessGroup:
        assert self.process_group_initialized
        return self._context_and_model_parallel_group

    @property
    def cpu_group(self) -> dist.ProcessGroup:
        assert self.process_group_initialized
        return self._cpu_group

    def destroy(self):
        if hasattr(self, "optimizer"):
            del self.optimizer
        if hasattr(self, "model"):
            self.model = None
        gc.collect()
        current_platform.empty_cache()
        gc.collect()
        self.process_group_initialized = False
        # NOTE: if `own_global_group` is true, we assume that
        # no communications are needed after `destroy`, so we
        # directly destroy all groups. Otherwise, process group
        # handles still exist and we expect another engine to
        # clean up these groups.
        if dist.is_initialized() and self.own_global_group:
            mpu.destroy_model_parallel()
            dist.destroy_process_group()
            self.own_global_group = False

    def train(self, mode: bool = True):
        assert self.model is not None
        for model in self.model:
            model.train(mode=mode)
        return self

    def connect_engine(self, engine: InferenceEngine, meta: WeightUpdateMeta):
        if self.rollout_engine is not None and self.rollout_engine != engine:
            self.logger.warning(
                f"Connected rollout engine changed from {self.rollout_engine} to {engine}."
            )
        self.rollout_engine = engine
        self.rollout_coordinator = DistRolloutCoordinator(
            rollout_engine=engine, train_engine=self
        )

        if (
            meta.type == current_platform.communication_backend
            and not self.weight_update_group_initialized
        ):
            self._init_weight_update_from_distributed(meta)
            self.weight_update_group_initialized = True

        current_platform.synchronize()
        dist.barrier(group=self.cpu_group)

    def rollout_batch(
        self,
        data: list[dict[str, Any]],
        granularity: int = 1,
        workflow: RolloutWorkflow | type[RolloutWorkflow] | str | None = None,
        workflow_kwargs: dict[str, Any] | None = None,
    ) -> dict[str, Any]:
        self._check_rollout_engine_connected()
        return self.rollout_coordinator.rollout_batch(
            data,
            granularity=granularity,
            workflow=workflow,
            workflow_kwargs=workflow_kwargs,
        )

    def prepare_batch(
        self,
        dataloader: StatefulDataLoader,
        granularity: int = 1,
        workflow: RolloutWorkflow | type[RolloutWorkflow] | str | None = None,
        workflow_kwargs: dict[str, Any] | None = None,
        should_accept_fn: Callable[[dict[str, Any]], bool] | str | None = None,
    ) -> dict[str, Any]:
        self._check_rollout_engine_connected()
        return self.rollout_coordinator.prepare_batch(
            dataloader,
            granularity=granularity,
            workflow=workflow,
            workflow_kwargs=workflow_kwargs,
            should_accept_fn=should_accept_fn,
        )

    def update_weights(self, meta: WeightUpdateMeta):
        self._check_rollout_engine_connected()
        if meta.type == current_platform.communication_backend:
            assert self.weight_update_group_initialized
            # In offload mode, wakes up parameters as needed to perform the update.
            tms_context = (
                torch_memory_saver.disable()
                if self.is_offload and not torch.version.hip
                else nullcontext()
            )
            with tms_context:
                self._update_weights_from_distributed(meta)
        elif meta.type == "disk":
            self._update_weights_from_disk(meta)
        else:
            raise ValueError(f"Unknown weight update type {meta.type}")

    def set_version(self, version: int):
        self._version = version

    def get_version(self) -> int:
        return self._version

    def save(self, meta: SaveLoadMeta):
        if meta.weight_format == "hf":
            if meta.with_optim:
                raise ValueError(
                    "HF format does not support optimizer state saving, please use DCP format instead."
                )
            self._save_model_to_hf(
                meta.path,
                tokenizer=meta.tokenizer,
                processor=meta.processor,
                base_model_path=meta.base_model_path,
            )
        elif meta.weight_format == "dcp":
            self.checkpointer.save_checkpoint(meta.path, with_optimizer=meta.with_optim)
        else:
            raise ValueError(f"Unknown weight format {meta.weight_format}. ")

    def load(self, meta: SaveLoadMeta):
        if meta.weight_format == "hf":
            if meta.with_optim:
                raise ValueError(
                    "HF format does not support optimizer state loading, please use DCP format instead."
                )
            self._load_model_from_hf(meta.path)
        elif meta.weight_format == "dcp":
            self.checkpointer.load_checkpoint(meta.path, with_optimizer=meta.with_optim)
        else:
            raise ValueError(f"Unknown weight format {meta.weight_format}. ")

    def optimizer_zero_grad(self):
        assert self.optimizer is not None, "Optimizer is not initialized."
        self.optimizer.zero_grad()
        for model in self.model:
            model.zero_grad_buffer()

    def optimizer_step(self):
        with trace_scope("megatron_engine.step"):
            update_successful, grad_norm, _ = self.optimizer.step()
        current_lr = self.optimizer.param_groups[0]["lr"]

        return dict(
            update_successful=float(update_successful),
            grad_norm=float(grad_norm) if grad_norm is not None else float("nan"),
            lr=current_lr,
        )

    def lr_scheduler_step(self):
        assert self.lr_scheduler is not None, "LR Scheduler is not initialized."
        self.lr_scheduler.step(1)

    def forward_backward_batch(
        self,
        mb_list: MicroBatchList,
        process_output_fn: Callable[
            [torch.Tensor, dict[str, Any]], torch.Tensor | None
        ],
        forward_only: bool = False,
    ) -> None:
        self._ensure_ready()

        def forward_step(batch_iter, model):
            mb_input: MicroBatchItem = next(batch_iter)

            cu_seqlens = mb_input.padded_mb["cu_seqlens"]
            output = packed_context_parallel_forward(model, mb_input.padded_mb)

            def _process_output(input_, output_):
                loss = process_output_fn(output_, input_)
                if loss is None:
                    loss = torch.tensor(1.0, device=output_.device)
                return loss, {}

            model_vp_stage = getattr(model, "vp_stage", 0)
            if mpu.is_pipeline_last_stage(
                ignore_virtual=False, vp_stage=model_vp_stage
            ):
                output = unpad_logits(
                    output,
                    padding_length=mb_input.padding_length,
                    cu_seqlens=cu_seqlens,
                    old_cu_seqlens=mb_input.old_cu_seqlens,
                )
            return output, functools.partial(_process_output, mb_input.orig_mb)

        forward_backward_func = get_forward_backward_func()
        with trace_scope("megatron_engine.forward_backward"):
            if len(self.model) > 1:
                data_iterator = [iter(mb_list) for _ in range(len(self.model))]
            else:
                data_iterator = iter(mb_list)
            forward_backward_func(
                forward_step_func=forward_step,
                data_iterator=data_iterator,
                model=self.model if len(self.model) > 1 else self.model[0],
                num_microbatches=len(mb_list),
                seq_length=mb_list.max_seqlen,  # no use when input_shapes was set
                micro_batch_size=1,  # no use when input_shapes was set
                forward_only=forward_only,
            )

    def train_batch(
        self,
        input_: dict[str, Any],
        loss_fn: Callable[..., torch.Tensor],
        loss_weight_fn: Callable[[dict[str, Any]], torch.Tensor],
    ) -> dict[str, float]:
        self._ensure_ready()
        self.optimizer_zero_grad()

        # Step 1: Prepare micro-batches
        mb_list = self._prepare_mb_list(input_).to(self.device)

        # Step 2: Compute total loss weight
        total_loss_weight = compute_total_loss_weight(
            mb_list, loss_weight_fn, mpu.get_data_parallel_group()
        )

        # Step 3: Forward-backward using Megatron's pipeline function
        loss_multiplier = (
            mpu.get_data_parallel_world_size() * self.optimizer.get_loss_scale().item()
        )

        def process_output(
            output: torch.Tensor, inputs: dict[str, Any]
        ) -> torch.Tensor:
            return self._compute_logprobs_and_loss(
                output,
                inputs,
                loss_fn,
                loss_weight_fn,
                total_loss_weight,
                loss_multiplier=loss_multiplier,
            )

        self.forward_backward_batch(mb_list, process_output, forward_only=False)

        # Step 4: Optimizer step
        return self.optimizer_step()

    @torch.no_grad()
    def eval_batch(
        self,
        input_: dict[str, Any],
        loss_fn: Callable[..., torch.Tensor],
        loss_weight_fn: Callable[[dict[str, Any]], torch.Tensor],
    ) -> torch.Tensor | None:
        self._ensure_ready()

        # Step 1: Prepare micro-batches
        mb_list = self._prepare_mb_list(input_).to(self.device)

        # Step 2: Compute total loss weight
        total_loss_weight = compute_total_loss_weight(
            mb_list, loss_weight_fn, mpu.get_data_parallel_group()
        )

        # Step 3: Forward using Megatron's pipeline function, collecting losses
        losses: list[torch.Tensor] = []

        def process_output(
            output: torch.Tensor, inputs: dict[str, Any]
        ) -> torch.Tensor:
            loss = self._compute_logprobs_and_loss(
                output, inputs, loss_fn, loss_weight_fn, total_loss_weight
            )
            losses.append(loss.detach())
            return loss

        self.forward_backward_batch(mb_list, process_output, forward_only=True)

        # Step 4: Aggregate losses
        if mpu.is_pipeline_last_stage():
            return aggregate_eval_losses(losses, mpu.get_data_parallel_group())
        return None

    @torch.no_grad()
    def forward_batch(
        self,
        input_: dict[str, Any],
        output_seqlens: list[int] | None = None,
        aggregate_fn: Callable[[list[Any]], Any] = torch.cat,
    ) -> torch.Tensor:
        self._ensure_ready()

        # Step 1: Prepare sequence lengths
        cu_seqlens = pack_tensor_dict(input_)["cu_seqlens"]
        if output_seqlens is None:
            output_seqlens = (cu_seqlens[1:] - cu_seqlens[:-1]).cpu().numpy().tolist()
        assert output_seqlens is not None

        # Step 2: Prepare micro-batches
        mb_list = self._prepare_mb_list(input_).to(self.device)

        # Step 3: Forward using Megatron's pipeline function, collecting results
        outputs: list[torch.Tensor] = []

        def process_output(output: torch.Tensor, inputs: dict[str, Any]) -> None:
            result = self._compute_forward_result(output, inputs)
            outputs.append(result)
            return None

        self.forward_backward_batch(mb_list, process_output, forward_only=True)

        # Step 4: Aggregate, reorder, and broadcast outputs
        res = None
        if mpu.is_pipeline_last_stage():
            res = reorder_and_pad_outputs(
                outputs, output_seqlens, mb_list, aggregate_fn
            )
        res = broadcast_tensor(
            res,
            src_rank=mpu.get_pipeline_model_parallel_last_rank(),
            group=mpu.get_pipeline_model_parallel_group(),
        )
        return res

    def export_stats(self) -> dict[str, float]:
        data = stats_tracker.export_all(reduce_group=self.data_parallel_group)
        if mpu.get_pipeline_model_parallel_world_size() > 1:
            # Some log info only exist in last pipeline rank
            data_list = [data]
            dist.broadcast_object_list(
                data_list,
                src=mpu.get_pipeline_model_parallel_last_rank(),
                group=mpu.get_pipeline_model_parallel_group(),
            )
            data.update(data_list[0])
        return data

    def offload(self) -> None:
        """Offload model memory to CPU using torch_memory_saver.

        Ref: https://github.com/THUDM/slime/blob/main/slime/backends/megatron_utils/actor.py
        """

        self.get_device_stats().log("before offload model")
        current_platform.clear_memory()
        torch_memory_saver.pause()

        # TODO: NCCL offload
        current_platform.synchronize()
        dist.barrier(group=self.cpu_group)
        self.get_device_stats().log("after offload model")

        self.is_offload = True

    def onload(self) -> None:
        """Onload model memory from CPU back to GPU using torch_memory_saver.

        Ref: https://github.com/THUDM/slime/blob/main/slime/backends/megatron_utils/actor.py
        """

        torch_memory_saver.resume()
        current_platform.clear_memory()

        # TODO: NCCL onload
        current_platform.synchronize()
        dist.barrier(group=self.cpu_group)
        self.get_device_stats().log("after onload model")

        self.is_offload = False

    def clear_batches(self, *args):
        """Placeholder method of single-controller API."""

<<<<<<< HEAD
    def _check_and_apply_fp8_config(self):
        if self.mcore_config.fp8 is not None:
            self.tf_config.fp8 = self.mcore_config.fp8
            self.tf_config.fp8_recipe = self.mcore_config.fp8_recipe
            self.tf_config.fp8_param = self.mcore_config.fp8_param
            self.tf_config.fp8_margin = self.mcore_config.fp8_margin
            self.tf_config.fp8_amax_history_len = self.mcore_config.fp8_amax_history_len
            self.tf_config.fp8_amax_compute_algo = (
                self.mcore_config.fp8_amax_compute_algo
            )
            self.tf_config.fp8_wgrad = self.mcore_config.fp8_wgrad
            self.tf_config.fp8_dot_product_attention = (
                self.mcore_config.fp8_dot_product_attention
            )
            self.tf_config.fp8_multi_head_attention = (
                self.mcore_config.fp8_multi_head_attention
            )
            self.tf_config.tp_only_amax_red = self.mcore_config.tp_only_amax_red
            self.tf_config.first_last_layers_bf16 = (
                self.mcore_config.first_last_layers_bf16
            )
            self.tf_config.num_layers_at_start_in_bf16 = (
                self.mcore_config.num_layers_at_start_in_bf16
            )
            self.tf_config.num_layers_at_end_in_bf16 = (
                self.mcore_config.num_layers_at_end_in_bf16
            )
            self.logger.info(
                f"FP8 training enabled: fp8={self.mcore_config.fp8}, "
                f"fp8_recipe={self.mcore_config.fp8_recipe}, "
                f"fp8_param={self.mcore_config.fp8_param}"
            )
            # fp8_param_gather is passed from make_mcore_model()

    def _validate_fp8_consistency(self):
        """Validate that training and inference precision are consistent.

        If FP8 training is enabled, inference must also use FP8.
        If FP8 training is disabled, inference must not use FP8.
        """
        train_fp8 = self.mcore_config.fp8 is not None
        inference_fp8 = (
            self.quantization_config is not None
            and self.quantization_config.get("quant_method", None) == "fp8"
        )

        if not train_fp8 and inference_fp8 or train_fp8 and not inference_fp8:
            raise RuntimeError(
                "Inconsistent FP8 configuration: "
                "Training and inference must both use FP8 or both not use FP8. "
                f"Training fp8={train_fp8}, "
                f"Inference fp8={inference_fp8}"
            )
=======
    def get_device_stats(self) -> DeviceRuntimeInfo:
        return DeviceRuntimeInfo.get_current()

    def save_perf_tracer(self, step: int | None = None, force: bool = False) -> None:
        perf_tracer.save(step=step, force=force)

    def config_perf_tracer(
        self, config: PerfTracerConfig, rank: int, role: str
    ) -> None:
        perf_tracer.configure(config, rank=rank, role=role)
>>>>>>> 46ae3f5e

    def _make_parallel_strategy(
        self, parallel_strategy: ParallelStrategy
    ) -> MegatronParallelStrategy:
        base_strategy = dataclasses.asdict(parallel_strategy)
        vpp_size = self.mcore_config.virtual_pipeline_parallel_size
        return MegatronParallelStrategy(
            use_sequence_parallel=parallel_strategy.tensor_parallel_size > 1,
            virtual_pipeline_parallel_size=vpp_size,
            **base_strategy,
        )

    def _init_context_and_model_parallel_group(self) -> None:
        # Initialize context and model parallel groups, which are only used in AReaL
        # for data distribution
        rank_generator = mpu.RankGenerator(
            tp=self.parallel_strategy.tensor_parallel_size,
            ep=1,
            dp=self.parallel_strategy.data_parallel_size,
            pp=self.parallel_strategy.pipeline_parallel_size,
            cp=self.parallel_strategy.context_parallel_size,
            order="tp-cp-ep-dp-pp",
            rank_offset=0,
        )
        context_and_model_parallel_ranks = rank_generator.get_ranks("tp-cp-pp")
        # create context and model_parallel_groups
        for dp_rank, ranks in enumerate(context_and_model_parallel_ranks):
            group = mpu.create_group(
                ranks,
                timeout=DIST_GROUP_DEFAULT_TIMEOUT,
                pg_options=mpu.get_nccl_options("tp-cp-pp", {}),
                group_desc="CONTEXT_AND_MODEL_PARALLEL_GROUP",
            )
            if dp_rank == mpu.get_data_parallel_rank():
                self._context_and_model_parallel_group = group

    def _create_optimizer(self, ft_spec: FinetuneSpec) -> None:
        if self.optimizer_config is None:
            return
        assert self.model is not None and len(self.model) > 0

        assert self.optimizer_config.type in [
            "adam",
            "sgd",
        ], "Only AdamW/sgd optimizer is supported in this engine."
        if self.optimizer_config.type == "sgd":
            self.logger.warning(
                "Using the 'sgd' optimizer with Megatron may be less stable. Consider using the 'adam' (AdamW) optimizer for improved stability."
            )

        # Make megatron optimizer config
        mcore_opt_config = MCoreOptimizerConfig(
            optimizer=self.optimizer_config.type,
            lr=self.optimizer_config.lr,
            min_lr=self.optimizer_config.min_lr_ratio * self.optimizer_config.lr,
            weight_decay=self.optimizer_config.weight_decay,
            bf16=self.dtype is torch.bfloat16,
            fp16=self.dtype is torch.float16,
            adam_beta1=self.optimizer_config.beta1,
            adam_beta2=self.optimizer_config.beta2,
            adam_eps=self.optimizer_config.eps,
            use_distributed_optimizer=self.mcore_config.ddp.use_distributed_optimizer,
            params_dtype=self.dtype,
            clip_grad=self.optimizer_config.gradient_clipping,
            fp8_recipe=self.mcore_config.fp8_recipe,
        )
        mcore_opt_config.overlap_param_gather_with_optimizer_step = (
            self.mcore_config.overlap_param_gather_with_optimizer_step
        )
        mcore_opt_config.use_precision_aware_optimizer = (
            self.mcore_config.use_precision_aware_optimizer
        )
        mcore_opt_config.main_grads_dtype = getattr(
            torch, self.mcore_config.main_grads_dtype
        )
        mcore_opt_config.main_params_dtype = getattr(
            torch, self.mcore_config.main_params_dtype
        )
        mcore_opt_config.exp_avg_dtype = getattr(torch, self.mcore_config.exp_avg_dtype)
        mcore_opt_config.exp_avg_sq_dtype = getattr(
            torch, self.mcore_config.exp_avg_sq_dtype
        )

        self.optimizer = get_megatron_optimizer(
            mcore_opt_config,
            self.model,
            no_weight_decay_cond=lambda n, p: any(
                k in n for k in ["bias", "ln.weight", "ln_f.weight"]
            ),
            scale_lr_cond=None,
            lr_mult=1.0,
        )

        warmup_steps_proportion = self.optimizer_config.warmup_steps_proportion
        warmup_steps = int(warmup_steps_proportion * ft_spec.total_train_steps)
        lr_scheduler = OptimizerParamScheduler(
            self.optimizer,
            init_lr=0.0 if warmup_steps_proportion > 0 else self.optimizer_config.lr,
            max_lr=self.optimizer_config.lr,
            min_lr=self.optimizer_config.min_lr_ratio * self.optimizer_config.lr,
            lr_warmup_steps=warmup_steps,
            lr_decay_steps=ft_spec.total_train_steps - warmup_steps,
            lr_decay_style=self.optimizer_config.lr_scheduler_type,
            start_wd=self.optimizer_config.weight_decay,
            end_wd=self.optimizer_config.weight_decay,
            wd_incr_steps=ft_spec.total_train_steps,
            wd_incr_style="constant",
        )
        self.lr_scheduler = lr_scheduler

        self.checkpointer = MegatronCheckpointManager(
            model=self.model,
            optimizer=self.optimizer,
            lr_scheduler=self.lr_scheduler,
            use_distributed_optimizer=self.mcore_config.ddp.use_distributed_optimizer,
            use_checkpoint_opt_param_scheduler=self.mcore_config.use_checkpoint_opt_param_scheduler,
            async_save=self.mcore_config.async_save,
        )

    def _check_rollout_engine_connected(self) -> None:
        """Validate that rollout engine has been connected via connect_engine()."""
        if self.rollout_engine is None or self.rollout_coordinator is None:
            raise RuntimeError(
                "Rollout engine not connected. Call connect_engine()"
                " before using rollout/update_weight methods."
            )

    def _get_inference_ep_config(self) -> dict[str, bool]:
        inference_enable_ep_moe = False

        if self.alloc_mode is not None:
            gen_parallel = self.alloc_mode.gen
            if gen_parallel is not None:
                inference_enable_ep_moe = gen_parallel.ep_size > 1

        return {
            "inference_enable_ep_moe": inference_enable_ep_moe,
        }

    def _ensure_ready(self) -> None:
        if self.is_offload:
            self.onload()

        if self.model is None:
            raise RuntimeError("Model is not initialized.")

    def _update_bucket_weights_from_distributed(
        self,
        meta: WeightUpdateMeta,
        converted_named_tensors: list[tuple[str, nn.Parameter | torch.Tensor]],
    ) -> None:
        # Early exit when chunk size is relatively small
        if not converted_named_tensors:
            return

        self.engine_lock.acquire()

        param_specs = [
            ParamSpec(
                name=name,
                shape=tuple(tensor.shape),
                dtype=str(tensor.dtype).split("torch.")[1],
            )
            for name, tensor in converted_named_tensors
        ]

        fut = self.rollout_engine.update_weights_from_distributed(meta, param_specs)

        handles = []
        for _, param in converted_named_tensors:
            handles.append(
                dist.broadcast(
                    param.data, 0, group=self.weight_update_group, async_op=True
                )
            )
        for handle in handles:
            handle.wait()

        fut.result()

        converted_named_tensors.clear()

        self.engine_lock.release()

    def _impl_update_weight_from_distributed(
        self,
        meta: WeightUpdateMeta,
        name: str,
        param: nn.Parameter | torch.Tensor,
        converted_named_tensors: list[tuple[str, nn.Parameter | torch.Tensor]],
        buffer_size: int,
        weight_chunked_mem_size: int,
    ) -> int:
        param = all_gather_param(name, param)
        param = remove_padding(name, param, self.hf_config.vocab_size)

        if is_float8tensor(param):
            # FP8 is stored as uint8, so element_size is 1 byte
            param_size = param.numel() * 1
            # Convert TE FP8 to bf16 before convert_to_hf (which will convert to PyTorch FP8)
            param = param.dequantize(dtype=self.dtype)
        else:
            param_size = param.numel() * param.element_size()

        if not self.is_pipeline_parallel_head():
            return buffer_size

        if buffer_size + param_size > weight_chunked_mem_size:
            self._update_bucket_weights_from_distributed(meta, converted_named_tensors)
            buffer_size = 0

        # Get inference EP configuration
        inference_ep_config = self._get_inference_ep_config()

        converted_named_tensors.extend(
            convert_to_hf(
                self.tf_config,
                self.hf_config.model_type,
                name,
                param,
                quantization_config=self.quantization_config,
                **inference_ep_config,
            )
        )
        buffer_size += param_size
        return buffer_size

    def _update_bucket_expert_weights_from_distributed(
        self,
        meta: WeightUpdateMeta,
        named_tensors: list[tuple[str, nn.Parameter | torch.Tensor]],
    ) -> None:
        """Gather a bucket of MoE expert weights and broadcast them.

        This function handles the distributed update for a bucket of Mixture-of-Experts
        (MoE) parameters. Since expert parameters are sharded across the expert
        parallel group, this function first performs an `all_gather` to collect all
        shards from all expert ranks.

        Once the full expert parameters are reconstructed on the pipeline parallel
        head, it converts them to the HuggingFace format and calls
        `_update_bucket_weights_from_distributed` to perform the actual broadcast
        to the inference engine.
        """

        # Early exit when chunk size is relatively small
        if not named_tensors:
            return

        group = mpu.get_expert_model_parallel_group()
        world_size = mpu.get_expert_model_parallel_world_size()

        names = [name for name, _ in named_tensors]
        all_names: list[list[str]] = [None] * world_size
        dist.all_gather_object(all_names, names, group=group)

        for rank_names in all_names:
            if len(named_tensors) != len(rank_names):
                raise RuntimeError(
                    "Named tensor count mismatch across expert parallel ranks: "
                    f"expected {len(rank_names)} but got {len(named_tensors)}"
                )

        gathered_params = [[] for _ in range(world_size)]
        handles = []
        for idx, (_, tensor) in enumerate(named_tensors):
            params = [
                torch.empty_like(tensor.data, device=current_platform.current_device())
                for _ in range(world_size)
            ]
            handle = dist.all_gather(params, tensor.data, group=group, async_op=True)
            handles.append(handle)
            for ep_rank, rank_names in enumerate(all_names):
                gathered_params[ep_rank].append((rank_names[idx], params[ep_rank]))

        for handle in handles:
            handle.wait()

        named_tensors.clear()
        if not self.is_pipeline_parallel_head():
            return

        gathered_params = sum(gathered_params, [])

        # Get inference EP configuration
        inference_ep_config = self._get_inference_ep_config()

        converted_hf_tensors = []
        for name, param in gathered_params:
            converted_hf_tensors.extend(
                convert_to_hf(
                    self.tf_config,
                    self.hf_config.model_type,
                    name,
                    param,
                    quantization_config=self.quantization_config,
                    **inference_ep_config,
                )
            )

        self._update_bucket_weights_from_distributed(meta, converted_hf_tensors)

    def _impl_update_expert_weight_from_distributed(
        self,
        meta: WeightUpdateMeta,
        name: str,
        param: nn.Parameter | torch.Tensor,
        named_tensors: list[tuple[str, nn.Parameter | torch.Tensor]],
        buffer_size: int,
        weight_chunked_mem_size: int,
    ) -> int:
        param = all_gather_param(name, param)
        param = remove_padding(name, param, self.hf_config.vocab_size)

        if is_float8tensor(param):
            # FP8 is stored as uint8, so element_size is 1 byte
            param_size = param.numel() * 1
            # Convert TE FP8 to bf16 (will be converted to PyTorch FP8 later in convert_to_hf)
            param = param.dequantize(dtype=self.dtype)
        else:
            param_size = param.numel() * param.element_size()

        if (
            buffer_size + param_size
        ) * mpu.get_expert_model_parallel_world_size() > weight_chunked_mem_size:
            self._update_bucket_expert_weights_from_distributed(meta, named_tensors)
            buffer_size = 0

        named_tensors.append((name, param))
        buffer_size += param_size
        return buffer_size

    def _init_weight_update_from_distributed(self, meta: WeightUpdateMeta) -> None:
        assert meta.type == current_platform.communication_backend

        # NOTE: Processes launched with torchrun will set the following env var to True,
        # which blocks creating another TCP store for weight update.
        os.environ["TORCHELASTIC_USE_AGENT_STORE"] = str(False)
        if self.is_pipeline_parallel_head():
            assert meta.alloc_mode is not None

            fut = self.rollout_engine.init_weights_update_group(meta)

            self.logger.info(
                f"Initializing weight update group: type={meta.type} "
                f"init_method=tcp://{meta.nccl_master_address}:{meta.nccl_master_port} "
                f"group={self.weight_update_group_name}"
            )
            self.weight_update_group = init_custom_process_group(
                backend=current_platform.communication_backend,
                world_size=meta.alloc_mode.gen.world_size + 1,
                init_method=f"tcp://{meta.nccl_master_address}:{meta.nccl_master_port}",
                rank=0,
                group_name=self.weight_update_group_name,
                timeout=DIST_GROUP_DEFAULT_TIMEOUT,
            )

            fut.result()

    @trace_perf("megatron_engine.update_weights_from_distributed", category="comm")
    def _update_weights_from_distributed(self, meta: WeightUpdateMeta) -> None:
        if dist.get_rank() == 0:
            self.rollout_engine.pause_generation()

        dist.barrier(group=self.cpu_group)

        num_moe_experts = self.tf_config.num_moe_experts
        weight_chunked_mem_size = meta.weight_chunked_mem_mb * 1024 * 1024

        buffer_size = 0
        converted_named_tensors = []

        for name, param in get_named_parameters(self.model, num_moe_experts):
            if ".experts." in name:
                continue
            buffer_size = self._impl_update_weight_from_distributed(
                meta,
                name,
                param,
                converted_named_tensors,
                buffer_size,
                weight_chunked_mem_size,
            )

        # Only pipeline parallel heads CAN contain named tensors here
        if converted_named_tensors:
            self._update_bucket_weights_from_distributed(meta, converted_named_tensors)

        dist.barrier(group=self.cpu_group)

        buffer_size = 0
        named_tensors = []

        for name, param in get_named_parameters(self.model, num_moe_experts):
            if ".experts." not in name:
                continue
            buffer_size = self._impl_update_expert_weight_from_distributed(
                meta,
                name,
                param,
                named_tensors,
                buffer_size,
                weight_chunked_mem_size,
            )

        if named_tensors:
            # This function will early return if not pipeline parallel head
            self._update_bucket_expert_weights_from_distributed(meta, named_tensors)

        dist.barrier(group=self.cpu_group)

        if dist.get_rank() == 0:
            self.rollout_engine.continue_generation()

        current_platform.synchronize()
        dist.barrier(group=self.cpu_group)

    @trace_perf("megatron_engine.update_weights_from_disk", category="io")
    def _update_weights_from_disk(self, meta: WeightUpdateMeta) -> None:
        fut = Future()

        if dist.get_rank() == 0:
            fut = self.rollout_engine.update_weights_from_disk(meta)

        self._save_model_to_hf(meta.path, self.tokenizer, None)
        # dist.barrier() are called when _save_model_to_hf finished

        if dist.get_rank() == 0:
            update_name = names.update_weights_from_disk(
                self.config.experiment_name,
                self.config.trial_name,
                self.get_version(),
            )
            name_resolve.add(
                update_name, str(datetime.now().timestamp()), keepalive_ttl=120
            )

            fut.result()

        current_platform.synchronize()
        dist.barrier(group=self.cpu_group)

    def _save_model_to_hf(
        self,
        path: str,
        tokenizer: Any | None = None,
        processor: Any | None = None,
        base_model_path: str | None = None,
    ) -> None:
        assert self.model is not None, "Model is not initialized."
        os.makedirs(path, exist_ok=True)

        save_weights_to_hf_with_mbridge_fast(
            bridge=self.bridge,
            models=self.model,
            weights_path=path,
            base_model_path=base_model_path,
            max_shard_size_byte=int(3e9),
            max_workers=None,
            is_critic=self.config.is_critic,
        )

        if dist.get_rank() == 0:
            if tokenizer is not None:
                tokenizer.save_pretrained(path)
            if processor is not None:
                processor.save_pretrained(path)

        current_platform.synchronize()
        dist.barrier(group=self.cpu_group)

    def _load_model_from_hf(self, path: str) -> None:
        assert self.model is not None, "Model is not initialized."
        load_weights_from_hf_with_mbridge_fast(
            bridge=self.bridge,
            models=self.model,
            weights_path=path,
            max_workers=None,
            is_critic=self.config.is_critic,
        )

    def _prepare_mb_list(self, input_: dict[str, Any]) -> MicroBatchList:
        assert "attention_mask" in input_ and "input_ids" in input_
        input_ = amend_position_ids(input_)
        # Parallel sizes
        pp_size = self.parallel_strategy.pipeline_parallel_size
        cp_size = self.parallel_strategy.context_parallel_size
        tp_size = self.parallel_strategy.tensor_parallel_size
        # Split the input into micro-batches
        # NOTE: Here we use 2*pp_size in forward to align logprob precision
        # TODO: Performance check
        min_n_mbs = (
            2 * pp_size if pp_size > 1 else 1
        )  # avoid pipeline bubbles in training
        # NOTE: self.config.mb_spec.max_tokens_per_mb determines
        # the expected **total** number of tokens per micro-batch **in the forward pass**.
        # The micro batch list splitted here will be splitted to each
        # context parallel rank, so the total number of tokens per
        # GPU in a forward pass here will be `max_tokens_per_mb / cp_size`.
        mb_spec = MicroBatchSpec.new(
            self.config.mb_spec,
            n_mbs=max(min_n_mbs, self.config.mb_spec.n_mbs),
            n_mbs_divisor=pp_size,
        )
        mb_list = split_padded_tensor_dict_into_mb_list(
            input_,
            mb_spec,
            group=mpu.get_data_parallel_group(),
        )
        mb_list.mbs = [pack_tensor_dict(mb) for mb in mb_list.mbs]
        # NOTE: Pad micro-batches to:
        # 1. Reduce GPU memory fragmentation, pad actual # tokens per mb to integer multiples
        #  of GPU page size or max_tokens_per_mb
        # 2. Align sequence lengths to integer multiples of `align_to_multiple_of=tp_size*cp_size*2`
        #    to satisfy the requirement of Megatron parallelism.
        align_to_multiple_of = tp_size * cp_size * 2 if cp_size > 1 else tp_size
        align_to_multiple_of = (
            math.lcm(align_to_multiple_of, self.fp8_align_size)
            if self.enable_fp8
            else align_to_multiple_of
        )
        mb_list = pad_mb_list(
            mb_list,
            pad_value=0.0,
            pad_to_maximum=self.config.pad_to_maximum,
            align_sequences=True,
            align_to_multiple_of=align_to_multiple_of,
        )
        self.logger.info(
            f"#microbatch: {len(mb_list.group_lens)}, microbatch #tokens: {mb_list.group_lens}, "
            f"aligned to: {mb_list.align_to_lengths}, padded to: {mb_list.padded_to_lengths}, "
            f"padding lengths: {mb_list.padding_lengths}."
        )
        # Modern model implementations takes a dict as the input.
        # This eliminates a bug of Qwen2.5-VL for transformers<=4.53.1
        for i, mb in enumerate(mb_list.mbs):
            mb_list.mbs[i] = dict(**mb)
        for i, mb in enumerate(mb_list.padded_mbs):
            mb_list.padded_mbs[i] = dict(**mb)
        for mb in mb_list.mbs:
            mb["max_seqlen"] = int(mb["max_seqlen"])
        for mb in mb_list.padded_mbs:
            mb["max_seqlen"] = int(mb["max_seqlen"])
        return mb_list

    def _compute_logprobs_and_loss(
        self,
        output: torch.Tensor,
        inputs: dict[str, Any],
        loss_fn: Callable[..., torch.Tensor],
        loss_weight_fn: Callable[[dict[str, Any]], torch.Tensor],
        total_loss_weight: torch.Tensor,
        loss_multiplier: float = 1.0,
    ) -> torch.Tensor:
        if not self.config.is_critic:
            labels = torch.roll(inputs["input_ids"], shifts=-1, dims=-1)
            logprobs, entropy = gather_logprobs_entropy(
                output,
                labels,
                temperature=self.config.temperature,
                tp_group=mpu.get_tensor_model_parallel_group()
                if mpu.get_tensor_model_parallel_world_size() > 1
                else None,
            )
            loss = loss_fn(logprobs, entropy, inputs)
        else:
            values = output.squeeze(-1)
            loss = loss_fn(values, inputs)

        loss_scale = loss_weight_fn(inputs) / total_loss_weight * loss_multiplier
        return loss * loss_scale

    def _compute_forward_result(
        self,
        output: torch.Tensor,
        inputs: dict[str, Any],
    ) -> torch.Tensor:
        if not self.config.is_critic:
            labels = torch.roll(inputs["input_ids"], shifts=-1, dims=-1)
            logprobs = gather_logprobs(
                output,
                labels,
                temperature=self.config.temperature,
                tp_group=mpu.get_tensor_model_parallel_group()
                if mpu.get_tensor_model_parallel_world_size() > 1
                else None,
            )
            return logprobs
        else:
            values = output.squeeze(-1)
            return values<|MERGE_RESOLUTION|>--- conflicted
+++ resolved
@@ -28,17 +28,12 @@
 from torchdata.stateful_dataloader import StatefulDataLoader
 from transformers import PretrainedConfig
 
-<<<<<<< HEAD
 from areal.api.alloc_mode import (
     AllocationMode,
     MegatronParallelStrategy,
     ParallelStrategy,
 )
-from areal.api.cli_args import MicroBatchSpec, TrainEngineConfig
-=======
-from areal.api.alloc_mode import MegatronParallelStrategy, ParallelStrategy
 from areal.api.cli_args import MicroBatchSpec, PerfTracerConfig, TrainEngineConfig
->>>>>>> 46ae3f5e
 from areal.api.engine_api import InferenceEngine, TrainEngine
 from areal.api.io_struct import (
     DeviceRuntimeInfo,
@@ -725,7 +720,6 @@
     def clear_batches(self, *args):
         """Placeholder method of single-controller API."""
 
-<<<<<<< HEAD
     def _check_and_apply_fp8_config(self):
         if self.mcore_config.fp8 is not None:
             self.tf_config.fp8 = self.mcore_config.fp8
@@ -779,7 +773,7 @@
                 f"Training fp8={train_fp8}, "
                 f"Inference fp8={inference_fp8}"
             )
-=======
+
     def get_device_stats(self) -> DeviceRuntimeInfo:
         return DeviceRuntimeInfo.get_current()
 
@@ -790,7 +784,6 @@
         self, config: PerfTracerConfig, rank: int, role: str
     ) -> None:
         perf_tracer.configure(config, rank=rank, role=role)
->>>>>>> 46ae3f5e
 
     def _make_parallel_strategy(
         self, parallel_strategy: ParallelStrategy
