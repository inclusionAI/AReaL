--- conflicted
+++ resolved
@@ -52,7 +52,6 @@
 )
 from areal.utils.device import clear_memory, log_gpu_stats
 from areal.utils.distributed import init_custom_process_group
-from areal.utils.functional import gather_logprobs, gather_logprobs_entropy
 from areal.utils.hf_utils import load_hf_tokenizer
 from areal.utils.lock import DistributedLock
 from areal.utils.mcore.determinisitc import set_deterministic_algorithms
@@ -941,18 +940,10 @@
     def _split_micro_batch(
         self,
         input_: dict[str, Any],
-<<<<<<< HEAD
         loss_weight_fn: Callable[[dict[str, Any]], torch.Tensor] | None = None,
     ) -> tuple[Iterable[dict[str, torch.Tensor]], MicroBatchList]:
         mb_list = self.prepare_mb_list(input_)
         mb_list = mb_list.to(self.device)
-=======
-        loss_fn: Callable[..., torch.Tensor],
-        loss_weight_fn: Callable[[dict[str, Any]], torch.Tensor],
-    ) -> dict[str, float]:
-        if self.is_offload:
-            self.onload()
->>>>>>> 62d41759
 
         if loss_weight_fn is not None:
             total_loss_weight = (
@@ -1075,37 +1066,11 @@
                 )
             return output, post_fn
 
-<<<<<<< HEAD
         batch_type = (
             "train_batch"
             if not forward_only
             else ("forward_batch" if return_outputs else "eval_batch")
         )
-=======
-            def _scaled_loss_fn(input_, output):
-                labels = torch.roll(input_["input_ids"], shifts=-1, dims=-1)
-                logprobs, entropy = gather_logprobs_entropy(
-                    output,
-                    labels,
-                    temperature=self.config.temperature,
-                    tp_group=mpu.get_tensor_model_parallel_group()
-                    if mpu.get_tensor_model_parallel_world_size() > 1
-                    else None,
-                )
-                loss = loss_fn(logprobs, entropy, input_)
-                loss_scale = loss_weight_fn(input_) / total_loss_weight
-                # Megatron will average gradients across DP ranks.
-                # If we normalize loss across micro batches of all DP ranks,
-                # we should revert the effect of gradient averaging in megatron
-                # to make sure loss from each token is scaled properly.
-                loss_scale *= mpu.get_data_parallel_world_size()
-                loss_scale *= self.optimizer.get_loss_scale().item()
-                loss *= loss_scale
-                return loss, {}
-
-            return output, functools.partial(_scaled_loss_fn, orig_input)
-
->>>>>>> 62d41759
         forward_backward_func = get_forward_backward_func()
         with trace_scope(f"megatron_engine.{batch_type}.forward_backward"):
             if len(self.model) > 1:
@@ -1133,7 +1098,7 @@
     def train_batch(
         self,
         input_: dict[str, Any],
-        loss_fn: Callable[[torch.Tensor, dict[str, Any]], torch.Tensor],
+        loss_fn: Callable[..., torch.Tensor],
         loss_weight_fn: Callable[[dict[str, Any]], torch.Tensor],
     ) -> dict[str, float]:
         if self.is_offload:
@@ -1158,79 +1123,8 @@
         return super().eval_batch(
             input_, loss_fn=loss_fn, loss_weight_fn=loss_weight_fn
         )
-<<<<<<< HEAD
-=======
-        assert total_loss_weight != 0
-        dist.all_reduce(total_loss_weight, group=mpu.get_data_parallel_group())
-        max_total_len = max(m["cu_seqlens"][-1].item() for m in mb_list.padded_mbs)
-        micro_batch_generator = [mb_list.padded_mbs] * len(self.model)
-        micro_batch_generator = [iter(b) for b in micro_batch_generator]
-        forward_step_counts = [0] * len(self.model)
-
-        def forward_step(batch_iter, model):
-            nonlocal forward_step_counts
-            batch = next(batch_iter)
-            model_vp_stage = getattr(model, "vp_stage", 0)
-            forward_step_count = forward_step_counts[model_vp_stage]
-            padding_length = mb_list.padding_lengths[forward_step_count]
-            orig_input = mb_list.mbs[forward_step_count]
-            cu_seqlens = batch["cu_seqlens"]
-            old_cu_seqlens = mb_list.old_cu_seqlens_list[forward_step_count]
-
-            forward_step_counts[model_vp_stage] += 1
-            output = packed_context_parallel_forward(model, batch)
-
-            if mpu.is_pipeline_last_stage(
-                ignore_virtual=False, vp_stage=model_vp_stage
-            ):
-                output = unpad_logits(
-                    output,
-                    padding_length=padding_length,
-                    cu_seqlens=cu_seqlens,
-                    old_cu_seqlens=old_cu_seqlens,
-                )
-
-            def _scaled_loss_fn(input_, output):
-                # NOTE: Do not need to record loss here, will be
-                # automatically recorded by stats_tracker
-                labels = torch.roll(input_["input_ids"], shifts=-1, dims=-1)
-                logprobs, entropy = gather_logprobs_entropy(
-                    output,
-                    labels,
-                    temperature=self.config.temperature,
-                    tp_group=mpu.get_tensor_model_parallel_group()
-                    if mpu.get_tensor_model_parallel_world_size() > 1
-                    else None,
-                )
-                loss = loss_fn(logprobs, entropy, input_)
-                loss_scale = loss_weight_fn(input_) / total_loss_weight
-                # eval_batch does not run backward, the grad will not be averaged over DP group
-                # so we shouldn't multiple dp_size in loss_scale
-                loss *= loss_scale
-                return loss, {}
-
-            return output, functools.partial(_scaled_loss_fn, orig_input)
-
-        forward_backward_func = get_forward_backward_func()
-        with trace_scope("megatron_engine.eval_batch.forward"):
-            data_iterator = (
-                micro_batch_generator
-                if len(self.model) > 1
-                else micro_batch_generator[0]
-            )
-            forward_backward_func(
-                forward_step_func=forward_step,
-                data_iterator=data_iterator,
-                model=self.model if len(self.model) > 1 else self.model[0],
-                num_microbatches=len(mb_list.padded_mbs),
-                seq_length=max_total_len,  # no use when input_shapes was set
-                micro_batch_size=1,  # no use when input_shapes was set
-                forward_only=True,
-            )
-
-        return None
->>>>>>> 62d41759
-
+
+    @trace_perf("megatron_engine.forward", category="compute")
     @torch.no_grad()
     def forward_batch(
         self,
@@ -1242,85 +1136,8 @@
             self.onload()
 
         assert self.model is not None, "Model is not initialized."
-<<<<<<< HEAD
-        result = super().forward_batch(input_, output_seqlens, post_hook, aggregate_fn)
+        result = super().forward_batch(input_, output_seqlens, aggregate_fn)
         res = None
-=======
-        # Assume input_ is identical across context and model parallel group
-        cu_seqlens = pack_tensor_dict(input_)["cu_seqlens"]
-        mb_list = self.prepare_mb_list(input_)
-        mb_list = mb_list.to(self.device)
-
-        # NOTE: Move tensors to correct device, since dist.broadcast_object_list does not
-        # ensure the device of tensors in the object list
-        cu_seqlens: torch.Tensor = cu_seqlens.to(self.device)
-        mb_list: MicroBatchList = mb_list.to(self.device)
-
-        if output_seqlens is None:
-            output_seqlens = (cu_seqlens[1:] - cu_seqlens[:-1]).cpu().numpy().tolist()
-
-        max_total_len = max(m["max_seqlen"] for m in mb_list.padded_mbs)
-        micro_batch_generator = [mb_list.padded_mbs] * len(self.model)
-        micro_batch_generator = [iter(b) for b in micro_batch_generator]
-        forward_step_counts = [0] * len(self.model)
-
-        def forward_step(batch_iter, model):
-            nonlocal forward_step_counts
-            batch = next(batch_iter)
-            model_vp_stage = getattr(model, "vp_stage", 0)
-            forward_step_count = forward_step_counts[model_vp_stage]
-            padding_length = mb_list.padding_lengths[forward_step_count]
-            orig_input = mb_list.mbs[forward_step_count]
-            cu_seqlens = batch["cu_seqlens"]
-            old_cu_seqlens = mb_list.old_cu_seqlens_list[forward_step_count]
-
-            forward_step_counts[model_vp_stage] += 1
-            output = packed_context_parallel_forward(model, batch)
-
-            if mpu.is_pipeline_last_stage(
-                ignore_virtual=False, vp_stage=model_vp_stage
-            ):
-                output = unpad_logits(
-                    output,
-                    padding_length=padding_length,
-                    cu_seqlens=cu_seqlens,
-                    old_cu_seqlens=old_cu_seqlens,
-                )
-
-            def _post_process_fn(input_, output):
-                labels = torch.roll(input_["input_ids"], shifts=-1, dims=-1)
-                logprobs = gather_logprobs(
-                    output,
-                    labels,
-                    temperature=self.config.temperature,
-                    tp_group=mpu.get_tensor_model_parallel_group()
-                    if mpu.get_tensor_model_parallel_world_size() > 1
-                    else None,
-                )
-                return torch.tensor(1.0, device=logprobs.device), {"output": logprobs}
-
-            return output, functools.partial(_post_process_fn, orig_input)
-
-        forward_backward_func = get_forward_backward_func()
-
-        with trace_scope("megatron_engine.forward.forward"):
-            data_iterator = (
-                micro_batch_generator
-                if len(self.model) > 1
-                else micro_batch_generator[0]
-            )
-            output_list = forward_backward_func(
-                forward_step_func=forward_step,
-                data_iterator=data_iterator,
-                model=self.model if len(self.model) > 1 else self.model[0],
-                num_microbatches=len(mb_list.padded_mbs),
-                seq_length=max_total_len,  # max # tokens across all micro-batches
-                micro_batch_size=1,  # should be 1 when using packed input
-                forward_only=True,
-            )
-
-        result = None
->>>>>>> 62d41759
         if mpu.is_pipeline_last_stage():
             res = result
         # Broadcast the shape of the result tensor
@@ -1329,7 +1146,6 @@
             src_rank=mpu.get_pipeline_model_parallel_last_rank(),
             group=mpu.get_pipeline_model_parallel_group(),
         )
-        return res
 
     def offload(self) -> None:
         """Offload model memory to CPU using torch_memory_saver.
