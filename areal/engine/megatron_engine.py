import dataclasses
import functools
import gc
import os
from collections.abc import Callable
from concurrent.futures import Future
from datetime import datetime
from typing import Any

import mbridge
import torch
import torch.distributed as dist
from megatron.core import parallel_state as mpu
from megatron.core import tensor_parallel
from megatron.core.distributed import DistributedDataParallel as DDP
from megatron.core.distributed import finalize_model_grads
from megatron.core.optimizer import OptimizerConfig as MCoreOptimizerConfig
from megatron.core.optimizer import get_megatron_optimizer
from megatron.core.optimizer_param_scheduler import OptimizerParamScheduler
from megatron.core.pipeline_parallel import get_forward_backward_func
from megatron.core.transformer import TransformerConfig
from megatron.core.utils import get_model_config
from torch import nn
from torchdata.stateful_dataloader import StatefulDataLoader
from transformers import PretrainedConfig

from areal.api.alloc_mode import MegatronParallelStrategy, ParallelStrategy
from areal.api.cli_args import MicroBatchSpec, TrainEngineConfig
from areal.api.engine_api import InferenceEngine, TrainEngine
from areal.api.io_struct import FinetuneSpec, ParamSpec, SaveLoadMeta, WeightUpdateMeta
from areal.api.workflow_api import RolloutWorkflow
from areal.core.dist_rollout import DistRolloutCoordinator
from areal.models.mcore.hf_load import load_weights_from_hf_with_mbridge_fast
from areal.models.mcore.hf_save import save_weights_to_hf_with_mbridge_fast
from areal.models.mcore.registry import make_hf_and_mcore_config, make_mcore_model
from areal.platforms import current_platform
from areal.utils import logging, name_resolve, names, perf_tracer
from areal.utils.data import (
    MicroBatchList,
    amend_position_ids,
    broadcast_tensor,
    pack_tensor_dict,
    pad_and_stack_tensors_along_first_dim,
    pad_mb_list,
    reorder_list,
    split_padded_tensor_dict_into_mb_list,
    unpack_sequence,
    unpad_logits,
)
from areal.utils.distributed import init_custom_process_group
from areal.utils.hf_utils import load_hf_tokenizer
from areal.utils.lock import DistributedLock
from areal.utils.mcore.determinisitc import set_deterministic_algorithms
from areal.utils.mcore.packed_context_parallel import (
    packed_context_parallel_forward,
)
from areal.utils.mcore.pipeline_parallel import configure_pipeline_layer_splits
from areal.utils.megatron import (
    all_gather_param,
    convert_to_hf,
    get_named_parameters,
    remove_padding,
)
from areal.utils.megatron_checkpointer import MegatronCheckpointManager
from areal.utils.model import disable_dropout_in_model
from areal.utils.nccl import NCCL_DEFAULT_TIMEOUT


class MegatronEngine(TrainEngine):
    def __init__(self, config: TrainEngineConfig):
        self.config = config
        self.hf_config: PretrainedConfig
        self.tf_config: TransformerConfig
        self.model = None
        self.dtype = getattr(torch, self.config.dtype)
        self.device = None
        self.optimizer_config = config.optimizer
        self.mcore_config = config.megatron
        self.parallel_strategy = None
        self.optimizer = None
        self.lr_scheduler = None
        self.bridge = None
        self.process_group_initialized = False
        self.rollout_engine: InferenceEngine | None = None
        self.rollout_coordinator: DistRolloutCoordinator | None = None
        self.weight_update_group_initialized: bool = False
        self.weight_update_group_name: str
        self._version: int = 0
        self.rank = None
        self.is_pp_head: bool
        self.world_size = None
        self.rank_generator = None
        self.checkpointer = None
        self.seed = 0

    def initialize(
        self,
        addr: str | None,
        ft_spec: FinetuneSpec,
        parallel_strategy: ParallelStrategy,
        seed: int = 0,
    ):
        # TODO: add parallel_strategy & seed in engine api when moving out of experimental
        if self.parallel_strategy is None:
            self.parallel_strategy = self._make_parallel_strategy(parallel_strategy)
        self.seed = seed

        assert addr is None, "FSDPEngine does not support remote initialization."
        current_platform.set_device(int(os.environ["LOCAL_RANK"]))
        self.device = torch.device(int(os.environ["LOCAL_RANK"]))
        self.rank = int(os.environ["RANK"])
        self.world_size = int(os.environ["WORLD_SIZE"])
        self.is_pp_head = (
            mpu.get_data_parallel_rank(with_context_parallel=True) == 0
            and mpu.get_tensor_model_parallel_rank() == 0
        )
        self.weight_update_group_name = (
            f"update_weight_group_{mpu.get_pipeline_model_parallel_rank()}"
        )
        self.engine_lock = DistributedLock("train_engine_lock")

        self.tokenizer = load_hf_tokenizer(self.config.path)
        self.bridge = mbridge.AutoBridge.from_pretrained(self.config.path)
        self.bridge.dtype = self.dtype
        # Set gradient checkpointing options
        if self.config.gradient_checkpointing:
            self.bridge.set_extra_args(
                recompute_granularity=self.mcore_config.recompute_granularity,
                recompute_method=self.mcore_config.recompute_method,
                recompute_num_layers=self.mcore_config.recompute_num_layers,
                distribute_saved_activations=self.mcore_config.distribute_saved_activations,
                recompute_modules=self.mcore_config.recompute_modules,
            )

        self.logger.info(
            "Using mbridge to create models and hf model save/load in MegatronEngine."
        )

        self.hf_config, self.tf_config = make_hf_and_mcore_config(
            self.config.path, dtype=self.dtype, bridge=self.bridge
        )
        self.tf_config = configure_pipeline_layer_splits(
            self.parallel_strategy, self.hf_config, self.tf_config
        )

        # initialize mcore (DDP Wrapped) GPTModel
        with self.device:
            self.model = make_mcore_model(
                hf_config=self.hf_config,
                tf_config=self.tf_config,
                mcore_config=self.mcore_config,
                bridge=self.bridge,
            )
            self._load_model_from_hf(self.config.path)

        module = self.model.module if isinstance(self.model, DDP) else self.model
        total_params = sum(param.numel() for param in module.parameters())
        self.logger.info(
            f"Model parameter count: {total_params / 1e6:.2f}M, pp_stage={mpu.get_pipeline_model_parallel_rank()}"
        )

        if self.config.disable_dropout:
            disable_dropout_in_model(self.model)

        model_config = get_model_config(self.model)
        # NOTE: It is recommended to set this option to True for RL training on MoE models for stability.
        if self.mcore_config.use_deterministic_algorithms:
            set_deterministic_algorithms(model_config)

        if isinstance(self.model, DDP) and self.mcore_config.ddp.overlap_grad_reduce:
            model_config.no_sync_func = self.model.no_sync
        if (
            self.mcore_config.ddp.overlap_param_gather
            and self.mcore_config.ddp.align_param_gather
        ):
            model_config.param_sync_func = self.model.start_param_sync
        model_config.finalize_model_grads_func = finalize_model_grads
        self.create_optimizer(ft_spec)

    def _make_parallel_strategy(
        self, parallel_strategy: ParallelStrategy
    ) -> MegatronParallelStrategy:
        return MegatronParallelStrategy(
            use_sequence_parallel=parallel_strategy.tensor_parallel_size > 1,
            **dataclasses.asdict(parallel_strategy),
        )

    def create_process_group(self, parallel_strategy: ParallelStrategy | None = None):
        if parallel_strategy is None:
            parallel_strategy = ParallelStrategy()
        assert not dist.is_initialized()
        # TODO: Change engine_api.py and FSDPEngine API to seperate create_process_group
        # from engine initialize when moving out of experimental.
        self.parallel_strategy = self._make_parallel_strategy(parallel_strategy)
        # Required by NCCL weight update group for SGLang
        os.environ["NCCL_CUMEM_ENABLE"] = "0"
        os.environ["NCCL_NVLS_ENABLE"] = "0"
        # TODO: Handle the condition when WORLD_SIZE and RANK is not set in launcher
        # NOTE: device_id **SHOULD NOT** be passed into init_process_group,
        # otherwise initializing the NCCL weight update group will be wrong!
        dist.init_process_group(
            backend="nccl",
            timeout=NCCL_DEFAULT_TIMEOUT,
        )
        # Initialize Megatron parallel states
        # NOTE: we assume all MegatronEngine has the same parallel strategy.
        mpu.initialize_model_parallel(
            tensor_model_parallel_size=self.parallel_strategy.tensor_parallel_size,
            pipeline_model_parallel_size=self.parallel_strategy.pipeline_parallel_size,
            virtual_pipeline_model_parallel_size=self.parallel_strategy.virtual_pipeline_parallel_size,
            use_sharp=False,
            order="tp-cp-ep-dp-pp",
            context_parallel_size=self.parallel_strategy.context_parallel_size,
            expert_model_parallel_size=self.parallel_strategy.expert_parallel_size,
            expert_tensor_parallel_size=self.parallel_strategy.expert_tensor_parallel_size,
            distributed_timeout_minutes=int(NCCL_DEFAULT_TIMEOUT.seconds / 60),
        )
        # Set megatron model parallel seed
        tensor_parallel.model_parallel_cuda_manual_seed(self.seed)

        self.logger = logging.getLogger(f"[Megatron Engine Rank {dist.get_rank()}]")
        self._parallelism_group = dist.new_group()
        self._context_and_model_parallel_group = None
        self._init_context_and_model_parallel_group()
        self.process_group_initialized = True

    def _init_context_and_model_parallel_group(self):
        # Initialize context and model parallel groups, which are only used in AReaL
        # for data distribution
        rank_generator = mpu.RankGenerator(
            tp=self.parallel_strategy.tensor_parallel_size,
            ep=1,
            dp=self.parallel_strategy.data_parallel_size,
            pp=self.parallel_strategy.pipeline_parallel_size,
            cp=self.parallel_strategy.context_parallel_size,
            order="tp-cp-ep-dp-pp",
            rank_offset=0,
        )
        context_and_model_parallel_ranks = rank_generator.get_ranks("tp-cp-pp")
        # create context and model_parallel_groups
        for dp_rank, ranks in enumerate(context_and_model_parallel_ranks):
            group = mpu.create_group(
                ranks,
                timeout=NCCL_DEFAULT_TIMEOUT,
                pg_options=mpu.get_nccl_options("tp-cp-pp", {}),
                group_desc="CONTEXT_AND_MODEL_PARALLEL_GROUP",
            )
            if dp_rank == mpu.get_data_parallel_rank():
                self._context_and_model_parallel_group = group

    def create_optimizer(self, ft_spec: FinetuneSpec):
        if self.optimizer_config is None:
            return
        assert self.model is not None

        assert self.optimizer_config.type in [
            "adam",
            "sgd",
        ], "Only AdamW/sgd optimizer is supported in this engine."
        if self.optimizer_config.type == "sgd":
            self.logger.warning(
                "Using the 'sgd' optimizer with Megatron may be less stable. Consider using the 'adam' (AdamW) optimizer for improved stability."
            )

        # Make megatron optimizer config
        mcore_opt_config = MCoreOptimizerConfig(
            optimizer=self.optimizer_config.type,
            lr=self.optimizer_config.lr,
            min_lr=self.optimizer_config.min_lr_ratio * self.optimizer_config.lr,
            weight_decay=self.optimizer_config.weight_decay,
            bf16=self.dtype is torch.bfloat16,
            fp16=self.dtype is torch.float16,
            adam_beta1=self.optimizer_config.beta1,
            adam_beta2=self.optimizer_config.beta2,
            adam_eps=self.optimizer_config.eps,
            use_distributed_optimizer=self.mcore_config.ddp.use_distributed_optimizer,
            params_dtype=self.dtype,
            clip_grad=self.optimizer_config.gradient_clipping,
        )
        mcore_opt_config.overlap_param_gather_with_optimizer_step = (
            self.mcore_config.overlap_param_gather_with_optimizer_step
        )
        mcore_opt_config.use_precision_aware_optimizer = (
            self.mcore_config.use_precision_aware_optimizer
        )
        mcore_opt_config.main_grads_dtype = getattr(
            torch, self.mcore_config.main_grads_dtype
        )
        mcore_opt_config.main_params_dtype = getattr(
            torch, self.mcore_config.main_params_dtype
        )
        mcore_opt_config.exp_avg_dtype = getattr(torch, self.mcore_config.exp_avg_dtype)
        mcore_opt_config.exp_avg_sq_dtype = getattr(
            torch, self.mcore_config.exp_avg_sq_dtype
        )

        self.optimizer = get_megatron_optimizer(
            mcore_opt_config,
            [self.model],
            no_weight_decay_cond=lambda n, p: any(
                k in n for k in ["bias", "ln.weight", "ln_f.weight"]
            ),
            scale_lr_cond=None,
            lr_mult=1.0,
        )

        warmup_steps_proportion = self.optimizer_config.warmup_steps_proportion
        warmup_steps = int(warmup_steps_proportion * ft_spec.total_train_steps)
        lr_scheduler = OptimizerParamScheduler(
            self.optimizer,
            init_lr=0.0 if warmup_steps_proportion > 0 else self.optimizer_config.lr,
            max_lr=self.optimizer_config.lr,
            min_lr=self.optimizer_config.min_lr_ratio * self.optimizer_config.lr,
            lr_warmup_steps=warmup_steps,
            lr_decay_steps=ft_spec.total_train_steps - warmup_steps,
            lr_decay_style=self.optimizer_config.lr_scheduler_type,
            start_wd=self.optimizer_config.weight_decay,
            end_wd=self.optimizer_config.weight_decay,
            wd_incr_steps=ft_spec.total_train_steps,
            wd_incr_style="constant",
        )
        self.lr_scheduler = lr_scheduler

        self.checkpointer = MegatronCheckpointManager(
            model=[self.model],
            optimizer=self.optimizer,
            lr_scheduler=self.lr_scheduler,
            use_distributed_optimizer=self.mcore_config.ddp.use_distributed_optimizer,
            use_checkpoint_opt_param_scheduler=self.mcore_config.use_checkpoint_opt_param_scheduler,
            async_save=self.mcore_config.async_save,
        )

    @property
    def parallelism_group(self) -> dist.ProcessGroup:
        assert self.process_group_initialized
        return self._parallelism_group

    @property
    def context_and_model_parallel_group(self) -> dist.ProcessGroup:
        assert self.process_group_initialized
        return self._context_and_model_parallel_group

    @property
    def data_parallel_rank(self) -> int:
        assert self.process_group_initialized
        return mpu.get_data_parallel_rank()

    @property
    def data_parallel_world_size(self) -> int:
        assert self.process_group_initialized
        return mpu.get_data_parallel_world_size()

    @property
    def data_parallel_group(self) -> dist.ProcessGroup:
        assert self.process_group_initialized
        return mpu.get_data_parallel_group()

    def current_data_parallel_head(self) -> int:
        """Get the rank of the head of the current data parallel group."""
        assert self.process_group_initialized
        ranks = dist.get_process_group_ranks(self.context_and_model_parallel_group)
        return ranks[0]

    def is_data_parallel_head(self) -> bool:
        assert self.process_group_initialized
        ranks = dist.get_process_group_ranks(self.context_and_model_parallel_group)
        return ranks[0] == self.rank

    @property
    def pipeline_parallel_rank(self) -> int:
        assert self.process_group_initialized
        return mpu.get_pipeline_model_parallel_rank()

    def is_pipeline_parallel_head(self) -> bool:
        assert self.process_group_initialized
        return self.is_pp_head

    def destroy(self):
        if hasattr(self, "optimizer"):
            del self.optimizer
        if hasattr(self, "model"):
            del self.model
        gc.collect()
        current_platform.empty_cache()
        gc.collect()
        dist.destroy_process_group(self.parallelism_group)
        dist.destroy_process_group(self.context_and_model_parallel_group)

    def destroy_process_groups(self):
        # Should be explicitly called after experiments.
        assert dist.is_initialized()
        mpu.destroy_model_parallel()
        dist.destroy_process_group()
        self.process_group_initialized = False

    def train(self, mode: bool = True):
        self.model.train(mode=mode)
        return self

    def _update_bucket_weights_from_distributed(
        self,
        meta: WeightUpdateMeta,
        converted_named_tensors: list[tuple[str, nn.Parameter | torch.Tensor]],
    ):
        # Early exit when chunk size is relatively small
        if not converted_named_tensors:
            return

        self.engine_lock.acquire()

        param_specs = [
            ParamSpec(
                name=name,
                shape=tuple(tensor.shape),
                dtype=str(tensor.dtype).split("torch.")[1],
            )
            for name, tensor in converted_named_tensors
        ]

        fut = self.rollout_engine.update_weights_from_distributed(meta, param_specs)

        handles = []
        for _, param in converted_named_tensors:
            handles.append(
                dist.broadcast(
                    param.data, 0, group=self.weight_update_group, async_op=True
                )
            )
        for handle in handles:
            handle.wait()

        fut.result()

        converted_named_tensors.clear()

        self.engine_lock.release()

    def _impl_update_weight_from_distributed(
        self,
        meta: WeightUpdateMeta,
        name: str,
        param: nn.Parameter | torch.Tensor,
        converted_named_tensors: list[tuple[str, nn.Parameter | torch.Tensor]],
        buffer_size: int,
        weight_chunked_mem_size: int,
    ) -> int:
        param = all_gather_param(name, param)
        param = remove_padding(name, param, self.hf_config.vocab_size)
        if not self.is_pipeline_parallel_head():
            return buffer_size

        param_size = param.numel() * param.element_size()
        if buffer_size + param_size > weight_chunked_mem_size:
            self._update_bucket_weights_from_distributed(meta, converted_named_tensors)
            buffer_size = 0

        converted_named_tensors.extend(
            convert_to_hf(self.tf_config, self.hf_config.model_type, name, param)
        )
        buffer_size += param_size
        return buffer_size

    def _update_bucket_expert_weights_from_distributed(
        self,
        meta: WeightUpdateMeta,
        named_tensors: list[tuple[str, nn.Parameter | torch.Tensor]],
    ):
        """Gather a bucket of MoE expert weights and broadcast them.

        This function handles the distributed update for a bucket of Mixture-of-Experts
        (MoE) parameters. Since expert parameters are sharded across the expert
        parallel group, this function first performs an `all_gather` to collect all
        shards from all expert ranks.

        Once the full expert parameters are reconstructed on the pipeline parallel
        head, it converts them to the HuggingFace format and calls
        `_update_bucket_weights_from_distributed` to perform the actual broadcast
        to the inference engine.
        """

        # Early exit when chunk size is relatively small
        if not named_tensors:
            return

        group = mpu.get_expert_model_parallel_group()
        world_size = mpu.get_expert_model_parallel_world_size()

        names = [name for name, _ in named_tensors]
        all_names: list[list[str]] = [None] * world_size
        dist.all_gather_object(all_names, names, group=group)

        for rank_names in all_names:
<<<<<<< HEAD
            valid = len(named_tensors) == len(rank_names)
            assert valid, f"mismatch length: {len(named_tensors)}!={len(rank_names)}"
=======
            if len(named_tensors) != len(rank_names):
                raise RuntimeError(
                    "Named tensor count mismatch across expert parallel ranks: "
                    f"expected {len(rank_names)} but got {len(named_tensors)}"
                )
>>>>>>> f330c23a

        gathered_params = [[] for _ in range(world_size)]
        handles = []
        for idx, (_, tensor) in enumerate(named_tensors):
            params = [
                torch.empty_like(tensor.data, device=current_platform.current_device())
                for _ in range(world_size)
            ]
            handle = dist.all_gather(params, tensor.data, group=group, async_op=True)
            handles.append(handle)
            for ep_rank, rank_names in enumerate(all_names):
                gathered_params[ep_rank].append((rank_names[idx], params[ep_rank]))

        for handle in handles:
            handle.wait()

        named_tensors.clear()
        if not self.is_pipeline_parallel_head():
            return

        gathered_params = sum(gathered_params, [])

        converted_hf_tensors = []
        for name, param in gathered_params:
            converted_hf_tensors.extend(
                convert_to_hf(self.tf_config, self.hf_config.model_type, name, param)
            )
        return self._update_bucket_weights_from_distributed(meta, converted_hf_tensors)

    def _impl_update_expert_weight_from_distributed(
        self,
        meta: WeightUpdateMeta,
        name: str,
        param: nn.Parameter | torch.Tensor,
        named_tensors: list[tuple[str, nn.Parameter | torch.Tensor]],
        buffer_size: int,
        weight_chunked_mem_size: int,
    ) -> int:
        param = all_gather_param(name, param)
        param = remove_padding(name, param, self.hf_config.vocab_size)

        param_size = param.numel() * param.element_size()
        if (
            buffer_size + param_size
        ) * mpu.get_expert_model_parallel_world_size() > weight_chunked_mem_size:
            self._update_bucket_expert_weights_from_distributed(meta, named_tensors)
            buffer_size = 0

        named_tensors.append((name, param))
        buffer_size += param_size
        return buffer_size

    def _init_weight_update_from_distributed(self, meta: WeightUpdateMeta):
        assert meta.type == current_platform.communication_backend

        # NOTE: Processes launched with torchrun will set the following env var to True,
        # which blocks creating another TCP store for weight update.
        os.environ["TORCHELASTIC_USE_AGENT_STORE"] = str(False)
        if self.is_pipeline_parallel_head():
            assert meta.alloc_mode is not None

            fut = self.rollout_engine.init_weights_update_group(meta)

            self.logger.info(
                f"Initializing weight update group: type={meta.type} "
                f"init_method=tcp://{meta.nccl_master_address}:{meta.nccl_master_port} "
                f"group={self.weight_update_group_name}"
            )
            self.weight_update_group = init_custom_process_group(
                backend=current_platform.communication_backend,
                world_size=meta.alloc_mode.gen.world_size + 1,
                init_method=f"tcp://{meta.nccl_master_address}:{meta.nccl_master_port}",
                rank=0,
                group_name=self.weight_update_group_name,
                timeout=NCCL_DEFAULT_TIMEOUT,
            )

            fut.result()

    def _update_weights_from_distributed(self, meta: WeightUpdateMeta):
        if dist.get_rank() == 0:
            self.rollout_engine.pause_generation()

        dist.barrier(device_ids=[self.device.index])

        num_moe_experts = self.tf_config.num_moe_experts
        weight_chunked_mem_size = meta.weight_chunked_mem_mb * 1024 * 1024

        buffer_size = 0
        converted_named_tensors = []

        for name, param in get_named_parameters(self.model, num_moe_experts):
            if ".experts." in name:
                continue
            buffer_size = self._impl_update_weight_from_distributed(
                meta,
                name,
                param,
                converted_named_tensors,
                buffer_size,
                weight_chunked_mem_size,
            )

        # Only pipeline parallel heads CAN contain named tensors here
        if converted_named_tensors:
            self._update_bucket_weights_from_distributed(meta, converted_named_tensors)

        dist.barrier(device_ids=[self.device.index])

        buffer_size = 0
        named_tensors = []

        for name, param in get_named_parameters(self.model, num_moe_experts):
            if ".experts." not in name:
                continue
            buffer_size = self._impl_update_expert_weight_from_distributed(
                meta,
                name,
                param,
                named_tensors,
                buffer_size,
                weight_chunked_mem_size,
            )

        if named_tensors:
            # This function will early return if not pipeline parallel head
            self._update_bucket_expert_weights_from_distributed(meta, named_tensors)

        dist.barrier(device_ids=[self.device.index])

        if dist.get_rank() == 0:
            self.rollout_engine.continue_generation()

        dist.barrier(device_ids=[self.device.index])
        current_platform.synchronize()

    def _update_weights_from_disk(self, meta: WeightUpdateMeta):
        fut = Future()

        if dist.get_rank() == 0:
            fut = self.rollout_engine.update_weights_from_disk(meta)

        self._save_model_to_hf(meta.path, self.tokenizer, None)
        # dist.barrier() are called when _save_model_to_hf finished

        if dist.get_rank() == 0:
            update_name = names.update_weights_from_disk(
                self.config.experiment_name,
                self.config.trial_name,
                self.get_version(),
            )
            name_resolve.add(
                update_name, str(datetime.now().timestamp()), keepalive_ttl=120
            )

            fut.result()

        dist.barrier(device_ids=[self.device.index])
        current_platform.synchronize()

    def update_weights(self, meta: WeightUpdateMeta):
        self._check_rollout_engine_connected()
        if meta.type == current_platform.communication_backend:
            assert self.weight_update_group_initialized
            self._update_weights_from_distributed(meta)
        elif meta.type == "disk":
            self._update_weights_from_disk(meta)
        else:
            raise ValueError(f"Unknown weight update type {meta.type}")

    def connect_engine(self, engine: InferenceEngine, meta: WeightUpdateMeta):
        if self.rollout_engine is not None and self.rollout_engine != engine:
            self.logger.warning(
                f"Connected rollout engine changed from {self.rollout_engine} to {engine}."
            )
        self.rollout_engine = engine
        self.rollout_coordinator = DistRolloutCoordinator(
            rollout_engine=engine, train_engine=self
        )

        if (
            meta.type == current_platform.communication_backend
            and not self.weight_update_group_initialized
        ):
            self._init_weight_update_from_distributed(meta)
            self.weight_update_group_initialized = True

        dist.barrier(device_ids=[self.device.index])
        current_platform.synchronize()

    def _check_rollout_engine_connected(self):
        """Validate that rollout engine has been connected via connect_engine()."""
        if self.rollout_engine is None or self.rollout_coordinator is None:
            raise RuntimeError(
                "Rollout engine not connected. Call connect_engine()"
                " before using rollout/update_weight methods."
            )

    def rollout_batch(
        self,
        data: list[dict[str, Any]],
        granularity: int = 1,
        workflow: RolloutWorkflow | None = None,
        workflow_builder: Callable | None = None,
        should_accept: Callable | None = None,
    ) -> dict[str, Any]:
        self._check_rollout_engine_connected()
        return self.rollout_coordinator.rollout_batch(
            data,
            granularity=granularity,
            workflow=workflow,
            workflow_builder=workflow_builder,
            should_accept=should_accept,
        )

    def prepare_batch(
        self,
        dataloader: StatefulDataLoader,
        granularity: int = 1,
        workflow: RolloutWorkflow | None = None,
        workflow_builder: Callable | None = None,
        should_accept: Callable | None = None,
    ) -> dict[str, Any]:
        self._check_rollout_engine_connected()
        return self.rollout_coordinator.prepare_batch(
            dataloader,
            granularity=granularity,
            workflow=workflow,
            workflow_builder=workflow_builder,
            should_accept=should_accept,
        )

    def set_version(self, version: int):
        self._version = version

    def get_version(self) -> int:
        return self._version

    def save(self, meta: SaveLoadMeta):
        if meta.weight_format == "hf":
<<<<<<< HEAD
            assert not meta.with_optim, "Please use DCP format for optimizer saving."
=======
            if meta.with_optim:
                raise ValueError(
                    "HF format does not support optimizer state saving, please use DCP format instead."
                )
>>>>>>> f330c23a
            self._save_model_to_hf(
                meta.path,
                tokenizer=meta.tokenizer,
                processor=meta.processor,
                base_model_path=meta.base_model_path,
            )
        elif meta.weight_format == "dcp":
            self.checkpointer.save_checkpoint(meta.path, with_optimizer=meta.with_optim)
        else:
            raise ValueError(f"Unknown weight format {meta.weight_format}. ")

    def _save_model_to_hf(
        self,
        path: str,
        tokenizer: Any | None = None,
        processor: Any | None = None,
        base_model_path: str | None = None,
    ):
        assert self.model is not None, "Model is not initialized."
        os.makedirs(path, exist_ok=True)

        save_weights_to_hf_with_mbridge_fast(
            bridge=self.bridge,
            models=[self.model],
            weights_path=path,
            base_model_path=base_model_path,
            max_shard_size_byte=int(3e9),
            max_workers=None,
        )

        if dist.get_rank() == 0:
            if tokenizer is not None:
                tokenizer.save_pretrained(path)
            if processor is not None:
                processor.save_pretrained(path)
        dist.barrier(device_ids=[self.device.index])

    def load(self, meta: SaveLoadMeta):
        if meta.weight_format == "hf":
<<<<<<< HEAD
            assert not meta.with_optim, "Please use DCP format for optimizer loading."
=======
            if meta.with_optim:
                raise ValueError(
                    "HF format does not support optimizer state loading, please use DCP format instead."
                )
>>>>>>> f330c23a
            self._load_model_from_hf(meta.path)
        elif meta.weight_format == "dcp":
            self.checkpointer.load_checkpoint(meta.path, with_optimizer=meta.with_optim)
        else:
            raise ValueError(f"Unknown weight format {meta.weight_format}. ")

    def _load_model_from_hf(self, path: str):
        assert self.model is not None, "Model is not initialized."
        load_weights_from_hf_with_mbridge_fast(
            bridge=self.bridge,
            models=[self.model],
            weights_path=path,
            max_workers=None,
        )

    def prepare_mb_list(self, input_: dict[str, Any]) -> MicroBatchList:
        assert "attention_mask" in input_ and "input_ids" in input_
        input_ = amend_position_ids(input_)
        # Parallel sizes
        pp_size = self.parallel_strategy.pipeline_parallel_size
        cp_size = self.parallel_strategy.context_parallel_size
        tp_size = self.parallel_strategy.tensor_parallel_size
        # Split the input into micro-batches
        # NOTE: Here we use 2*pp_size in forward to align logprob precision
        # TODO: Performance check
        min_n_mbs = (
            2 * pp_size if pp_size > 1 else 1
        )  # avoid pipeline bubbles in training
        # NOTE: self.config.mb_spec.max_tokens_per_mb determines
        # the expected **total** number of tokens per micro-batch **in the forward pass**.
        # The micro batch list splitted here will be splitted to each
        # context parallel rank, so the total number of tokens per
        # GPU in a forward pass here will be `max_tokens_per_mb / cp_size`.
        mb_spec = MicroBatchSpec.new(
            self.config.mb_spec,
            n_mbs=max(min_n_mbs, self.config.mb_spec.n_mbs),
        )
        mb_list = split_padded_tensor_dict_into_mb_list(
            input_,
            mb_spec,
            group=mpu.get_data_parallel_group(),
        )
        mb_list.mbs = [pack_tensor_dict(mb) for mb in mb_list.mbs]
        # NOTE: Pad micro-batches to:
        # 1. Reduce GPU memory fragmentation, pad actual # tokens per mb to integer multiples
        #  of GPU page size or max_tokens_per_mb
        # 2. Align sequence lengths to integer multiples of `align_to_multiple_of=tp_size*cp_size*2`
        #    to satisfy the requirement of Megatron parallelism.
        align_to_multiple_of = tp_size * cp_size * 2 if cp_size > 1 else tp_size
        mb_list = pad_mb_list(
            mb_list,
            pad_value=0.0,
            pad_to_maximum=self.config.pad_to_maximum,
            align_sequences=True,
            align_to_multiple_of=align_to_multiple_of,
        )
        self.logger.info(
            f"Microbatch #tokens (rank {dist.get_rank()}): {mb_list.group_lens}, aligned to: {mb_list.align_to_lengths}, "
            f"padded to: {mb_list.padded_to_lengths}, padding lengths: {mb_list.padding_lengths}."
        )
        # FIXME: the resulting max_seqlen is a tensor rather than an integer
        # Modern model implementations takes a dict as the input.
        # This eliminates a bug of Qwen2.5-VL for transformers<=4.53.1
        for i, mb in enumerate(mb_list.mbs):
            mb_list.mbs[i] = dict(**mb)
        for i, mb in enumerate(mb_list.padded_mbs):
            mb_list.padded_mbs[i] = dict(**mb)
        for mb in mb_list.mbs:
            mb["max_seqlen"] = int(mb["max_seqlen"])
        for mb in mb_list.padded_mbs:
            mb["max_seqlen"] = int(mb["max_seqlen"])
        return mb_list

    def step_lr_scheduler(self):
        assert self.lr_scheduler is not None, "LR Scheduler is not initialized."
        self.lr_scheduler.step(1)

    def train_batch(
        self,
        input_: dict[str, Any],
        loss_fn: Callable[[torch.Tensor, dict[str, Any]], torch.Tensor],
        loss_weight_fn: Callable[[dict[str, Any]], torch.Tensor],
    ) -> dict[str, float]:
        assert self.model is not None, "Model is not initialized."
        assert self.optimizer is not None, "Optimizer is not initialized."
        self.optimizer.zero_grad()
        self.model.zero_grad_buffer()
        # Assume input_ is identical across context and model parallel group
        mb_list = self.prepare_mb_list(input_)
        mb_list = mb_list.to(self.device)

        total_loss_weight = (
            torch.stack([loss_weight_fn(mb) for mb in mb_list.padded_mbs])
            .sum()
            .detach()
            .clone()
            .to(dtype=torch.float32)
        )
        assert total_loss_weight != 0
        dist.all_reduce(total_loss_weight, group=mpu.get_data_parallel_group())
        max_total_len = max(m["cu_seqlens"][-1].item() for m in mb_list.padded_mbs)
        micro_batch_generator = iter(mb_list.padded_mbs)
        forward_step_count = 0

        def forward_step(batch_iter, model):
            nonlocal forward_step_count
            batch = next(batch_iter)
            padding_length = mb_list.padding_lengths[forward_step_count]
            orig_input = mb_list.mbs[forward_step_count]
            cu_seqlens = batch["cu_seqlens"]
            old_cu_seqlens = mb_list.old_cu_seqlens_list[forward_step_count]

            forward_step_count += 1
            output = packed_context_parallel_forward(model, batch)

            if mpu.is_pipeline_last_stage():
                output = unpad_logits(
                    output,
                    padding_length=padding_length,
                    cu_seqlens=cu_seqlens,
                    old_cu_seqlens=old_cu_seqlens,
                )

            def _scaled_loss_fn(input_, output):
                loss = loss_fn(output, input_)
                loss_scale = loss_weight_fn(input_) / total_loss_weight
                # Megatron will average gradients across DP ranks.
                # If we normalize loss across micro batches of all DP ranks,
                # we should revert the effect of gradient averaging in megatron
                # to make sure loss from each token is scaled properly.
                loss_scale *= mpu.get_data_parallel_world_size()
                loss_scale *= self.optimizer.get_loss_scale().item()
                loss *= loss_scale
                return loss, {}

            return output, functools.partial(_scaled_loss_fn, orig_input)

        forward_backward_func = get_forward_backward_func()
        with perf_tracer.trace_scope("megatron_engine.train_batch.forward_backward"):
            forward_backward_func(
                forward_step_func=forward_step,
                data_iterator=micro_batch_generator,
                model=self.model,
                num_microbatches=len(mb_list.padded_mbs),
                seq_length=max_total_len,  # no use when input_shapes was set
                micro_batch_size=1,  # no use when input_shapes was set
                forward_only=False,
            )
        with perf_tracer.trace_scope("megatron_engine.train_batch.step"):
            update_successful, grad_norm, _ = self.optimizer.step()
        current_lr = self.optimizer.param_groups[0]["lr"]

        return dict(
            update_successful=float(update_successful),
            grad_norm=float(grad_norm) if grad_norm is not None else float("nan"),
            lr=current_lr,
        )

    @torch.no_grad()
    def eval_batch(
        self,
        input_: dict[str, Any],
        loss_fn: Callable[[torch.Tensor, dict[str, Any]], torch.Tensor],
        loss_weight_fn: Callable[[dict[str, Any]], torch.Tensor],
    ) -> torch.Tensor | None:
        assert self.model is not None, "Model is not initialized."
        # Assume input_ is identical across context and model parallel group
        mb_list = self.prepare_mb_list(input_)
        mb_list = mb_list.to(self.device)

        total_loss_weight = (
            torch.stack([loss_weight_fn(mb) for mb in mb_list.padded_mbs])
            .sum()
            .detach()
            .clone()
            .to(dtype=torch.float32)
        )
        assert total_loss_weight != 0
        dist.all_reduce(total_loss_weight, group=mpu.get_data_parallel_group())
        max_total_len = max(m["cu_seqlens"][-1].item() for m in mb_list.padded_mbs)
        micro_batch_generator = iter(mb_list.padded_mbs)
        forward_step_count = 0

        def forward_step(batch_iter, model):
            nonlocal forward_step_count
            batch = next(batch_iter)
            padding_length = mb_list.padding_lengths[forward_step_count]
            orig_input = mb_list.mbs[forward_step_count]
            cu_seqlens = batch["cu_seqlens"]
            old_cu_seqlens = mb_list.old_cu_seqlens_list[forward_step_count]

            forward_step_count += 1
            output = packed_context_parallel_forward(model, batch)

            if mpu.is_pipeline_last_stage():
                output = unpad_logits(
                    output,
                    padding_length=padding_length,
                    cu_seqlens=cu_seqlens,
                    old_cu_seqlens=old_cu_seqlens,
                )

            def _scaled_loss_fn(input_, output):
                # NOTE: Do not need to record loss here, will be
                # automatically recorded by stats_tracker
                loss = loss_fn(output, input_)
                loss_scale = loss_weight_fn(input_) / total_loss_weight
                # eval_batch does not run backward, the grad will not be averaged over DP group
                # so we shouldn't multiple dp_size in loss_scale
                loss *= loss_scale
                return loss, {}

            return output, functools.partial(_scaled_loss_fn, orig_input)

        forward_backward_func = get_forward_backward_func()
        with perf_tracer.trace_scope("megatron_engine.eval_batch.forward"):
            forward_backward_func(
                forward_step_func=forward_step,
                data_iterator=micro_batch_generator,
                model=self.model,
                num_microbatches=len(mb_list.padded_mbs),
                seq_length=max_total_len,  # no use when input_shapes was set
                micro_batch_size=1,  # no use when input_shapes was set
                forward_only=True,
            )

        return None

    @torch.no_grad()
    def forward(
        self,
        input_: dict[str, Any],
        output_seqlens: list[int] | None = None,
        post_hook: Callable[[torch.Tensor, dict[str, Any]], Any] | None = None,
        aggregate_fn: Callable[[list[Any]], Any] = torch.cat,
    ) -> Any | None:
        assert self.model is not None, "Model is not initialized."
        # Assume input_ is identical across context and model parallel group
        cu_seqlens = pack_tensor_dict(input_)["cu_seqlens"]
        mb_list = self.prepare_mb_list(input_)
        mb_list = mb_list.to(self.device)

        # NOTE: Move tensors to correct device, since dist.broadcast_object_list does not
        # ensure the device of tensors in the object list
        cu_seqlens: torch.Tensor = cu_seqlens.to(self.device)
        mb_list: MicroBatchList = mb_list.to(self.device)

        if output_seqlens is None:
            output_seqlens = (cu_seqlens[1:] - cu_seqlens[:-1]).cpu().numpy().tolist()

        max_total_len = max(m["max_seqlen"] for m in mb_list.padded_mbs)
        micro_batch_generator = iter(mb_list.padded_mbs)
        forward_step_count = 0

        def forward_step(batch_iter, model):
            nonlocal forward_step_count
            batch = next(batch_iter)
            padding_length = mb_list.padding_lengths[forward_step_count]
            orig_input = mb_list.mbs[forward_step_count]
            cu_seqlens = batch["cu_seqlens"]
            old_cu_seqlens = mb_list.old_cu_seqlens_list[forward_step_count]

            forward_step_count += 1
            output = packed_context_parallel_forward(model, batch)

            if mpu.is_pipeline_last_stage():
                output = unpad_logits(
                    output,
                    padding_length=padding_length,
                    cu_seqlens=cu_seqlens,
                    old_cu_seqlens=old_cu_seqlens,
                )

            def _post_process_fn(input_, output):
                loss = torch.tensor(1.0, device=output.device)
                if post_hook is not None:
                    output = post_hook(output, input_)
                return loss, {"output": output}

            return output, functools.partial(_post_process_fn, orig_input)

        forward_backward_func = get_forward_backward_func()
        with perf_tracer.trace_scope("megatron_engine.forward.forward"):
            output_list = forward_backward_func(
                forward_step_func=forward_step,
                data_iterator=micro_batch_generator,
                model=self.model,
                num_microbatches=len(mb_list.padded_mbs),
                seq_length=max_total_len,  # max # tokens across all micro-batches
                micro_batch_size=1,  # should be 1 when using packed input
                forward_only=True,
            )

        result = None
        if mpu.is_pipeline_last_stage():
            res = aggregate_fn([o["output"] for o in output_list])
            output_seqlens = [output_seqlens[i] for i in mb_list.forward_indices]
            unpacked = unpack_sequence(res, lens=output_seqlens, dim=0)
            reordered = reorder_list(unpacked, mb_list.backward_indices)
            result = pad_and_stack_tensors_along_first_dim(reordered)

        # Broadcast the shape of the result tensor
        result = broadcast_tensor(
            result,
            src_rank=mpu.get_pipeline_model_parallel_last_rank(),
            group=mpu.get_pipeline_model_parallel_group(),
        )
        return result<|MERGE_RESOLUTION|>--- conflicted
+++ resolved
@@ -490,16 +490,11 @@
         dist.all_gather_object(all_names, names, group=group)
 
         for rank_names in all_names:
-<<<<<<< HEAD
-            valid = len(named_tensors) == len(rank_names)
-            assert valid, f"mismatch length: {len(named_tensors)}!={len(rank_names)}"
-=======
             if len(named_tensors) != len(rank_names):
                 raise RuntimeError(
                     "Named tensor count mismatch across expert parallel ranks: "
                     f"expected {len(rank_names)} but got {len(named_tensors)}"
                 )
->>>>>>> f330c23a
 
         gathered_params = [[] for _ in range(world_size)]
         handles = []
@@ -740,14 +735,10 @@
 
     def save(self, meta: SaveLoadMeta):
         if meta.weight_format == "hf":
-<<<<<<< HEAD
-            assert not meta.with_optim, "Please use DCP format for optimizer saving."
-=======
             if meta.with_optim:
                 raise ValueError(
                     "HF format does not support optimizer state saving, please use DCP format instead."
                 )
->>>>>>> f330c23a
             self._save_model_to_hf(
                 meta.path,
                 tokenizer=meta.tokenizer,
@@ -787,14 +778,10 @@
 
     def load(self, meta: SaveLoadMeta):
         if meta.weight_format == "hf":
-<<<<<<< HEAD
-            assert not meta.with_optim, "Please use DCP format for optimizer loading."
-=======
             if meta.with_optim:
                 raise ValueError(
                     "HF format does not support optimizer state loading, please use DCP format instead."
                 )
->>>>>>> f330c23a
             self._load_model_from_hf(meta.path)
         elif meta.weight_format == "dcp":
             self.checkpointer.load_checkpoint(meta.path, with_optimizer=meta.with_optim)
