--- conflicted
+++ resolved
@@ -118,7 +118,6 @@
         if stop is not None:
             sample_params["stop"] = stop
 
-<<<<<<< HEAD
         if isinstance(req, VLMRequest):
             if req.image_data is not None:
                 payload = {
@@ -148,15 +147,6 @@
                 "return_logprob": True,
                 "stream": False,
             }
-=======
-        payload = {
-            "input_ids": req.input_ids.copy(),
-            "image_data": req.image_data,  # ImageObject or str
-            "sampling_params": sample_params,
-            "return_logprob": True,
-            "stream": False,
-        }
->>>>>>> 516b2171
 
         # Make request
         start_time = time.perf_counter()
@@ -225,7 +215,6 @@
 
         latency = time.perf_counter() - start_time
 
-<<<<<<< HEAD
         if isinstance(req, VLMRequest):
             if req.image_data is not None:
                 response = VLMResponse(
@@ -263,20 +252,6 @@
                 latency=latency,
                 ttft=latency,  # Simplified for non-streaming
             )
-=======
-        response = ModelResponse(
-            input_tokens=req.input_ids,
-            input_images=req.image_data,
-            output_tokens=accumulated_output_tokens,
-            output_logprobs=accumulated_output_logprobs,
-            output_versions=accumulated_versions,
-            stop_reason=stop_reason,
-            latency=latency,
-            ttft=latency,  # Simplified for non-streaming
-            tokenizer=req.tokenizer,
-            processor=req.processor,
-        )
->>>>>>> 516b2171
         return response
 
     def update_weights(self, meta: WeightUpdateMeta):
