--- conflicted
+++ resolved
@@ -89,17 +89,7 @@
 
         if addr:
             self.addresses = addr if isinstance(addr, list) else [addr]
-<<<<<<< HEAD
-        elif (
-            self.config.experiment_name is not None
-            and self.config.trial_name is not None
-        ):
-            self.addresses = wait_llm_server_addrs(
-                self.config.experiment_name, self.config.trial_name
-            )
-=======
             self.logger.info(f"Get server addresses from the `addr` argument.")
->>>>>>> 90092541
         else:
             if (
                 self.config.experiment_name is not None
