from concurrent.futures import Future
from typing import Any, Callable, Dict, List, Optional

from torchdata.stateful_dataloader import StatefulDataLoader

from areal.api.cli_args import InferenceEngineConfig
from areal.api.engine_api import InferenceEngine
from areal.api.io_struct import (
    HttpGenerationResult,
    HttpRequest,
    ModelRequest,
    ModelResponse,
    ParamSpec,
    WeightUpdateMeta,
    WeightUpdateRequests,
)
from areal.api.workflow_api import RolloutWorkflow
from areal.core.remote_inf_engine import RemoteInfEngine
from areal.platforms import current_platform


class SGLangBackend:
    """SGLang-specific backend implementation for remote inference."""

<<<<<<< HEAD
    def build_generation_request(
        self, req: ModelRequest, with_lora: bool
    ) -> HttpRequest:
        """Build SGLang generation request."""
=======
class RemoteSGLangEngine(InferenceEngine):

    def __init__(self, config: InferenceEngineConfig):
        self.config = config

        self.rid_to_address = {}
        # Maintain the addresses for the recent 128 requests
        self.rid_queue = []
        self.addresses = []
        self.server_idx = 0

        self.distributed_weight_update_initialized = False
        self._version = 0

        self.lock = Lock()

        # Workflow executor will be initialized in initialize()
        self.workflow_executor: WorkflowExecutor

    def _wait_for_server(self, address):
        base_url = f"http://{address}"
        tik = time.time()
        while time.time() - tik < self.config.setup_timeout:
            if self.check_health(base_url):
                return
            time.sleep(1)
        raise RuntimeError("server launch failed")

    def check_health(self, base_url):
        # Check server endpoint
        try:
            response = requests.get(f"{base_url}/health", timeout=30)
            return response.status_code == 200
        except requests.exceptions.RequestException as e:
            return False

    def initialize(
        self,
        engine_id: Optional[str] = None,
        addr: str | List[str] | None = None,
        train_data_parallel_size: int | None = None,
    ):
        if engine_id is None:
            if dist.is_initialized():
                engine_id = str(dist.get_rank())
            else:
                engine_id = uuid.uuid4().hex
        self.engine_id = engine_id
        self.logger = logging.getLogger(f"[SGLang Remote Engine Rank {engine_id}]")

        if addr:
            self.addresses = addr if isinstance(addr, list) else [addr]
            self.logger.info(f"Get server addresses from the `addr` argument.")
        else:
            if (
                self.config.experiment_name is not None
                and self.config.trial_name is not None
            ):
                try:
                    self.addresses = wait_llm_server_addrs(
                        experiment_name=self.config.experiment_name,
                        trial_name=self.config.trial_name,
                        timeout=1,
                    )
                    self.logger.info(f"Get server addresses from name_resolve.")
                except (TimeoutError, RuntimeError):
                    # RuntimeError happens when name_resolve is not properly configured.
                    pass
        if not self.addresses and os.getenv("AREAL_LLM_SERVER_ADDRS"):
            # When addr is not provided, fallback to reading addrs from env var
            self.addresses = os.environ["AREAL_LLM_SERVER_ADDRS"].split(",")
            self.logger.info(f"Get server addresses from environment variable.")
        if not self.addresses:
            raise RuntimeError(
                "No configured SGLang servers. Please pass in SGLang server addresses by arguments "
                "for `RemoteSGLangEngine.initialize` or environment variable `AREAL_LLM_SERVER_ADDRS`."
            )

        self.logger.info("Waiting for server ready...")
        for addr_ in self.addresses:
            self._wait_for_server(addr_)
        self.server_idx = random.randint(0, len(self.addresses) - 1)
        self.logger.info("Servers are all ready!")
        self.executor = ProcessPoolExecutor(max_workers=1)
        self.lora_init = False

        # Create workflow executor
        self.workflow_executor = WorkflowExecutor(
            config=self.config,
            inference_engine=self,
        )
        self.workflow_executor.initialize(
            logger=self.logger, train_data_parallel_size=train_data_parallel_size
        )

    def destroy(self):
        self.workflow_executor.destroy()
        self.executor.shutdown()

    def set_version(self, version):
        with self.lock:
            self._version = version

    def get_version(self):
        with self.lock:
            return self._version

    def choose_server(self) -> str:
        if self.config.schedule_policy == "round_robin":
            server = self.addresses[self.server_idx]
            self.server_idx = (self.server_idx + 1) % len(self.addresses)
            return server
        raise NotImplementedError("Only round-robin scheduling is implemented.")

    async def agenerate(self, req: ModelRequest) -> ModelResponse:
        """Async version of generate using aiohttp."""
        # Prepare request payload
>>>>>>> 2ab0169c
        gconfig = req.gconfig
        stop_token_ids = gconfig.stop_token_ids
        stop = gconfig.stop

        sample_params = {
            "top_p": gconfig.top_p,
            "top_k": gconfig.top_k,
            "max_new_tokens": gconfig.max_new_tokens,
            "temperature": 0.0 if gconfig.greedy else gconfig.temperature,
            "stop_token_ids": stop_token_ids,
            "frequency_penalty": gconfig.frequency_penalty,
        }
        if stop:
            sample_params["stop"] = stop

        payload = {
            "input_ids": req.input_ids.copy(),
            "image_data": req.image_data,  # ImageObject or str
            "sampling_params": sample_params,
            "return_logprob": True,
            "stream": False,
        }

        # Add LoRA if initialized
        if with_lora:
            payload["lora_path"] = "lora_1"

        return HttpRequest(endpoint="/generate", payload=payload)

    def parse_generation_response(
        self, response: Dict[str, Any]
    ) -> HttpGenerationResult:
        """Parse SGLang generation response."""
        meta_info = response["meta_info"]
        finish_reason = meta_info["finish_reason"]
        stop_reason = finish_reason["type"]
        stop_message = finish_reason.get("message", "")
        if stop_reason == "abort" and stop_message.startswith("Abort before prefill"):
            return HttpGenerationResult(
                output_tokens=[],
                output_logprobs=[],
                stop_reason=stop_reason,
            )

        output_tokens = [x[1] for x in meta_info["output_token_logprobs"]]
        output_logprobs = [x[0] for x in meta_info["output_token_logprobs"]]

        return HttpGenerationResult(
            output_tokens=output_tokens,
            output_logprobs=output_logprobs,
            stop_reason=stop_reason,
        )

    def build_disk_weight_update_requests(
        self, meta: WeightUpdateMeta, lora_initialized: bool
    ) -> WeightUpdateRequests:
        """Build SGLang disk weight update requests."""
        lora_name = "lora_1"

        if meta.use_lora:
            # LoRA workflow
            requests = []
            if lora_initialized:
                # Unload existing LoRA
                requests.append(
                    HttpRequest(
                        endpoint="/unload_lora_adapter",
                        payload={"lora_name": lora_name},
                    )
                )
            # Load new LoRA
            requests.append(
                HttpRequest(
                    endpoint="/load_lora_adapter",
                    payload={"lora_name": lora_name, "lora_path": str(meta.path)},
                )
            )
            return WeightUpdateRequests(requests=requests)
        else:
            # Full model update
            return WeightUpdateRequests(
                requests=[
                    HttpRequest(
                        endpoint="/update_weights_from_disk",
                        payload={
                            "model_path": str(meta.path),
                            "abort_all_requests": True,
                        },
                    )
                ]
            )

    def build_distributed_weight_update_requests(
        self, meta: WeightUpdateMeta, param_specs: List[ParamSpec]
    ) -> WeightUpdateRequests:
        """Build SGLang distributed weight update requests."""
        return WeightUpdateRequests(
            requests=[
                HttpRequest(
                    endpoint="/update_weights_from_distributed",
                    payload={
                        "names": [pspec.name for pspec in param_specs],
                        "dtypes": [pspec.dtype for pspec in param_specs],
                        "shapes": [pspec.shape for pspec in param_specs],
                        "group_name": meta.nccl_group_name,
                        "abort_all_requests": True,
                    },
                )
            ]
        )

    def build_init_weights_group_request(
        self, addr: str, server_idx: int, meta: WeightUpdateMeta
    ) -> HttpRequest:
        """Build SGLang init weights group request."""
        assert meta.alloc_mode is not None
        if meta.alloc_mode.gen.pp_size != 1:
            raise NotImplementedError(
                "NCCL weight update with PP size > 1 is not implemented yet."
            )
        rank_offset = 1 + server_idx * meta.alloc_mode.gen.tp_size
        payload = {
            "master_address": meta.nccl_master_address,
            "master_port": str(meta.nccl_master_port),
            "rank_offset": rank_offset,
            "world_size": meta.alloc_mode.gen.world_size + 1,
            "backend": current_platform.communication_backend,
            "group_name": meta.nccl_group_name,
        }
        return HttpRequest(endpoint="/init_weights_update_group", payload=payload)

    def get_pause_request(self) -> HttpRequest:
        """Get SGLang pause request."""
        return HttpRequest(endpoint="/pause_generation", payload={})

    def get_resume_request(self) -> HttpRequest:
        """Get SGLang resume request."""
        return HttpRequest(endpoint="/continue_generation", payload={})

    def get_health_check_request(self) -> HttpRequest:
        """Get SGLang health check request."""
        return HttpRequest(endpoint="/health", payload={}, method="GET")


class RemoteSGLangEngine(InferenceEngine):
    """SGLang remote inference engine.

    This class delegates all functionality to RemoteInfEngine with
    an SGLangBackend implementation. It maintains the same public API.

    Parameters
    ----------
    config : InferenceEngineConfig
        Configuration for the inference engine
    """

    def __init__(self, config: InferenceEngineConfig):
        # Pure composition - create internal engine with SGLang backend
        self._engine = RemoteInfEngine(config, SGLangBackend())

    def initialize(
        self,
        engine_id: Optional[str] = None,
        addr: str | List[str] | None = None,
        train_data_parallel_size: int | None = None,
    ):
        """Initialize the engine by discovering and connecting to servers."""
        return self._engine.initialize(engine_id, addr, train_data_parallel_size)

    def destroy(self):
        """Destroy the engine and clean up resources."""
        return self._engine.destroy()

    def set_version(self, version: int):
        """Set the current weight version."""
        return self._engine.set_version(version)

    def get_version(self) -> int:
        """Get the current weight version."""
        return self._engine.get_version()

    async def agenerate(self, req: ModelRequest) -> ModelResponse:
        """Asynchronously generate a response for the given request."""
        return await self._engine.agenerate(req)

    def init_weights_update_group(self, meta: WeightUpdateMeta) -> Future[None]:
        """Initialize the weight update process group."""
        return self._engine.init_weights_update_group(meta)

    def update_weights_from_distributed(
        self, meta: WeightUpdateMeta, param_specs: List[ParamSpec]
    ) -> Future[None]:
        """Update weights from distributed memory."""
        return self._engine.update_weights_from_distributed(meta, param_specs)

    def update_weights_from_disk(self, meta: WeightUpdateMeta) -> Future[None]:
        """Update weights from disk."""
        return self._engine.update_weights_from_disk(meta)

    def submit(
        self,
        data: Dict[str, Any],
        workflow: Optional[RolloutWorkflow] = None,
        workflow_builder: Optional[Callable] = None,
        should_accept: Callable | None = None,
    ) -> None:
        """Submit a request to the inference engine."""
        return self._engine.submit(data, workflow, workflow_builder, should_accept)

    def wait(self, count: int, timeout: float | None = None) -> Dict[str, Any]:
        """Wait for a specified number of requests to complete."""
        return self._engine.wait(count, timeout)

    def rollout_batch(
        self,
        data: List[Dict[str, Any]],
        workflow: Optional["RolloutWorkflow"] = None,
        workflow_builder: Optional[Callable] = None,
        should_accept: Callable | None = None,
    ) -> Dict[str, Any]:
        """Submit a batch of requests and wait for results."""
        return self._engine.rollout_batch(
            data, workflow, workflow_builder, should_accept
        )

    def prepare_batch(
        self,
        dataloader: StatefulDataLoader,
        workflow: Optional[RolloutWorkflow] = None,
        workflow_builder: Optional[Callable] = None,
        should_accept: Callable | None = None,
    ):
        """Asynchronously submit and wait until a full batch is ready."""
        return self._engine.prepare_batch(
            dataloader, workflow, workflow_builder, should_accept
        )

<<<<<<< HEAD
    def pause(self):
        """Pause request submission for async rollout."""
        return self._engine.pause()

    def resume(self):
        """Resume request submission for async rollout."""
        return self._engine.resume()
=======
    def pause_generation(self):
        """Pause the generation of inference engine.

        Used during updating weights from distributed or disk.
        """
        for addr in self.addresses:
            res = requests.post(f"http://{addr}/pause_generation")
            res.raise_for_status()

        # The above http request may require some time to be scheduled and executed.
        # The following line waits until all requests are indeed dropped.
        time.sleep(self.config.pause_grace_period)

    def continue_generation(self):
        """Continue the generation of inference engine."""
        for addr in self.addresses:
            res = requests.post(f"http://{addr}/continue_generation")
            res.raise_for_status()

    def pause(self):
        """Pause request submission for async rollout. Used during evaluation to prevent data over generation."""
        return self.workflow_executor.pause()

    def resume(self):
        """Resume request submission for async rollout."""
        return self.workflow_executor.resume()


def update_weights_from_disk(
    experiment_name,
    trial_name,
    model_version,
    addresses,
    path,
    request_retries,
    request_timeout,
    endpoints,
    payloads,
):
    async def _fn():
        update_name = names.update_weights_from_disk(
            experiment_name, trial_name, model_version
        )
        save_timestamp = float(name_resolve.wait(update_name, timeout=120))
        load_timestamp = datetime.now().timestamp()
        session = aiohttp.ClientSession(
            timeout=aiohttp.ClientTimeout(
                total=request_timeout,
                sock_connect=request_timeout,
                connect=request_timeout,
            ),
            read_bufsize=1024 * 1024 * 10,
            connector=get_default_connector(),
        )
        for endpoint, payload in zip(endpoints, payloads):
            jobs = [
                arequest_with_retry(
                    addr=addr,
                    session=session,
                    endpoint=f"/{endpoint}",
                    payload=payload,
                    method="POST",
                    max_retries=request_retries,
                    timeout=request_timeout,
                )
                for addr in addresses
            ]
            await asyncio.gather(*jobs)
        await session.close()
        return load_timestamp - save_timestamp

    return uvloop.run(_fn())


def init_weights_update_group_remote(
    meta: WeightUpdateMeta,
    addresses: List[str],
    request_timeout,
):
    async def _fn():
        await asyncio.gather(
            *[
                ainit_weights_update_group(addr, i, meta, request_timeout)
                for i, addr in enumerate(addresses)
            ]
        )

    return uvloop.run(_fn())


def update_weights_from_distributed(
    meta: WeightUpdateMeta,
    param_specs: List[ParamSpec],
    addresses: List[str],
    request_timeout,
):
    async def _fn():
        await asyncio.gather(
            *[
                arequest_with_retry(
                    addr=addr,
                    endpoint="/update_weights_from_distributed",
                    payload={
                        "names": [pspec.name for pspec in param_specs],
                        "dtypes": [pspec.dtype for pspec in param_specs],
                        "shapes": [pspec.shape for pspec in param_specs],
                        "group_name": meta.nccl_group_name,
                        "abort_all_requests": True,
                    },
                    method="POST",
                    max_retries=1,
                    timeout=request_timeout,
                )
                for addr in addresses
            ]
        )

    return uvloop.run(_fn())


async def ainit_weights_update_group(
    addr: str,
    server_idx: int,
    meta: WeightUpdateMeta,
    request_timeout: float,
):
    assert meta.alloc_mode is not None
    if meta.alloc_mode.gen.pp_size != 1:
        raise NotImplementedError(
            "NCCL weight update with PP size > 1 is not implemented yet."
        )
    rank_offset = 1 + server_idx * meta.alloc_mode.gen.tp_size
    payload = {
        "master_address": meta.nccl_master_address,
        "master_port": str(meta.nccl_master_port),
        "rank_offset": rank_offset,
        "world_size": meta.alloc_mode.gen.world_size + 1,
        "backend": current_platform.communication_backend,
        "group_name": meta.nccl_group_name,
    }
    res = await arequest_with_retry(
        addr=addr,
        endpoint="/init_weights_update_group",
        payload=payload,
        method="POST",
        max_retries=1,
        timeout=request_timeout,
    )
    assert res["success"]
>>>>>>> 2ab0169c
<|MERGE_RESOLUTION|>--- conflicted
+++ resolved
@@ -22,130 +22,10 @@
 class SGLangBackend:
     """SGLang-specific backend implementation for remote inference."""
 
-<<<<<<< HEAD
     def build_generation_request(
         self, req: ModelRequest, with_lora: bool
     ) -> HttpRequest:
         """Build SGLang generation request."""
-=======
-class RemoteSGLangEngine(InferenceEngine):
-
-    def __init__(self, config: InferenceEngineConfig):
-        self.config = config
-
-        self.rid_to_address = {}
-        # Maintain the addresses for the recent 128 requests
-        self.rid_queue = []
-        self.addresses = []
-        self.server_idx = 0
-
-        self.distributed_weight_update_initialized = False
-        self._version = 0
-
-        self.lock = Lock()
-
-        # Workflow executor will be initialized in initialize()
-        self.workflow_executor: WorkflowExecutor
-
-    def _wait_for_server(self, address):
-        base_url = f"http://{address}"
-        tik = time.time()
-        while time.time() - tik < self.config.setup_timeout:
-            if self.check_health(base_url):
-                return
-            time.sleep(1)
-        raise RuntimeError("server launch failed")
-
-    def check_health(self, base_url):
-        # Check server endpoint
-        try:
-            response = requests.get(f"{base_url}/health", timeout=30)
-            return response.status_code == 200
-        except requests.exceptions.RequestException as e:
-            return False
-
-    def initialize(
-        self,
-        engine_id: Optional[str] = None,
-        addr: str | List[str] | None = None,
-        train_data_parallel_size: int | None = None,
-    ):
-        if engine_id is None:
-            if dist.is_initialized():
-                engine_id = str(dist.get_rank())
-            else:
-                engine_id = uuid.uuid4().hex
-        self.engine_id = engine_id
-        self.logger = logging.getLogger(f"[SGLang Remote Engine Rank {engine_id}]")
-
-        if addr:
-            self.addresses = addr if isinstance(addr, list) else [addr]
-            self.logger.info(f"Get server addresses from the `addr` argument.")
-        else:
-            if (
-                self.config.experiment_name is not None
-                and self.config.trial_name is not None
-            ):
-                try:
-                    self.addresses = wait_llm_server_addrs(
-                        experiment_name=self.config.experiment_name,
-                        trial_name=self.config.trial_name,
-                        timeout=1,
-                    )
-                    self.logger.info(f"Get server addresses from name_resolve.")
-                except (TimeoutError, RuntimeError):
-                    # RuntimeError happens when name_resolve is not properly configured.
-                    pass
-        if not self.addresses and os.getenv("AREAL_LLM_SERVER_ADDRS"):
-            # When addr is not provided, fallback to reading addrs from env var
-            self.addresses = os.environ["AREAL_LLM_SERVER_ADDRS"].split(",")
-            self.logger.info(f"Get server addresses from environment variable.")
-        if not self.addresses:
-            raise RuntimeError(
-                "No configured SGLang servers. Please pass in SGLang server addresses by arguments "
-                "for `RemoteSGLangEngine.initialize` or environment variable `AREAL_LLM_SERVER_ADDRS`."
-            )
-
-        self.logger.info("Waiting for server ready...")
-        for addr_ in self.addresses:
-            self._wait_for_server(addr_)
-        self.server_idx = random.randint(0, len(self.addresses) - 1)
-        self.logger.info("Servers are all ready!")
-        self.executor = ProcessPoolExecutor(max_workers=1)
-        self.lora_init = False
-
-        # Create workflow executor
-        self.workflow_executor = WorkflowExecutor(
-            config=self.config,
-            inference_engine=self,
-        )
-        self.workflow_executor.initialize(
-            logger=self.logger, train_data_parallel_size=train_data_parallel_size
-        )
-
-    def destroy(self):
-        self.workflow_executor.destroy()
-        self.executor.shutdown()
-
-    def set_version(self, version):
-        with self.lock:
-            self._version = version
-
-    def get_version(self):
-        with self.lock:
-            return self._version
-
-    def choose_server(self) -> str:
-        if self.config.schedule_policy == "round_robin":
-            server = self.addresses[self.server_idx]
-            self.server_idx = (self.server_idx + 1) % len(self.addresses)
-            return server
-        raise NotImplementedError("Only round-robin scheduling is implemented.")
-
-    async def agenerate(self, req: ModelRequest) -> ModelResponse:
-        """Async version of generate using aiohttp."""
-        # Prepare request payload
->>>>>>> 2ab0169c
         gconfig = req.gconfig
         stop_token_ids = gconfig.stop_token_ids
         stop = gconfig.stop
@@ -383,162 +263,14 @@
             dataloader, workflow, workflow_builder, should_accept
         )
 
-<<<<<<< HEAD
     def pause(self):
-        """Pause request submission for async rollout."""
         return self._engine.pause()
 
     def resume(self):
-        """Resume request submission for async rollout."""
         return self._engine.resume()
-=======
+
     def pause_generation(self):
-        """Pause the generation of inference engine.
-
-        Used during updating weights from distributed or disk.
-        """
-        for addr in self.addresses:
-            res = requests.post(f"http://{addr}/pause_generation")
-            res.raise_for_status()
-
-        # The above http request may require some time to be scheduled and executed.
-        # The following line waits until all requests are indeed dropped.
-        time.sleep(self.config.pause_grace_period)
-
-    def continue_generation(self):
-        """Continue the generation of inference engine."""
-        for addr in self.addresses:
-            res = requests.post(f"http://{addr}/continue_generation")
-            res.raise_for_status()
-
-    def pause(self):
-        """Pause request submission for async rollout. Used during evaluation to prevent data over generation."""
-        return self.workflow_executor.pause()
-
-    def resume(self):
-        """Resume request submission for async rollout."""
-        return self.workflow_executor.resume()
-
-
-def update_weights_from_disk(
-    experiment_name,
-    trial_name,
-    model_version,
-    addresses,
-    path,
-    request_retries,
-    request_timeout,
-    endpoints,
-    payloads,
-):
-    async def _fn():
-        update_name = names.update_weights_from_disk(
-            experiment_name, trial_name, model_version
-        )
-        save_timestamp = float(name_resolve.wait(update_name, timeout=120))
-        load_timestamp = datetime.now().timestamp()
-        session = aiohttp.ClientSession(
-            timeout=aiohttp.ClientTimeout(
-                total=request_timeout,
-                sock_connect=request_timeout,
-                connect=request_timeout,
-            ),
-            read_bufsize=1024 * 1024 * 10,
-            connector=get_default_connector(),
-        )
-        for endpoint, payload in zip(endpoints, payloads):
-            jobs = [
-                arequest_with_retry(
-                    addr=addr,
-                    session=session,
-                    endpoint=f"/{endpoint}",
-                    payload=payload,
-                    method="POST",
-                    max_retries=request_retries,
-                    timeout=request_timeout,
-                )
-                for addr in addresses
-            ]
-            await asyncio.gather(*jobs)
-        await session.close()
-        return load_timestamp - save_timestamp
-
-    return uvloop.run(_fn())
-
-
-def init_weights_update_group_remote(
-    meta: WeightUpdateMeta,
-    addresses: List[str],
-    request_timeout,
-):
-    async def _fn():
-        await asyncio.gather(
-            *[
-                ainit_weights_update_group(addr, i, meta, request_timeout)
-                for i, addr in enumerate(addresses)
-            ]
-        )
-
-    return uvloop.run(_fn())
-
-
-def update_weights_from_distributed(
-    meta: WeightUpdateMeta,
-    param_specs: List[ParamSpec],
-    addresses: List[str],
-    request_timeout,
-):
-    async def _fn():
-        await asyncio.gather(
-            *[
-                arequest_with_retry(
-                    addr=addr,
-                    endpoint="/update_weights_from_distributed",
-                    payload={
-                        "names": [pspec.name for pspec in param_specs],
-                        "dtypes": [pspec.dtype for pspec in param_specs],
-                        "shapes": [pspec.shape for pspec in param_specs],
-                        "group_name": meta.nccl_group_name,
-                        "abort_all_requests": True,
-                    },
-                    method="POST",
-                    max_retries=1,
-                    timeout=request_timeout,
-                )
-                for addr in addresses
-            ]
-        )
-
-    return uvloop.run(_fn())
-
-
-async def ainit_weights_update_group(
-    addr: str,
-    server_idx: int,
-    meta: WeightUpdateMeta,
-    request_timeout: float,
-):
-    assert meta.alloc_mode is not None
-    if meta.alloc_mode.gen.pp_size != 1:
-        raise NotImplementedError(
-            "NCCL weight update with PP size > 1 is not implemented yet."
-        )
-    rank_offset = 1 + server_idx * meta.alloc_mode.gen.tp_size
-    payload = {
-        "master_address": meta.nccl_master_address,
-        "master_port": str(meta.nccl_master_port),
-        "rank_offset": rank_offset,
-        "world_size": meta.alloc_mode.gen.world_size + 1,
-        "backend": current_platform.communication_backend,
-        "group_name": meta.nccl_group_name,
-    }
-    res = await arequest_with_retry(
-        addr=addr,
-        endpoint="/init_weights_update_group",
-        payload=payload,
-        method="POST",
-        max_retries=1,
-        timeout=request_timeout,
-    )
-    assert res["success"]
->>>>>>> 2ab0169c
+        return self._engine.pause_generation()
+
+    def resume_generation(self):
+        return self._engine.resume_generation()