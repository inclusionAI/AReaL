--- conflicted
+++ resolved
@@ -174,41 +174,6 @@
         self.create_optimizer(ft_spec)
         self.initialized = True
 
-<<<<<<< HEAD
-=======
-    def _apply_peft_wrapper(self):
-        config = self.config
-        if len(config.target_modules) == 0:
-            target_modules = "all-linear"
-        elif (
-            len(config.target_modules) == 1 and config.target_modules[0] == "all-linear"
-        ):
-            target_modules = "all-linear"
-        else:
-            target_modules = config.target_modules
-        peft_config = {
-            "task_type": TaskType.CAUSAL_LM,
-            "r": config.lora_rank,
-            "lora_alpha": config.lora_alpha,
-            "target_modules": target_modules,
-            "bias": "none",
-        }
-        if self.config.peft_type == "lora":
-            peft_config = LoraConfig(**peft_config)
-        else:
-            raise NotImplementedError()
-
-        self.model.enable_input_require_grads()
-        self.model = get_peft_model(
-            self.model,
-            peft_config,
-            autocast_adapter_dtype=False,
-        )
-
-        if self.rank == 0:
-            self.model.print_trainable_parameters()
-
->>>>>>> ec4dce66
     def save(self, meta: SaveLoadMeta):
         if meta.weight_format == "hf":
             self._save_model_to_hf(meta.path, meta.tokenizer, meta.processor)
@@ -249,7 +214,6 @@
         options = StateDictOptions(full_state_dict=True, cpu_offload=True)
         state_dict = get_model_state_dict(self.model, options=options)
 
-<<<<<<< HEAD
         def filter_lora_weights(state_dict):
 
             filtered_state_dict = OrderedDict(
@@ -259,8 +223,6 @@
             )
             return filtered_state_dict
 
-=======
->>>>>>> ec4dce66
         # save huggingface model on rank 0
         if dist.get_rank() == 0:
             os.makedirs(path, exist_ok=True)
