import dataclasses
import functools
import gc
import math
import os
import time
from collections.abc import Callable, Iterable
from concurrent.futures import Future
from contextlib import nullcontext
from datetime import datetime
from typing import Any

import torch
import torch.distributed as dist
import torch.distributed.checkpoint as dcp
import torch.distributed.nn.functional as dist_F
from peft import (
    LoraConfig,
    TaskType,
    get_peft_model,
)
from torch import nn
from torch.distributed.checkpoint.state_dict import (
    StateDictOptions,
    get_model_state_dict,
)
from torch.distributed.device_mesh import DeviceMesh
from torch.distributed.fsdp import CPUOffloadPolicy
from torch.distributed.tensor import DTensor
from torch_memory_saver import torch_memory_saver
from torchdata.stateful_dataloader import StatefulDataLoader
from transformers import (
    AutoConfig,
    AutoModelForCausalLM,
    AutoModelForImageTextToText,
    AutoModelForTokenClassification,
    PretrainedConfig,
    PreTrainedTokenizerFast,
    ProcessorMixin,
    get_constant_schedule_with_warmup,
    get_linear_schedule_with_warmup,
)

from areal.api.alloc_mode import FSDPParallelStrategy, ParallelStrategy
from areal.api.cli_args import TrainEngineConfig
from areal.api.engine_api import ForwardBackwardOutputs, InferenceEngine, TrainEngine
from areal.api.io_struct import FinetuneSpec, ParamSpec, SaveLoadMeta, WeightUpdateMeta
from areal.api.workflow_api import RolloutWorkflow
from areal.core.dist_rollout import DistRolloutCoordinator
from areal.models.transformers.ulyssess_patch import apply_monkey_patch
from areal.platforms import current_platform
from areal.utils import logging, name_resolve, names, pkg_version, stats_tracker
from areal.utils.constants import DIST_GROUP_DEFAULT_TIMEOUT
from areal.utils.data import (
    MicroBatchIterator,
    MicroBatchList,
    amend_position_ids,
    create_mb_iterator,
    pack_tensor_dict,
    pad_mb_list,
    split_padded_tensor_dict_into_mb_list,
    unsqueeze_mb_list,
)
from areal.utils.device import clear_memory, log_gpu_stats
from areal.utils.distributed import init_custom_process_group, patch_dist_group_timeout
from areal.utils.fsdp import fsdp2_load_full_state_dict, get_cosine_schedule_with_warmup
from areal.utils.fsdp.checkpoint import DCPState
from areal.utils.fsdp.grad import fsdp2_clip_grad_norm
from areal.utils.fsdp.optimizer import AnyPrecisionAdamW
from areal.utils.fsdp.parallel import ParallelHelper, parallelize_model
from areal.utils.functional import gather_logprobs, gather_logprobs_entropy
from areal.utils.hf_utils import load_hf_processor_and_tokenizer, load_hf_tokenizer
from areal.utils.model import (
    disable_dropout_in_model,
    is_gemma3_model,
    is_qwen3_moe_model,
    is_qwen3_vl_model,
    is_qwen_vl_model,
    is_valid_vision_model,
)
from areal.utils.offload import is_tms_enabled
from areal.utils.perf_tracer import trace_perf, trace_scope
from areal.utils.save_load import get_state_dict_from_repo_id_or_path
from areal.utils.ulysses import (
    set_ulysses_sequence_parallel_group,
    ulysses_pad,
    ulysses_pad_and_slice_inputs,
    ulysses_prepare_inputs,
)


class FSDPEngine(TrainEngine):
    def __init__(self, config: TrainEngineConfig):
        self.config = config
        self.optimizer_config = config.optimizer

        self.model: torch.nn.Module
        self.optimizer: torch.optim.Optimizer
        self.tokenizer: PreTrainedTokenizerFast
        self.processor: ProcessorMixin | None = None
        self.model_config: PretrainedConfig
        self._version: int = 0

        self.initialized = False
        self.own_global_group = False
        self._cpu_group: dist.ProcessGroup
        self.weight_update_group_initialized = False

        self.model_config = AutoConfig.from_pretrained(
            pretrained_model_name_or_path=self.config.path,
            trust_remote_code=True,
        )
        self.is_vision_model = is_valid_vision_model(self.model_config.model_type)
        self.world_size = int(os.environ["WORLD_SIZE"])

        # FSDP-specific initialization
        self.cpu_offload: CPUOffloadPolicy | None = None

        self.rollout_engine: InferenceEngine | None = None
        self.rollout_coordinator: DistRolloutCoordinator | None = None

        self.parallel_helper: ParallelHelper
        self.world_mesh: DeviceMesh

        self.dp_group: dist.ProcessGroup
        self.sp_group: dist.ProcessGroup
        self.mp_group: dist.ProcessGroup

        self.rank: int
        self.dp_head: int
        self.dp_rank: int

        self.is_offload: bool = False

    @property
    def data_parallel_group(self) -> dist.ProcessGroup:
        return self.dp_group

    @property
    def data_parallel_rank(self) -> int:
        return self.dp_rank

    @property
    def data_parallel_world_size(self) -> int:
        return self.parallel_helper.dp_size

    def current_data_parallel_head(self) -> int:
        return self.dp_head

    def is_data_parallel_head(self) -> bool:
        return self.rank == self.dp_head

    @property
    def context_and_model_parallel_group(self) -> dist.ProcessGroup:
        return self.mp_group

    def _make_parallel_strategy(
        self, parallel_strategy: ParallelStrategy
    ) -> FSDPParallelStrategy:
        return FSDPParallelStrategy(
            **dataclasses.asdict(parallel_strategy),
        )

    def create_process_group(self, parallel_strategy: ParallelStrategy | None = None):
        patch_dist_group_timeout(DIST_GROUP_DEFAULT_TIMEOUT)

        backend = current_platform.communication_backend
        if not dist.is_initialized():
            dist.init_process_group(
                backend=backend,
                timeout=DIST_GROUP_DEFAULT_TIMEOUT,
            )
            self.own_global_group = True

        self._cpu_group = dist.new_group(
            timeout=DIST_GROUP_DEFAULT_TIMEOUT, backend="gloo"
        )

        # FSDP-specific process group setup
        if parallel_strategy is None:
            parallel_strategy = ParallelStrategy()

        self.logger = logging.getLogger(f"[FSDP Engine Rank {dist.get_rank()}]")

        parallel_strategy = self._make_parallel_strategy(parallel_strategy)

        self.parallel_helper = ParallelHelper.from_parallel_strategy(parallel_strategy)

        self.logger.info(
            f"Initializing device mesh with parallel dims {str(self.parallel_helper)}."
        )

        self.world_mesh = self.parallel_helper.world_mesh

        self.dp_group = self.world_mesh["dp"].get_group()
        self.sp_group = self.world_mesh["sp"].get_group()

        # Sequence and model parallel group (sp+tp)
        self.mp_group = self.world_mesh["sp_tp"].get_group()

        self.rank = dist.get_rank()

        self.dp_head = dist.get_process_group_ranks(self.mp_group)[0]
        self.dp_rank = dist.get_rank(self.dp_group)

        self.logger.info(f"Data parallel head {self.dp_head} and rank {self.dp_rank}")

    def initialize(
        self,
        addr: str | None,
        ft_spec: FinetuneSpec,
    ):
        # Initialize distributed enviroments and load model.
        assert addr is None, "FSDPEngine does not support remote initialization."
        assert ft_spec is not None, "FSDPEngine requires FinetuneSpec to initialize."
        if pkg_version.is_version_less("torch", "2.4.0"):
            raise RuntimeError("areal only supports FSDP2, which requires torch>=2.4.0")

        if is_tms_enabled():
            torch_memory_saver.hook_mode = "preload"

        # Create device model
        self.create_device_model()

        # Monkey patch: replace attention's forward() with Ulysses variant.
        apply_monkey_patch(
            model=self.model,
            ulysses_sp_size=self.parallel_helper.sp_size,
        )

        if self.config.use_lora:
            self._apply_peft_wrapper()

        # sharding_strategy = ShardingStrategy.FULL_SHARD
        # Simple auto wrap policy
        self.cpu_offload = (
            CPUOffloadPolicy() if self.config.fsdp.offload_params else None
        )
        tik = time.perf_counter()
        # Prepare lora weights synchronization
        if self.config.use_lora:
            if dist.get_rank() == 0:
                full_state = self.model.state_dict()
            else:
                full_state = {}
        # NOTE: This applies FSDP2 with N-D parallelism (DP+SP+TP)
        parallelize_model(
            self.model,
            config=self.config,
            model_config=self.model_config,
            nd_device_mesh=self.world_mesh,
            parallel_helper=self.parallel_helper,
            cpu_offload=self.cpu_offload,
            wrap_policy=self.config.fsdp.wrap_policy,
        )
        # Synchronize initialized lora weights
        if self.config.use_lora:
            fsdp2_load_full_state_dict(
                self.model,
                full_state,
                self.cpu_offload,
                tie_word_embeddings=self.model_config.tie_word_embeddings,
            )
        self.logger.info(
            f"Applying FSDP2 with N-D parallelism for {time.perf_counter() - tik:.2f} seconds"
        )

        self.create_optimizer(ft_spec)
        self.initialized = True

    def save(self, meta: SaveLoadMeta):
        if meta.weight_format == "hf":
            self._save_model_to_hf(meta.path, meta.tokenizer, meta.processor)
        elif meta.weight_format == "dcp":
            self._save_to_dcp(meta.path, meta.with_optim)
        else:
            raise ValueError(f"Unknown weight format {meta.weight_format}. ")

        if meta.with_optim and meta.weight_format == "hf":
            self.save_optimizer_state(meta.path)

    def load(self, meta: SaveLoadMeta):
        if meta.weight_format == "hf":
            self._load_model_from_hf(meta.path)
        elif meta.weight_format == "dcp":
            self._load_from_dcp(meta.path, meta.with_optim)
        else:
            raise ValueError(f"Unknown weight format {meta.weight_format}. ")

        if meta.with_optim and meta.weight_format == "hf":
            self.load_optimizer_state(meta.path)

    def _save_model_to_hf(
        self,
        path: str,
        tokenizer: PreTrainedTokenizerFast | None,
        processor: ProcessorMixin | None,
    ):
        """Save model in HuggingFace format."""
        if self.model is None:
            raise RuntimeError("Model not initialized")
        os.makedirs(path, exist_ok=True)

        # FSDP2 checkpoint saving
        # Get full state dict with FSDP2
        options = StateDictOptions(full_state_dict=True, cpu_offload=True)
        state_dict = get_model_state_dict(self.model, options=options)

        # save huggingface model on rank 0
        if dist.get_rank() == 0:
            os.makedirs(path, exist_ok=True)
            self.model.save_pretrained(path, state_dict=state_dict)
            self.model_config.save_pretrained(path)
            if tokenizer is not None:
                tokenizer.save_pretrained(path)
            if processor is not None:
                processor.save_pretrained(path)
        dist.barrier(group=self.cpu_group)

    def _load_model_from_hf(self, path: str):
        """Load model from HuggingFace format."""
        if dist.get_rank() == 0:
            full_state = get_state_dict_from_repo_id_or_path(path)
        else:
            full_state = {}

        fsdp2_load_full_state_dict(
            self.model,
            full_state,
            self.cpu_offload,
            tie_word_embeddings=self.model_config.tie_word_embeddings,
        )

    def _save_to_dcp(
        self,
        path: str,
        with_optim: bool,
    ):
        """Save model in PyTorch Distributed Checkpoint (DCP) format."""
        if self.model is None:
            raise RuntimeError("Model not initialized")

        os.makedirs(path, exist_ok=True)

        dcp_state = DCPState(self.model, self.optimizer if with_optim else None)
        state_dict = {"dcp": dcp_state}
        dcp.save(state_dict, checkpoint_id=path)

    def _load_from_dcp(self, path: str, with_optim: bool):
        """Load model from Distributed Checkpoint (DCP) format."""
        if self.model is None:
            raise RuntimeError("Model not initialized")

        dcp_state = DCPState(self.model, self.optimizer if with_optim else None)
        state_dict = {"dcp": dcp_state}
        dcp.load(
            state_dict=state_dict,
            checkpoint_id=path,
        )

    def _apply_peft_wrapper(self):
        config = self.config
        if not config.target_modules or config.target_modules == ["all-linear"]:
            target_modules = "all-linear"
        else:
            target_modules = config.target_modules
        peft_config = {
            "task_type": TaskType.CAUSAL_LM,
            "r": config.lora_rank,
            "lora_alpha": config.lora_alpha,
            "target_modules": target_modules,
            "bias": "none",
        }
        if self.config.peft_type == "lora":
            peft_config = LoraConfig(**peft_config)
        else:
            raise NotImplementedError()

        self.model.enable_input_require_grads()
        self.model = get_peft_model(
            self.model,
            peft_config,
            autocast_adapter_dtype=False,
        )

        if self.rank == 0:
            self.model.print_trainable_parameters()

    @trace_perf("fsdp_engine.update_bucket", category="comm")
    def _update_bucket_weights_from_distributed(
        self,
        meta: WeightUpdateMeta,
        named_tensors: list[tuple[str, nn.Parameter | torch.Tensor]],
    ):
        # Early exit when chunk size is relatively small
        if not named_tensors:
            return

        param_specs = [
            ParamSpec(
                name=name,
                shape=tuple(tensor.shape),
                dtype=str(tensor.dtype).split("torch.")[1],
            )
            for name, tensor in named_tensors
        ]

        fut = self.rollout_engine.update_weights_from_distributed(meta, param_specs)

        handles = []
        for _, tensor in named_tensors:
            handles.append(
                dist.broadcast(
                    tensor, src=0, group=self.weight_update_group, async_op=True
                )
            )
        for handle in handles:
            handle.wait()

        fut.result()

        named_tensors.clear()

    def _init_weight_update_from_distributed(self, meta: WeightUpdateMeta):
        assert meta.type == current_platform.communication_backend

        # NOTE: Processes launched with torchrun will set the following env var to True,
        # which blocks creating another TCP store for weight update.
        os.environ["TORCHELASTIC_USE_AGENT_STORE"] = str(False)
        if dist.get_rank() == 0:
            assert meta.alloc_mode is not None

            fut = self.rollout_engine.init_weights_update_group(meta)

            self.logger.info(
                f"Initializing weight update group: type={meta.type} "
                f"init_method=tcp://{meta.nccl_master_address}:{meta.nccl_master_port} "
                f"group={meta.nccl_group_name}"
            )
            self.weight_update_group = init_custom_process_group(
                backend=current_platform.communication_backend,
                world_size=meta.alloc_mode.gen.world_size + 1,
                init_method=f"tcp://{meta.nccl_master_address}:{meta.nccl_master_port}",
                rank=0,
                group_name=meta.nccl_group_name,
                timeout=DIST_GROUP_DEFAULT_TIMEOUT,
            )

            fut.result()

    def _get_full_tensor(self, param: nn.Parameter) -> torch.Tensor:
        """Get full tensor from a parameter, handling DTensor and CPU offloaded tensors."""
        tensor = param.data
        if isinstance(tensor, DTensor):
            # For non-offloaded DTensor, directly call full_tensor()
            if tensor.device.type != "cpu":
                return tensor.full_tensor()

            # Handle CPU offloaded DTensor: reconstruct DTensor from local tensor
            temp_dtensor = DTensor.from_local(
                tensor.to_local(),
                device_mesh=tensor.device_mesh,
                placements=tensor.placements,
            )
            return temp_dtensor.full_tensor()
        else:
            if tensor.device.type == "cpu":
                tensor = tensor.to(current_platform.device_type)
            return tensor

    @trace_perf("fsdp_engine.update_weights_from_distributed", category="comm")
    def _update_weights_from_distributed(self, meta: WeightUpdateMeta):
        """Broadcast parameters (chunked) from rank 0 (FSDP2 compatible)."""

        if dist.get_rank() == 0:
            self.rollout_engine.pause_generation()

        dist.barrier(group=self.cpu_group)

        weight_chunked_mem_size = meta.weight_chunked_mem_mb * 1024 * 1024
        main_rank = dist.get_rank() == 0

        buffer_size = 0
        named_tensors: list[tuple[str, torch.Tensor]] = []

        for name, param in self.get_model_name_parameters():
            tensor = self._get_full_tensor(param)

            # Ranks other than 0 only help to get the full tensor
            if not main_rank:
                continue

            tensor_size = tensor.numel() * tensor.element_size()

            if tensor_size + buffer_size > weight_chunked_mem_size:
                self._update_bucket_weights_from_distributed(meta, named_tensors)
                buffer_size = 0

            named_tensors.append((name, tensor))
            buffer_size += tensor_size

        # Process remaining parameters
        if named_tensors:
            self._update_bucket_weights_from_distributed(meta, named_tensors)

        dist.barrier(group=self.cpu_group)

        if dist.get_rank() == 0:
            self.rollout_engine.continue_generation()

        current_platform.synchronize()
        dist.barrier(group=self.cpu_group)

    @trace_perf("fsdp_engine.update_weights_from_disk", category="io")
    def _update_weights_from_disk(self, meta: WeightUpdateMeta):
        fut = Future()

        if dist.get_rank() == 0:
            fut = self.rollout_engine.update_weights_from_disk(meta)

        self._save_model_to_hf(meta.path, self.tokenizer, self.processor)
        # dist.barrier() are called when _save_model_to_hf finished

        if dist.get_rank() == 0:
            update_name = names.update_weights_from_disk(
                self.config.experiment_name,
                self.config.trial_name,
                self.get_version(),
            )
            name_resolve.add(
                update_name, str(datetime.now().timestamp()), keepalive_ttl=120
            )

            fut.result()

        current_platform.synchronize()
        dist.barrier(group=self.cpu_group)

    def update_weights(self, meta: WeightUpdateMeta):
        self._check_rollout_engine_connected()
        if meta.type == current_platform.communication_backend:
            assert self.weight_update_group_initialized
            # In offload mode, wakes up parameters as needed to perform the update.
            tms_context = (
                torch_memory_saver.disable()
                if self.is_offload and not torch.version.hip
                else nullcontext()
            )
            with tms_context:
                self._update_weights_from_distributed(meta)
        elif meta.type == "disk":
            self._update_weights_from_disk(meta)
        else:
            raise ValueError(f"Unknown weight update type {meta.type}")

    def connect_engine(self, engine: InferenceEngine, meta: WeightUpdateMeta):
        if self.rollout_engine is not None and self.rollout_engine != engine:
            self.logger.warning(
                f"Connected rollout engine changed from {self.rollout_engine} to {engine}."
            )
        self.rollout_engine = engine
        self.rollout_coordinator = DistRolloutCoordinator(
            rollout_engine=engine, train_engine=self
        )

        if (
            meta.type == current_platform.communication_backend
            and not self.weight_update_group_initialized
        ):
            self._init_weight_update_from_distributed(meta)
            self.weight_update_group_initialized = True

        current_platform.synchronize()
        dist.barrier(group=self.cpu_group)

    def _check_rollout_engine_connected(self):
        """Validate that rollout engine has been connected via connect_engine()."""
        if self.rollout_engine is None or self.rollout_coordinator is None:
            raise RuntimeError(
                "Rollout engine not connected. Call connect_engine()"
                " before using rollout/update_weight methods."
            )

    def rollout_batch(
        self,
        data: list[dict[str, Any]],
        granularity: int = 1,
        workflow: RolloutWorkflow | type[RolloutWorkflow] | str | None = None,
        workflow_kwargs: dict[str, Any] | None = None,
    ) -> dict[str, Any]:
        """Submit a batch of requests and wait for results.

        This method does not support asynchronous rollout and should be used for offline
        data collection or debugging, not in production experiments.
        """
        self._check_rollout_engine_connected()
        return self.rollout_coordinator.rollout_batch(
            data,
            granularity=granularity,
            workflow=workflow,
            workflow_kwargs=workflow_kwargs,
        )

    def prepare_batch(
        self,
        dataloader: StatefulDataLoader,
        granularity: int = 1,
        workflow: RolloutWorkflow | type[RolloutWorkflow] | str | None = None,
        workflow_kwargs: dict[str, Any] | None = None,
        should_accept_fn: Callable[[dict[str, Any]], bool] | str | None = None,
    ) -> dict[str, Any]:
        self._check_rollout_engine_connected()
        return self.rollout_coordinator.prepare_batch(
            dataloader,
            granularity=granularity,
            workflow=workflow,
            workflow_kwargs=workflow_kwargs,
            should_accept_fn=should_accept_fn,
        )

    def forward_backward_batch(
        self,
        data_iterator: Iterable[dict[str, torch.Tensor]],
        loss_fn: Callable[[torch.Tensor, dict[str, Any]], torch.Tensor] | None = None,
        loss_weight_fn: Callable[[dict[str, Any]], torch.Tensor] | None = None,
        return_outputs: bool = False,
        forward_only: bool = False,
    ) -> ForwardBackwardOutputs | None:
        results = []
        losses_list = []
        batch_type = (
            "train_batch"
            if not forward_only
            else ("forward_batch" if return_outputs else "eval_batch")
        )
        if isinstance(data_iterator, MicroBatchIterator):
            total_loss_weight = data_iterator.kwargs["total_loss_weight"]

        for mb_input, padded_mb_input, pad_length in data_iterator:
            if self.parallel_helper.sp_size > 1:
                input_ids = padded_mb_input["input_ids"]
                position_ids = padded_mb_input.get("position_ids", None)

                if self.is_vision_model:
                    (
                        ulysses_input_ids,
                        ulysses_position_ids,
                        ulysses_pad_size,
                    ) = ulysses_pad(
                        input_ids, position_ids, sp_size=self.parallel_helper.sp_size
                    )
                else:
                    # Pad and slice the inputs
                    (
                        ulysses_input_ids,
                        ulysses_position_ids,
                        ulysses_pad_size,
                    ) = ulysses_pad_and_slice_inputs(
                        input_ids,
                        position_ids,
                        sp_size=self.parallel_helper.sp_size,
                    )
                if (
                    ulysses_position_ids is not None
                    and not ulysses_position_ids.is_contiguous()
                ):
                    ulysses_position_ids = ulysses_position_ids.contiguous()

                inputs = ulysses_prepare_inputs(
                    padded_mb_input,
                    ulysses_input_ids,
                    ulysses_position_ids,
                    self.parallel_helper.sp_size,
                )
            else:
                inputs = padded_mb_input
                ulysses_pad_size = 0

            def loss_fn_wrap(output, inputs):
                if not self.config.is_critic:
                    logprobs, entropy = self._compute_logprobs_entropy(
                        output, inputs, ulysses_pad_size
                    )
                    vocab_min_logits, vocab_max_logits = self._get_vocab_min_max_logits(
                        output, ulysses_pad_size
                    )
                    if pad_length > 0:
                        logprobs = logprobs[:-pad_length]
                        entropy = entropy[:-pad_length]
                        vocab_min_logits = vocab_min_logits[:-pad_length]
                        vocab_max_logits = vocab_max_logits[:-pad_length]
                    loss = loss_fn(
                        logprobs,
                        entropy,
                        mb_input,
                        vocab_min_logits=vocab_min_logits,
                        vocab_max_logits=vocab_max_logits,
                    )
                else:
                    values = self._compute_values(output.squeeze(-1), ulysses_pad_size)
                    if pad_length > 0:
                        values = values[:-pad_length]
                    loss = loss_fn(values, mb_input)
                return loss

            def post_hook_wrap(output, inputs):
                if not self.config.is_critic:
                    result = self._compute_logprobs(output, inputs, ulysses_pad_size)
                else:
                    result = self._compute_values(output.squeeze(-1), ulysses_pad_size)
                if pad_length > 0:
                    result = result[:-pad_length]
                return result

            logits, post_process_fn = self._forward_compute_mb(
                inputs,
                loss_fn_wrap if loss_weight_fn is not None else post_hook_wrap,
                loss_weight_fn,
            )

            if loss_weight_fn is not None:
                loss_scale = loss_weight_fn(mb_input) / total_loss_weight
                # Scale loss for accumulation
                # To reverse the gradient averaging for SP groups
                loss_scale *= self.parallel_helper.dp_size
            else:
                loss_scale = torch.tensor(1.0, device=logits.device)

            if batch_type == "train_batch":
                loss, _ = post_process_fn(logits)
                loss *= loss_scale
                with trace_scope("fsdp_engine.train_batch.backward"):
                    loss.backward()

            if batch_type == "eval_batch":
                _, result = post_process_fn(logits)
                loss = result["loss"] * loss_scale
                losses_list.append(loss)

            if batch_type == "forward_batch":
                _, result = post_process_fn(logits)
                results.append(result.get("output"))

        return ForwardBackwardOutputs(mb_outputs=results, losses=losses_list)

    def _forward_compute_mb(
        self,
        mb_input: dict[str, Any],
        post_process_fn: Callable[[torch.Tensor, dict[str, Any]], Any],
        loss_weight_fn: Callable[[dict[str, Any]], torch.Tensor],
        **kwargs,
    ) -> tuple[torch.Tensor, Callable[[torch.Tensor], tuple[torch.Tensor, dict]]]:
        with trace_scope("fsdp_engine.forward"):
            outputs = self.model(**mb_input)
        output = outputs.logits.squeeze(0)

        def _post_process_fn(input_, output_):
            result = {}
            loss = torch.tensor(1.0, device=output_.device)
            if loss_weight_fn is not None:
                loss = post_process_fn(output_, input_)
                result["loss"] = loss.clone().detach()
            else:
                output_ = post_process_fn(output_, input_)
                result["output"] = output_
            return loss, result

        return output, functools.partial(_post_process_fn, mb_input)

    def _sp_all_gather(self, tensor: torch.Tensor) -> torch.Tensor:
        gathered = dist_F.all_gather(tensor, group=self.sp_group)
        return torch.cat(gathered, dim=-1)

    def _get_vocab_min_max_logits(
        self,
        logits: torch.Tensor,
        ulysses_pad_size: int = 0,
    ) -> tuple[torch.Tensor, torch.Tensor]:
        vocab_min_logits = logits.detach().min(-1).values.float()
        vocab_max_logits = logits.detach().max(-1).values.float()
        if self.parallel_helper.sp_size > 1:
            vocab_min_logits = self._sp_all_gather(vocab_min_logits)
            vocab_max_logits = self._sp_all_gather(vocab_max_logits)
            if ulysses_pad_size > 0:
                vocab_min_logits = vocab_min_logits[:-ulysses_pad_size]
                vocab_max_logits = vocab_max_logits[:-ulysses_pad_size]
        return vocab_min_logits, vocab_max_logits

    def _compute_logprobs_entropy(
        self,
        logits: torch.Tensor,
        inputs: Any,
        ulysses_pad_size: int = 0,
    ) -> tuple[torch.Tensor, torch.Tensor]:
        # Try to get rolled_input_ids (if Ulysses SP is enabled)
        labels = inputs.get(
            "rolled_input_ids",
            torch.roll(inputs["input_ids"], shifts=-1, dims=-1),
        )
        # inputs (padded_mbs) has batch dim (1, seq_len), squeeze to match logits (seq_len,)
        if labels.ndim == 2 and labels.shape[0] == 1:
            labels = labels.squeeze(0)
        logprobs, entropy = gather_logprobs_entropy(
            logits,
            labels,
            temperature=self.config.temperature,
            tp_group=self.parallel_helper.tp_group
            if self.parallel_helper.tp_size > 1
            else None,
        )
        if self.parallel_helper.sp_size > 1:
            logprobs = self._sp_all_gather(logprobs)
            entropy = self._sp_all_gather(entropy)
            if ulysses_pad_size > 0:
                logprobs = logprobs[:-ulysses_pad_size]
                entropy = entropy[:-ulysses_pad_size]
        return logprobs, entropy

    def _compute_logprobs(
        self,
        logits: torch.Tensor,
        inputs: Any,
        ulysses_pad_size: int = 0,
    ) -> torch.Tensor:
        # Try to get rolled_input_ids (if Ulysses SP is enabled)
        labels = inputs.get(
            "rolled_input_ids",
            torch.roll(inputs["input_ids"], shifts=-1, dims=-1),
        )
        # inputs (padded_mbs) has batch dim (1, seq_len), squeeze to match logits (seq_len,)
        if labels.ndim == 2 and labels.shape[0] == 1:
            labels = labels.squeeze(0)
        logprobs = gather_logprobs(
            logits,
            labels,
            temperature=self.config.temperature,
            tp_group=self.parallel_helper.tp_group
            if self.parallel_helper.tp_size > 1
            else None,
        )
        if self.parallel_helper.sp_size > 1:
            logprobs = self._sp_all_gather(logprobs)
            if ulysses_pad_size > 0:
                logprobs = logprobs[:-ulysses_pad_size]
        return logprobs

    def _compute_values(
        self,
        values: torch.Tensor,
        ulysses_pad_size: int = 0,
    ) -> torch.Tensor:
        if self.parallel_helper.sp_size > 1:
            values = self._sp_all_gather(values)
            if ulysses_pad_size > 0:
                values = values[:-ulysses_pad_size]
        return values

    def _split_micro_batch(
        self,
        input_: dict[str, Any],
        loss_weight_fn: Callable[[dict[str, Any]], torch.Tensor] | None = None,
    ) -> tuple[Iterable[dict[str, torch.Tensor]], MicroBatchList]:
        mb_list = self.prepare_mb_list(input_)
        mb_list = mb_list.to(self.device)

        if loss_weight_fn is not None:
            total_loss_weight = (
                torch.stack([loss_weight_fn(mb) for mb in mb_list.padded_mbs])
                .sum()
                .detach()
                .clone()
                .to(dtype=torch.float32)
            )
            assert total_loss_weight != 0
            dist.all_reduce(total_loss_weight, group=self.dp_group)
        else:
            total_loss_weight = torch.tensor(1.0, device=self.device)

        mb_fields = ["mbs", "padded_mbs", "padding_lengths"]
        return create_mb_iterator(
            mb_list, mb_fields=mb_fields, total_loss_weight=total_loss_weight
        ), mb_list

    @trace_perf("fsdp_engine.train_batch", category="compute")
    def train_batch(
        self,
        input_: dict[str, Any],
        loss_fn: Callable[[torch.Tensor, dict[str, Any]], torch.Tensor],
        loss_weight_fn: Callable[[dict[str, Any]], torch.Tensor],
    ) -> dict[str, float]:
        if self.is_offload:
            self.onload()
        assert self.optimizer is not None
        assert self.optimizer_config is not None
        assert self.lr_scheduler is not None
        if self.parallel_helper.sp_size > 1:
            set_ulysses_sequence_parallel_group(self.sp_group)
<<<<<<< HEAD
        return super().train_batch(input_, loss_fn, loss_weight_fn)
=======

        self.optimizer.zero_grad()

        mb_list = self.prepare_mb_list(input_)
        mb_list = mb_list.to(self.device)

        total_loss_weight = (
            torch.stack([loss_weight_fn(mb) for mb in mb_list.mbs])
            .sum()
            .detach()
            .clone()
            .to(dtype=torch.float32, device=self.device)
        )
        assert total_loss_weight != 0
        dist.all_reduce(total_loss_weight, group=self.dp_group)

        # Process microbatches with gradient accumulation
        for pad_length, padded_mb_input, mb_input in zip(
            mb_list.padding_lengths, mb_list.padded_mbs, mb_list.mbs
        ):
            if self.parallel_helper.sp_size > 1:
                input_ids = padded_mb_input["input_ids"]
                position_ids = padded_mb_input.get("position_ids", None)

                if self.is_vision_model:
                    (
                        ulysses_input_ids,
                        ulysses_position_ids,
                        ulysses_pad_size,
                    ) = ulysses_pad(
                        input_ids, position_ids, sp_size=self.parallel_helper.sp_size
                    )
                else:
                    # Pad and slice the inputs
                    (
                        ulysses_input_ids,
                        ulysses_position_ids,
                        ulysses_pad_size,
                    ) = ulysses_pad_and_slice_inputs(
                        input_ids,
                        position_ids,
                        sp_size=self.parallel_helper.sp_size,
                    )

                if (
                    ulysses_position_ids is not None
                    and not ulysses_position_ids.is_contiguous()
                ):
                    ulysses_position_ids = ulysses_position_ids.contiguous()

                inputs = ulysses_prepare_inputs(
                    padded_mb_input,
                    ulysses_input_ids,
                    ulysses_position_ids,
                    self.parallel_helper.sp_size,
                )
            else:
                inputs = padded_mb_input
                ulysses_pad_size = 0

            with trace_scope("fsdp_engine.train_batch.forward"):
                outputs = self.model(**inputs)

            output = outputs.logits.squeeze(0)
            if not self.config.is_critic:
                logprobs, entropy = self._compute_logprobs_entropy(
                    output, inputs, ulysses_pad_size
                )
                vocab_min_logits, vocab_max_logits = self._get_vocab_min_max_logits(
                    output, ulysses_pad_size
                )
                if pad_length > 0:
                    logprobs = logprobs[:-pad_length]
                    entropy = entropy[:-pad_length]
                    vocab_min_logits = vocab_min_logits[:-pad_length]
                    vocab_max_logits = vocab_max_logits[:-pad_length]
                loss = loss_fn(
                    logprobs,
                    entropy,
                    mb_input,
                    vocab_min_logits=vocab_min_logits,
                    vocab_max_logits=vocab_max_logits,
                )
            else:
                values = self._compute_values(output.squeeze(-1), ulysses_pad_size)
                if pad_length > 0:
                    values = values[:-pad_length]
                loss = loss_fn(values, mb_input)

            loss_scale = loss_weight_fn(mb_input) / total_loss_weight
            # Scale loss for accumulation
            # To reverse the gradient averaging for SP groups
            loss_scale *= self.parallel_helper.dp_size

            loss *= loss_scale
            with trace_scope("fsdp_engine.train_batch.backward"):
                loss.backward()

        grad_norm = fsdp2_clip_grad_norm(
            list(self.model.parameters()),
            self.world_mesh,
            max_norm=self.optimizer_config.gradient_clipping,
            offload_params=self.config.fsdp.offload_params,
        )

        if not math.isfinite(grad_norm):
            self.optimizer.zero_grad()
            update_successful = False
        else:
            with trace_scope("fsdp_engine.train_batch.step"):
                self.optimizer.step()
            update_successful = True

        current_lr = self.lr_scheduler.get_last_lr()[0]
        return dict(
            update_successful=float(update_successful),
            grad_norm=float(grad_norm) if grad_norm is not None else float("nan"),
            lr=current_lr,
        )
>>>>>>> df6bd8fb

    @trace_perf("fsdp_engine.eval_batch", category="compute")
    @torch.no_grad()
    def eval_batch(
        self,
        input_: dict[str, Any],
        loss_fn: Callable[[torch.Tensor, dict[str, Any]], torch.Tensor],
        loss_weight_fn: Callable[[dict[str, Any]], torch.Tensor],
    ) -> torch.Tensor | None:
        if self.is_offload:
            self.onload()
        if self.parallel_helper.sp_size > 1:
            set_ulysses_sequence_parallel_group(self.sp_group)
        return super().eval_batch(input_, loss_fn, loss_weight_fn)

    @trace_perf("fsdp_engine.forward_batch", category="compute")
    @torch.no_grad()
    def forward_batch(
        self,
        input_: dict[str, Any],
        output_seqlens: list[int] | None = None,
        aggregate_fn: Callable[[list[Any]], Any] = torch.cat,
    ) -> Any | None:
        if self.is_offload:
            self.onload()
        if self.parallel_helper.sp_size > 1:
            set_ulysses_sequence_parallel_group(self.sp_group)
        return super().forward_batch(input_, output_seqlens, aggregate_fn)

    def create_optimizer(self, ft_spec: FinetuneSpec):
        if self.optimizer_config is None:
            return
        assert self.model is not None
        # Set up optimizer
        tik = time.perf_counter()
        assert self.optimizer_config.type in [
            "adam",
            "adam_bf16",
            "sgd",
        ], "Only adam/adam_bf16/sgd optimizer is supported in this engine."
        if self.optimizer_config.type in ["sgd", "adam_bf16"]:
            self.logger.warning(
                f"Using the '{self.optimizer_config.type}' optimizer with FSDP may be less stable. Consider using the 'adam' (AdamW) optimizer for improved stability and performance."
            )
        lr = self.optimizer_config.lr
        weight_decay = self.optimizer_config.weight_decay
        beta1 = self.optimizer_config.beta1
        beta2 = self.optimizer_config.beta2
        eps = self.optimizer_config.eps
        if self.optimizer_config.type == "adam":
            self.optimizer = torch.optim.AdamW(
                self.model.parameters(),
                lr=lr,
                weight_decay=weight_decay,
                betas=(beta1, beta2),
                eps=eps,
                # VLM with tensor parallelism is incompatible with fused AdamW
                fused=not (self.is_vision_model and self.parallel_helper.tp_enabled),
            )
        elif self.optimizer_config.type == "adam_bf16":
            self.optimizer = AnyPrecisionAdamW(
                self.model.parameters(),
                lr=lr,
                weight_decay=weight_decay,
                betas=(beta1, beta2),
                eps=eps,
                momentum_dtype="bfloat16",
                variance_dtype="bfloat16",
            )
        else:
            self.optimizer = torch.optim.SGD(
                self.model.parameters(),
                lr=lr,
                weight_decay=weight_decay,
            )
        total_train_steps = ft_spec.total_train_steps
        num_warmup_steps = int(
            self.optimizer_config.warmup_steps_proportion * total_train_steps
        )

        if self.optimizer_config.lr_scheduler_type == "cosine":
            self.lr_scheduler = get_cosine_schedule_with_warmup(
                self.optimizer,
                num_warmup_steps,
                total_train_steps,
                min_lr_ratio=self.optimizer_config.min_lr_ratio,
            )
        elif self.optimizer_config.lr_scheduler_type == "linear":
            self.lr_scheduler = get_linear_schedule_with_warmup(
                self.optimizer,
                num_warmup_steps,
                total_train_steps,
            )
        elif self.optimizer_config.lr_scheduler_type == "constant":
            self.lr_scheduler = get_constant_schedule_with_warmup(
                self.optimizer,
                num_warmup_steps,
            )
        else:
            raise ValueError(
                f"Unknown lr scheduler type {self.optimizer_config.lr_scheduler_type}"
            )
        self.logger.info(f"Create optimizer time: {time.perf_counter() - tik}")

    def set_version(self, version: int):
        self._version = version

    def get_version(self) -> int:
        return self._version

    def train(self, mode: bool = True):
        assert self.model is not None
        self.model.train(mode=mode)
        return self

    @property
    def cpu_group(self) -> dist.ProcessGroup:
        assert self.initialized
        return self._cpu_group

    def create_device_model(self):
        current_platform.set_device(int(os.environ["LOCAL_RANK"]))
        self.device = torch.device(int(os.environ["LOCAL_RANK"]))

        dtype = getattr(torch, self.config.dtype)

        if self.is_vision_model:
            if dtype == torch.float16:
                raise ValueError(
                    "Vision models do not support float16 dtype. Please use bfloat16."
                )
            if self.config.init_from_scratch:
                raise ValueError(
                    "Vision models do not support initialization from scratch. Please use a pretrained model."
                )
            self.processor, self.tokenizer = load_hf_processor_and_tokenizer(
                self.config.path
            )

            tik = time.perf_counter()
            device = current_platform.device_type
            with torch.device(device):
                model = AutoModelForImageTextToText.from_pretrained(
                    pretrained_model_name_or_path=self.config.path,
                    trust_remote_code=True,
                    dtype=dtype,
                    attn_implementation=self.config.attn_impl,
                )
                if self.config.disable_dropout:
                    disable_dropout_in_model(model)
        else:
            self.tokenizer = load_hf_tokenizer(self.config.path)
            self.processor = None
            tik = time.perf_counter()
            with torch.device(current_platform.device_type):
                model = self._create_llm_actor_or_critic()
                if self.config.disable_dropout:
                    disable_dropout_in_model(model)

        if self.config.gradient_checkpointing:
            model.gradient_checkpointing_enable(
                gradient_checkpointing_kwargs={"use_reentrant": False}
            )
        self.logger.info(
            f"Model creation and loading time: {time.perf_counter() - tik}"
        )
        self.model = model

    def _create_llm_actor_or_critic(self):
        dtype = getattr(torch, self.config.dtype)

        if self.config.is_critic:
            model_class = AutoModelForTokenClassification
            model_kwargs = {"num_labels": 1}
        else:
            model_class = AutoModelForCausalLM
            model_kwargs = {}

        common_kwargs = {
            "dtype": dtype,
            "attn_implementation": self.config.attn_impl,
        }
        model_kwargs.update(common_kwargs)

        if self.config.init_from_scratch:
            # initialize model from config
            # NOTE: VLM cannot directly load state dict using this random initialized model
            model = model_class.from_config(
                self.model_config,
                **model_kwargs,
            )
        else:
            model = model_class.from_pretrained(
                pretrained_model_name_or_path=self.config.path,
                trust_remote_code=True,
                **model_kwargs,
            )
        return model

    def destroy(self):
        if hasattr(self, "optimizer"):
            del self.optimizer
        if hasattr(self, "model"):
            del self.model
        gc.collect()
        current_platform.empty_cache()
        gc.collect()
        # NOTE: if `own_global_group` is true, we assume that
        # no communications are needed after `destroy`, so we
        # directly destroy all groups. Otherwise, process group
        # handles still exist and we expect another engine to
        # clean up these groups.
        if dist.is_initialized() and self.own_global_group:
            dist.destroy_process_group()
        self.initialized = False

    def save_optimizer_state(self, path: str):
        assert self.optimizer is not None
        assert dist.is_initialized()
        rank = dist.get_rank()
        shard_path = os.path.join(
            path, f"optim_world_size_{self.world_size}_rank_{rank}.pt"
        )
        state_dict = self.optimizer.state_dict()
        torch.save(state_dict, shard_path)
        dist.barrier(group=self.cpu_group)

    def load_optimizer_state(self, path: str):
        assert self.optimizer is not None
        assert dist.is_initialized()
        rank = dist.get_rank()
        shard_path = os.path.join(
            path, f"optim_world_size_{self.world_size}_rank_{rank}.pt"
        )
        optimizer_state_dict = torch.load(shard_path, weights_only=False)
        self.optimizer.load_state_dict(optimizer_state_dict)
        dist.barrier(group=self.cpu_group)

    # Exposed APIs
    def optimizer_zero_grad(self):
        assert self.optimizer is not None
        self.optimizer.zero_grad()

    def optimizer_step(self):
        assert self.optimizer is not None
        grad_norm = fsdp2_clip_grad_norm(
            list(self.model.parameters()),
            self.world_mesh,
            max_norm=self.optimizer_config.gradient_clipping,
        )

        if not math.isfinite(grad_norm):
            self.optimizer_zero_grad()
            update_successful = False
        else:
            with trace_scope("fsdp_engine.train_batch.step"):
                self.optimizer.step()
            update_successful = True

        current_lr = self.lr_scheduler.get_last_lr()[0]
        return dict(
            update_successful=float(update_successful),
            grad_norm=float(grad_norm) if grad_norm is not None else float("nan"),
            lr=current_lr,
        )

    def lr_scheduler_step(self):
        assert self.lr_scheduler is not None
        self.lr_scheduler.step()

    def prepare_mb_list(self, input_: dict[str, Any]) -> MicroBatchList:
        assert "attention_mask" in input_ and "input_ids" in input_
        input_ = input_.copy()

        if is_qwen_vl_model(self.model_config.model_type):
            attn_mask = input_["attention_mask"]
            input_ids = input_["input_ids"]
            image_grid_thw = None
            video_grid_thw = None
            if "multi_modal_input" in input_:
                multi_modal_input = input_["multi_modal_input"]
                image_grid_thw_list = [
                    m["image_grid_thw"]
                    for m in multi_modal_input
                    if "image_grid_thw" in m
                ]
                if image_grid_thw_list:
                    image_grid_thw = torch.cat(image_grid_thw_list)
                video_grid_thw_list = [
                    m["video_grid_thw"]
                    for m in multi_modal_input
                    if "video_grid_thw" in m
                ]
                if video_grid_thw_list:
                    video_grid_thw = torch.cat(video_grid_thw_list)

            position_ids, _ = self.model.model.get_rope_index(
                input_ids, image_grid_thw, video_grid_thw, attn_mask
            )
            position_ids = torch.einsum("ijk->jki", position_ids)
            input_["position_ids"] = position_ids
        else:
            input_ = amend_position_ids(input_)

        mb_list = split_padded_tensor_dict_into_mb_list(input_, self.config.mb_spec)
        mb_list.mbs = [pack_tensor_dict(mb) for mb in mb_list.mbs]
        mb_list = pad_mb_list(
            mb_list,
            pad_value=0.0,
            pad_to_maximum=self.config.pad_to_maximum,
        )
        self.logger.info(
            f"Microbatch #tokens (rank {dist.get_rank()}): {mb_list.group_lens}, "
            f"padded to: {mb_list.padded_to_lengths}, padding lengths: {mb_list.padding_lengths}"
        )
        mb_list = unsqueeze_mb_list(mb_list)
        if is_qwen_vl_model(self.model_config.model_type):
            assert mb_list.padded_mbs is not None
            for mb in mb_list.padded_mbs:
                mb["position_ids"] = torch.einsum("ijk->kij", mb["position_ids"])

        assert mb_list.padded_mbs is not None
        for i, mb in enumerate(mb_list.mbs):
            mb_list.mbs[i] = dict(**mb)
        for i, mb in enumerate(mb_list.padded_mbs):
            mb_list.padded_mbs[i] = dict(**mb)
        for mb, padded_mb in zip(mb_list.mbs, mb_list.padded_mbs):
            mb["max_length_q"] = mb["max_length_k"] = mb["max_seqlen"] = int(
                mb["max_seqlen"]
            )
            padded_mb["max_length_q"] = padded_mb["max_length_k"] = padded_mb[
                "max_seqlen"
            ] = int(padded_mb["max_seqlen"])
            mb["cu_seq_lens_q"] = mb["cu_seq_lens_k"] = mb["cu_seqlens"]
            padded_mb["cu_seq_lens_q"] = padded_mb["cu_seq_lens_k"] = padded_mb[
                "cu_seqlens"
            ]
            mb["use_cache"] = False
            padded_mb["use_cache"] = False
            if is_qwen3_moe_model(self.model_config.model_type) or is_qwen3_vl_model(
                self.model_config.model_type
            ):
                mb["attention_mask"] = None
                padded_mb["attention_mask"] = None
            else:
                mb["attention_mask"] = dict(full_attention=None, sliding_attention=None)
                padded_mb["attention_mask"] = dict(
                    full_attention=None, sliding_attention=None
                )
            if "multi_modal_input" in mb:
                image_grid_thw_list = [
                    item["image_grid_thw"]
                    for item in mb["multi_modal_input"]
                    if "image_grid_thw" in item
                ]
                if image_grid_thw_list:
                    mb["image_grid_thw"] = torch.cat(image_grid_thw_list, dim=0)
                    padded_mb["image_grid_thw"] = torch.cat(image_grid_thw_list, dim=0)
                pixel_values_list = [
                    item["pixel_values"]
                    for item in mb["multi_modal_input"]
                    if "pixel_values" in item
                ]
                if pixel_values_list:
                    mb["pixel_values"] = torch.cat(pixel_values_list, dim=0)
                    padded_mb["pixel_values"] = torch.cat(pixel_values_list, dim=0)
                video_grid_thw_list = [
                    item["video_grid_thw"]
                    for item in mb["multi_modal_input"]
                    if "video_grid_thw" in item
                ]
                if video_grid_thw_list:
                    mb["video_grid_thw"] = torch.cat(video_grid_thw_list, dim=0)
                    padded_mb["video_grid_thw"] = torch.cat(video_grid_thw_list, dim=0)
        return mb_list

    def get_model_name_parameters(self):
        name_params_iterator = self.model.named_parameters()
        if self.is_vision_model and is_qwen_vl_model(self.model_config.model_type):
            for name, value in name_params_iterator:
                new_name = name.replace("model.", "", 1).replace(
                    "language_model", "model"
                )
                yield new_name, value
        elif self.is_vision_model and is_gemma3_model(self.model_config.model_type):
            for name, value in name_params_iterator:
                new_name = name.replace("model.", "", 1)
                if new_name.startswith("language_model."):
                    new_name = new_name.replace(
                        "language_model.", "language_model.model.", 1
                    )
                elif new_name.startswith("lm_head."):
                    new_name = new_name.replace(
                        "lm_head.", "language_model.lm_head.", 1
                    )
                yield new_name, value
        else:
            yield from name_params_iterator

    def offload(self) -> None:
        """Offload model memory to CPU using torch_memory_saver.

        Ref: https://github.com/THUDM/slime/blob/main/slime/backends/fsdp_utils/actor.py
        """

        log_gpu_stats("before offload model")

        # Use torch_memory_saver to pause CUDA memory
        clear_memory()
        torch_memory_saver.pause()

        current_platform.synchronize()
        dist.barrier(group=self.cpu_group)
        log_gpu_stats("after offload model")

        self.is_offload = True

    def onload(self) -> None:
        """Onload model memory from CPU back to GPU using torch_memory_saver.

        Ref: https://github.com/THUDM/slime/blob/main/slime/backends/fsdp_utils/actor.py
        """

        torch_memory_saver.resume()

        current_platform.synchronize()
        dist.barrier(group=self.cpu_group)
        log_gpu_stats("after onload model")

        self.is_offload = False

    def export_stats(self) -> dict[str, float]:
        return stats_tracker.export_all(reduce_group=self.data_parallel_group)<|MERGE_RESOLUTION|>--- conflicted
+++ resolved
@@ -57,8 +57,11 @@
     amend_position_ids,
     create_mb_iterator,
     pack_tensor_dict,
+    pad_and_stack_tensors_along_first_dim,
     pad_mb_list,
+    reorder_list,
     split_padded_tensor_dict_into_mb_list,
+    unpack_sequence,
     unsqueeze_mb_list,
 )
 from areal.utils.device import clear_memory, log_gpu_stats
@@ -885,150 +888,33 @@
     def train_batch(
         self,
         input_: dict[str, Any],
-        loss_fn: Callable[[torch.Tensor, dict[str, Any]], torch.Tensor],
+        loss_fn: Callable[..., torch.Tensor],
         loss_weight_fn: Callable[[dict[str, Any]], torch.Tensor],
     ) -> dict[str, float]:
+        """Train on a batch using gradient accumulation."""
         if self.is_offload:
             self.onload()
+
         assert self.optimizer is not None
         assert self.optimizer_config is not None
         assert self.lr_scheduler is not None
+
         if self.parallel_helper.sp_size > 1:
             set_ulysses_sequence_parallel_group(self.sp_group)
-<<<<<<< HEAD
         return super().train_batch(input_, loss_fn, loss_weight_fn)
-=======
-
-        self.optimizer.zero_grad()
-
-        mb_list = self.prepare_mb_list(input_)
-        mb_list = mb_list.to(self.device)
-
-        total_loss_weight = (
-            torch.stack([loss_weight_fn(mb) for mb in mb_list.mbs])
-            .sum()
-            .detach()
-            .clone()
-            .to(dtype=torch.float32, device=self.device)
-        )
-        assert total_loss_weight != 0
-        dist.all_reduce(total_loss_weight, group=self.dp_group)
-
-        # Process microbatches with gradient accumulation
-        for pad_length, padded_mb_input, mb_input in zip(
-            mb_list.padding_lengths, mb_list.padded_mbs, mb_list.mbs
-        ):
-            if self.parallel_helper.sp_size > 1:
-                input_ids = padded_mb_input["input_ids"]
-                position_ids = padded_mb_input.get("position_ids", None)
-
-                if self.is_vision_model:
-                    (
-                        ulysses_input_ids,
-                        ulysses_position_ids,
-                        ulysses_pad_size,
-                    ) = ulysses_pad(
-                        input_ids, position_ids, sp_size=self.parallel_helper.sp_size
-                    )
-                else:
-                    # Pad and slice the inputs
-                    (
-                        ulysses_input_ids,
-                        ulysses_position_ids,
-                        ulysses_pad_size,
-                    ) = ulysses_pad_and_slice_inputs(
-                        input_ids,
-                        position_ids,
-                        sp_size=self.parallel_helper.sp_size,
-                    )
-
-                if (
-                    ulysses_position_ids is not None
-                    and not ulysses_position_ids.is_contiguous()
-                ):
-                    ulysses_position_ids = ulysses_position_ids.contiguous()
-
-                inputs = ulysses_prepare_inputs(
-                    padded_mb_input,
-                    ulysses_input_ids,
-                    ulysses_position_ids,
-                    self.parallel_helper.sp_size,
-                )
-            else:
-                inputs = padded_mb_input
-                ulysses_pad_size = 0
-
-            with trace_scope("fsdp_engine.train_batch.forward"):
-                outputs = self.model(**inputs)
-
-            output = outputs.logits.squeeze(0)
-            if not self.config.is_critic:
-                logprobs, entropy = self._compute_logprobs_entropy(
-                    output, inputs, ulysses_pad_size
-                )
-                vocab_min_logits, vocab_max_logits = self._get_vocab_min_max_logits(
-                    output, ulysses_pad_size
-                )
-                if pad_length > 0:
-                    logprobs = logprobs[:-pad_length]
-                    entropy = entropy[:-pad_length]
-                    vocab_min_logits = vocab_min_logits[:-pad_length]
-                    vocab_max_logits = vocab_max_logits[:-pad_length]
-                loss = loss_fn(
-                    logprobs,
-                    entropy,
-                    mb_input,
-                    vocab_min_logits=vocab_min_logits,
-                    vocab_max_logits=vocab_max_logits,
-                )
-            else:
-                values = self._compute_values(output.squeeze(-1), ulysses_pad_size)
-                if pad_length > 0:
-                    values = values[:-pad_length]
-                loss = loss_fn(values, mb_input)
-
-            loss_scale = loss_weight_fn(mb_input) / total_loss_weight
-            # Scale loss for accumulation
-            # To reverse the gradient averaging for SP groups
-            loss_scale *= self.parallel_helper.dp_size
-
-            loss *= loss_scale
-            with trace_scope("fsdp_engine.train_batch.backward"):
-                loss.backward()
-
-        grad_norm = fsdp2_clip_grad_norm(
-            list(self.model.parameters()),
-            self.world_mesh,
-            max_norm=self.optimizer_config.gradient_clipping,
-            offload_params=self.config.fsdp.offload_params,
-        )
-
-        if not math.isfinite(grad_norm):
-            self.optimizer.zero_grad()
-            update_successful = False
-        else:
-            with trace_scope("fsdp_engine.train_batch.step"):
-                self.optimizer.step()
-            update_successful = True
-
-        current_lr = self.lr_scheduler.get_last_lr()[0]
-        return dict(
-            update_successful=float(update_successful),
-            grad_norm=float(grad_norm) if grad_norm is not None else float("nan"),
-            lr=current_lr,
-        )
->>>>>>> df6bd8fb
 
     @trace_perf("fsdp_engine.eval_batch", category="compute")
     @torch.no_grad()
     def eval_batch(
         self,
         input_: dict[str, Any],
-        loss_fn: Callable[[torch.Tensor, dict[str, Any]], torch.Tensor],
+        loss_fn: Callable[..., torch.Tensor],
         loss_weight_fn: Callable[[dict[str, Any]], torch.Tensor],
     ) -> torch.Tensor | None:
+        """Evaluate on a batch."""
         if self.is_offload:
             self.onload()
+
         if self.parallel_helper.sp_size > 1:
             set_ulysses_sequence_parallel_group(self.sp_group)
         return super().eval_batch(input_, loss_fn, loss_weight_fn)
