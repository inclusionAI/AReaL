--- conflicted
+++ resolved
@@ -307,18 +307,9 @@
     advantages = input_data["advantages"]
     # Use unsliced/full loss_mask.
     # Ulysses SP will slice loss_mask in ulysses_prepare_inputs().
-<<<<<<< HEAD
-
-    loss_mask = (
-        input_data["full_loss_mask"]
-        if "full_loss_mask" in input_data
-        else input_data["loss_mask"]
-    )
-    loss_mask = loss_mask.bool()
-
-=======
+
     loss_mask = input_data.get("full_loss_mask", input_data["loss_mask"]).bool()
->>>>>>> fbe43e42
+
     prox_logp = input_data["prox_logp"]
 
     logprobs, entropy = gather_logprobs_entropy(logits, labels, temperature)
