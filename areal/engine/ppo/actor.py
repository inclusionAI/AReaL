import functools
from typing import Any, Dict, List, Optional

import torch

from areal.api.cli_args import MicroBatchSpec, PPOActorConfig
from areal.api.engine_api import TrainEngine
from areal.engine.fsdp_engine import FSDPEngine
from areal.utils import stats_tracker
from areal.utils.data import (
<<<<<<< HEAD
    get_adv_norm,
    get_reward_norm,
=======
    KLEstimator,
    Normalization,
>>>>>>> d34094fa
    split_padded_tensor_dict_into_mb_list,
)
from areal.utils.functional import (
    dynamic_sampling,
    gather_logprobs,
    gather_logprobs_entropy,
    ppo_actor_loss_fn,
    reward_overlong_penalty,
)


class PPOActor:
    def __init__(self, config: PPOActorConfig, engine: TrainEngine):
        self.config = config
        self.engine = engine

        self.reward_bias = config.reward_bias
        self.reward_scaling = config.reward_scaling
        self.reward_clip = config.reward_clip

        self.group_size = config.group_size

        self.kl_ctl = config.kl_ctl
        self.kl_estimator = KLEstimator(config.kl_estimator)

        self.adv_norm = get_adv_norm(config)
        self.reward_norm = get_reward_norm(config)

        self.discount = config.discount
        self.gae_lambda = config.gae_lambda
        self.mask_no_eos_with_zero = config.mask_no_eos_with_zero

        self.temperature = config.temperature
        self.dynamic_sampling = config.dynamic_sampling

    @torch.no_grad()
    def compute_logp(
        self,
        data: Dict[str, Any],
        temperature: Optional[float] = None,
    ) -> torch.Tensor | None:
        def calc_logprobs(logits, input_data):
            labels = torch.roll(input_data["input_ids"], shifts=-1, dims=-1)
            logprobs = gather_logprobs(logits, labels, temperature or 1.0)
            return logprobs

        self.engine.eval()
        return self.engine.forward(
            input_=data,
            post_hook=calc_logprobs,
            aggregate_fn=lambda xs: torch.cat(xs, dim=-1),
        )

    def compute_advantages(self, data: Dict[str, Any]) -> None:
        bs = data["input_ids"].shape[0]
        max_seqlen = data["input_ids"].shape[1]
        batch_indices = torch.arange(
            bs, device=data["input_ids"].device, dtype=torch.long
        )

        # Reward Penalty on length
        if self.config.overlong_reward_penalty:
            overlong_tokens = self.config.overlong_tokens
            overlong_penalty_factor = self.config.overlong_penalty_factor

            data = reward_overlong_penalty(
                data,
                overlong_tokens=overlong_tokens,
                overlong_penalty_factor=overlong_penalty_factor,
                max_response_length=self.config.max_new_tokens,
            )

        # Reward Scaling
        reward_score = data["rewards"]
        reward_score = (reward_score + self.reward_bias) * self.reward_scaling
        reward_score = torch.clip(
            reward_score, max=self.reward_clip, min=-self.reward_clip
        )
        if self.reward_norm:
            reward_score = self.reward_norm(reward_score)

        loss_mask = data["loss_mask"].float()
        loss_mask = torch.roll(loss_mask, shifts=-1, dims=-1)
        # Apply the mask to log probabilities.
        if not self.config.use_decoupled_loss and self.config.recompute_logprob:
            # Overwrite logprobs produced by the inference engine
            old_logp = data["logprobs"] = data["prox_logp"]
        else:
            old_logp = torch.roll(data["logprobs"], shifts=-1, dims=-1)
            if not self.config.use_decoupled_loss:
                # prox logp not available, use inferenced logp
                data["prox_logp"] = old_logp
        ref_logp = data.get("ref_logp", torch.zeros_like(old_logp))
        ref_logp *= loss_mask
        old_logp *= loss_mask

        # Compute KL-regularized rewards.
        attn_mask = data["attention_mask"]
        seqlens = attn_mask.sum(-1).long()
        seq_no_eos_mask = seqlens == attn_mask.shape[1]
        rewards = -self.kl_ctl * self.kl_estimator(old_logp, ref_logp)
        kl_rewards = rewards.clone()
        # KL rewards at the next token after eos is zero.
        rewards[batch_indices, seqlens - 1] = 0
        indices = torch.clip(seqlens - 2, min=0)
        if self.mask_no_eos_with_zero:
            rewards[batch_indices, indices] += torch.where(
                seq_no_eos_mask, 0, reward_score
            )
        else:
            rewards[batch_indices, indices] += reward_score

        # Compute GAE.
        if "values" not in data:
            values = torch.zeros_like(rewards)
        else:
            values = data["values"]
        advantages_reversed = [
            torch.zeros(bs, dtype=torch.float32, device=values.device)
        ]
        lastgaelam = 0
        nextvalues = values[:, max_seqlen - 1] * seq_no_eos_mask
        for t in reversed(range(max_seqlen - 1)):
            delta = rewards[:, t] + self.discount * nextvalues - values[:, t]
            newgaelam = delta + self.discount * self.gae_lambda * lastgaelam

            # Skip tokens that do not contribute to the loss
            mask = loss_mask[:, t]
            nextvalues = nextvalues * (1 - mask) + values[:, t] * mask
            lastgaelam = lastgaelam * (1 - mask) + newgaelam * mask
            advantages_reversed.append(lastgaelam)

        advantages = torch.stack(advantages_reversed[::-1], dim=1)
        data["returns"] = advantages + values

        # Optionally perform advantage normalization.
        if self.adv_norm is not None:
            advantages = self.adv_norm(advantages, loss_mask)

        # Store data in the dict.
        data["advantages"] = advantages
        data["kl_rewards"] = kl_rewards
        data["tot_rewards"] = rewards
        data["loss_mask"] = loss_mask
        # because we have rolled old_logp by -1
        data["logprobs"] = old_logp

    def ppo_update(self, data: Dict[str, Any]) -> List[Dict[str, float]]:
        if self.dynamic_sampling and len(data["rewards"]) % self.group_size == 0:
            data, sampling_stat = dynamic_sampling(data, self.group_size)

        attn_mask = data["attention_mask"]
        loss_mask = data["loss_mask"]
        reward_score = data["rewards"]
        seqlens = attn_mask.sum(-1)

        all_stats = []
        ########## Logging code starts ##########
        result_denominators = {
            "correct_n_seqs": (reward_score > 0).bool(),
            "incorrect_n_seqs": (reward_score <= 0).bool(),
        }
        if self.config.log_agent_stats:
            assert (
                "begin_of_trajectory" in data
            ), "'begin_of_trajectory' is expected to log agent statistics"
            assert (
                len(self.config.log_agent_stats_keys) > 0
            ), "`log_agent_stats_keys` should not be empty when log_agent_stats=True"
            agent_denominator = (data["begin_of_trajectory"] > 0).bool()
            result_denominators["agent"] = agent_denominator
        global_denominators = dict(
            n_seqs=torch.ones_like(reward_score, dtype=torch.bool),
            n_tokens=torch.ones_like(loss_mask, dtype=torch.bool),
            n_valid_tokens=loss_mask.bool(),
            **result_denominators,
        )
        stats_tracker.denominator(**global_denominators)
        stats_tracker.stat(
            correct_seq_len=seqlens.float(), denominator="correct_n_seqs"
        )
        stats_tracker.stat(
            incorrect_seq_len=seqlens.float(), denominator="incorrect_n_seqs"
        )

        stats = dict(
            advantages=data["advantages"],
            kl_rewards=data["kl_rewards"],
            final_reward=data["tot_rewards"],
        )
        stats_tracker.stat(**stats, denominator="n_valid_tokens")

        prompt_lens = []
        prompt_lens = data["attention_mask"].sum(-1) - data["loss_mask"].sum(-1)
        seq_stats = dict(
            no_eos_ratios=(seqlens == attn_mask.shape[-1]).float(),
            task_reward=reward_score.float(),
            prompt_len=prompt_lens.float(),
            seq_len=seqlens.float(),
        )
        stats_tracker.stat(**seq_stats, denominator="n_seqs")
        scalars = dict(
            mask_no_eos_with_zero=self.config.mask_no_eos_with_zero,
            eps_clip=self.config.eps_clip,
        )
        if self.config.c_clip is not None:
            scalars["c_clip"] = self.config.c_clip
            scalars["use_dual_clip"] = 1
        else:
            scalars["use_dual_clip"] = 0
        if self.config.behav_imp_weight_cap is not None:
            scalars["behav_imp_weight_cap"] = self.config.behav_imp_weight_cap
        stats_tracker.scalar(**scalars)

        if self.config.log_agent_stats:
            stats_tracker.stat(
                **{k: data[k].float() for k in self.config.log_agent_stats_keys},
                denominator="agent",
            )

        global_stats = stats_tracker.export(
            reduce_group=self.engine.data_parallel_group
        )
        for k in global_denominators:
            keys = list(global_stats.keys())
            for k2 in keys:
                if k2.endswith(k):
                    global_stats.pop(k2)
        ########## Logging code ends ##########

        for key in ["rewards", "tot_rewards", "kl_rewards", "versions"]:
            data.pop(key, None)
        # NOTE: calling engine.train() is critical to enabling gradient checkpointing
        self.engine.train()
        mb_inputs = split_padded_tensor_dict_into_mb_list(
            data,
            mb_spec=MicroBatchSpec(n_mbs=self.config.ppo_n_minibatches),
        )
        for mb in mb_inputs.mbs:
            train_stat = self.engine.train_batch(
                mb,
                loss_fn=functools.partial(
                    grpo_loss_fn,
                    temperature=self.temperature,
                    eps_clip=self.config.eps_clip,
                    eps_clip_higher=self.config.eps_clip_higher,
                    c_clip=self.config.c_clip,
                    behav_imp_weight_cap=self.config.behav_imp_weight_cap,
                ),
                loss_weight_fn=lambda x: x["loss_mask"].count_nonzero(),
            )
            stats_tracker.scalar(**train_stat)
            all_stats.append(
                stats_tracker.export(reduce_group=self.engine.data_parallel_group)
            )
        all_stats[0].update(global_stats)
        return all_stats


class FSDPPPOActor(FSDPEngine):
    def __init__(self, config: PPOActorConfig):
        super().__init__(config)
        self.actor = PPOActor(config, self)

    @torch.no_grad()
    def compute_logp(self, *args, **kwargs) -> torch.Tensor | None:
        return self.actor.compute_logp(*args, **kwargs)

    @torch.no_grad()
    def compute_advantages(self, *args, **kwargs) -> None:
        self.actor.compute_advantages(*args, **kwargs)

    def ppo_update(self, *args, **kwargs) -> List[Dict[str, float]]:
        return self.actor.ppo_update(*args, **kwargs)


def grpo_loss_fn(
    logits: torch.Tensor,
    input_data: Dict,
    temperature: float,
    eps_clip: float,
    eps_clip_higher: float | None,
    c_clip: float | None,
    behav_imp_weight_cap: float | None,
):
    """Loss function for actor step, all inputs should be splitted into
    pipeline micro batches, returns loss and logging stats."""
    labels = input_data.get(
        "rolled_input_ids",
        torch.roll(input_data["input_ids"], shifts=-1, dims=-1),
    )
    old_logp = input_data["logprobs"]
    advantages = input_data["advantages"]
    # Use unsliced/full loss_mask.
    # Ulysses SP will slice loss_mask in ulysses_prepare_inputs().
    loss_mask = input_data["full_loss_mask"].bool()
    prox_logp = input_data["prox_logp"]

    logprobs, entropy = gather_logprobs_entropy(logits, labels, temperature)
    entropy = entropy.detach()
    loss, stat = ppo_actor_loss_fn(
        logprobs=logprobs,
        old_logprobs=old_logp,
        advantages=advantages,
        eps_clip=eps_clip,
        eps_clip_higher=eps_clip_higher,
        loss_mask=loss_mask,
        c_clip=c_clip,
        proximal_logprobs=prox_logp,
        behav_imp_weight_cap=behav_imp_weight_cap,
    )

    # Log training statistics
    stats_tracker.denominator(
        n_tokens=torch.ones(logits.shape[0], dtype=torch.bool, device=logits.device),
        n_valid_tokens=loss_mask.bool(),
        clipped_tokens=stat["clip_mask"],
        dual_clipped_tokens=stat["dual_clip_mask"],
    )

    stats_tracker.stat(
        importance_weight=stat["importance_weight"],
        approx_kl=stat["approx_kl"],
        new_logp=logprobs.detach(),
        old_logp=old_logp,
        entropy=entropy.float(),
        actor_loss=stat["loss"],
        clip_ratio=stat["clip_mask"].float(),
        dual_clip_ratio=stat["dual_clip_mask"].float(),
        denominator="n_valid_tokens",
    )
    if "behave_imp_weight" in stat:
        stats_tracker.denominator(unclipped_behave_tokens=stat["behave_mask"])
        stats_tracker.stat(
            behave_imp_weight=stat["behave_imp_weight"],
            behave_approx_kl=stat["behave_approx_kl"],
            denominator="unclipped_behave_tokens",
        )
    vocab_min_logits = logits.detach().min(-1).values.float()
    vocab_max_logits = logits.detach().max(-1).values.float()
    stats_tracker.stat(
        vocab_min_logits=vocab_min_logits,
        vocab_max_logits=vocab_max_logits,
        denominator="n_tokens",
    )

    clip_mask = stat["clip_mask"]
    clipped_new_logp = torch.where(clip_mask, logprobs.detach(), 0.0)
    clipped_old_logp = torch.where(clip_mask, old_logp, 0.0)
    stats_tracker.stat(
        clipped_new_logp=clipped_new_logp,
        clipped_old_logp=clipped_old_logp,
        denominator="clipped_tokens",
    )
    return loss<|MERGE_RESOLUTION|>--- conflicted
+++ resolved
@@ -8,13 +8,9 @@
 from areal.engine.fsdp_engine import FSDPEngine
 from areal.utils import stats_tracker
 from areal.utils.data import (
-<<<<<<< HEAD
+    KLEstimator,
     get_adv_norm,
     get_reward_norm,
-=======
-    KLEstimator,
-    Normalization,
->>>>>>> d34094fa
     split_padded_tensor_dict_into_mb_list,
 )
 from areal.utils.functional import (
