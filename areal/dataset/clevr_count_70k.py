--- conflicted
+++ resolved
@@ -48,58 +48,6 @@
         "answer_key": "answer"
     },
     """
-<<<<<<< HEAD
-    dataset = load_dataset(path=path, split=split)
-
-    tokenizer = processor.tokenizer
-
-    def process_example(example, idx):
-        # Add query_id column
-        images = example["images"]
-        if "qwen" in processor.image_processor.image_processor_type.lower():
-            image_token = "<|vision_start|><|image_pad|><|vision_end|>"
-        elif "gemma3" in processor.image_processor.image_processor_type.lower():
-            image_token = processor.boi_token
-        else:
-            image_token = processor.image_token if processor is not None else "<image>"
-        example["problem"] = (
-            example["problem"].replace("<image>", image_token).replace("different", "")
-        )
-        processed_images = []
-        for image in images:
-            processed_images.append(convert_image(image, 336 * 336))
-        example["images"] = processed_images
-        example["seq"] = example["problem"] + example["answer"] + tokenizer.eos_token
-
-        return example
-
-    dataset = dataset.map(
-        lambda example, idx: process_example(example, idx),
-        with_indices=True,
-        batch_size=512,
-    )
-
-    def _process(example):
-        text = example["seq"]
-        processed_input = processor(
-            text=[text],
-            images=example["images"],
-            padding=False,
-            return_tensors="pt",
-            return_length=True,
-            return_attention_mask=False,
-        )
-
-        example["input_ids"] = processed_input["input_ids"].squeeze(0)
-        multi_modal_input = {}
-        multi_modal_input["pixel_values"] = processed_input["pixel_values"]
-        if "image_grid_thw" in processed_input:
-            multi_modal_input["image_grid_thw"] = processed_input["image_grid_thw"]
-        example["multi_modal_input"] = [multi_modal_input]
-        answer_token = tokenizer.encode(example["answer"])
-        loss_mask = [0] * (len(example["input_ids"]) - len(answer_token)) + [1] * len(
-            answer_token
-=======
 
     def _do_preprocess(
         path: str,
@@ -177,16 +125,8 @@
             lambda x: _process(x),
             remove_columns=["images", "seq", "problem", "answer"],
             num_proc=num_proc,
->>>>>>> 40045eb8
         )
 
-<<<<<<< HEAD
-    dataset = dataset.map(
-        lambda x: _process(x),
-        remove_columns=["images", "seq", "problem", "answer"],
-        batch_size=512,
-    )
-=======
         if max_length is not None:
             # Filter out sequences longer than max_length
             dataset = dataset.filter(lambda x: len(x["input_ids"]) <= max_length)
@@ -205,7 +145,6 @@
     else:
         # Do not use multi-processing (slow)
         num_proc = None
->>>>>>> 40045eb8
 
     # If use multiprocessing, it will load dataset in HF cache
     dataset = _do_preprocess(path, split, processor, max_length, num_proc)
@@ -222,42 +161,6 @@
     world_size: int,
     max_length: Optional[int] = None,
 ):
-<<<<<<< HEAD
-    dataset = load_dataset(path=path, split=split)
-
-    def process(sample):
-        processed_images = [
-            convert_image(image, 336 * 336) for image in sample["images"]
-        ]
-        if "qwen" in processor.image_processor.image_processor_type.lower():
-            image_token = "<|vision_start|><|image_pad|><|vision_end|>"
-        elif "gemma3" in processor.image_processor.image_processor_type.lower():
-            image_token = processor.boi_token
-        else:
-            image_token = processor.image_token if processor is not None else "<image>"
-        system_prompt = {
-            "role": "system",
-            "content": (
-                "Solve the following question: count the number of items in the image and provide the final answer in [ ] format, ensuring that only the number is inside the brackets without any additional text or explanations. "
-            ),
-        }
-
-        messages = [
-            {
-                "role": "user",
-                "content": sample["problem"]
-                .replace("<image>", image_token)
-                .replace("different", ""),
-            }
-        ]
-        messages.insert(0, system_prompt)
-        messages = processor.tokenizer.apply_chat_template(
-            messages, add_generation_prompt=True, tokenize=False
-        )
-        return {"messages": messages, "images": processed_images}
-
-    dataset = dataset.map(process, batch_size=512).remove_columns(["problem"])
-=======
     def _do_preprocess(
         path: str,
         split: str,
@@ -288,7 +191,6 @@
                     "Solve the following question: count the number of items in the image and provide the final answer in [ ] format, ensuring that only the number is inside the brackets without any additional text or explanations. "
                 ),
             }
->>>>>>> 40045eb8
 
             messages = [
                 {
