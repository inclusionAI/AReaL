import math
import os
from io import BytesIO
from typing import Any, Dict, Optional, Union

import torch.distributed as dist
from datasets import load_dataset
from datasets.distributed import split_dataset_by_node
from PIL.Image import Image as ImageObject

from areal.utils import logging

logger = logging.getLogger(__name__)

DATASET_NUM_PROC = 16


def convert_image(
    image: Union[Dict[str, Any], ImageObject, str],
    max_pixels: Optional[int],
) -> ImageObject:
    if max_pixels is not None and (image.width * image.height) > max_pixels:
        resize_factor = math.sqrt(max_pixels / (image.width * image.height))
        width, height = int(image.width * resize_factor), int(
            image.height * resize_factor
        )
        image = image.resize((width, height))

    if image.mode != "RGB":
        image = image.convert("RGB")
    with BytesIO() as output:
        image.save(output, format="JPEG")
        return output.getvalue()


def get_clevr_count_70k_sft_dataset(
    path: str,
    split: str,
    processor,
    rank: int,
    world_size: int,
    max_length: Optional[int] = None,
):
    """
    "clevr_count_70k": {
        "image_key": "images",
        "question_key": "problem",
        "answer_key": "answer"
    },
    """

    def _do_preprocess(
        path: str,
        split: str,
        processor,
<<<<<<< HEAD
        max_length: Optional[int] = None,
=======
        max_length: int | None = None,
        num_proc: int | None = None,
>>>>>>> 875e8fb0
    ):
        dataset = load_dataset(path=path, split=split)

        tokenizer = processor.tokenizer

<<<<<<< HEAD
        def process_example(example, idx):
=======
        def process_example(example):
>>>>>>> 875e8fb0
            # Add query_id column
            images = example["images"]
            if "qwen" in processor.image_processor.image_processor_type.lower():
                image_token = "<|vision_start|><|image_pad|><|vision_end|>"
            else:
                image_token = (
                    processor.image_token if processor is not None else "<image>"
                )
            example["problem"] = (
                example["problem"]
                .replace("<image>", image_token)
                .replace("different", "")
            )
            processed_images = []
            for image in images:
                processed_images.append(convert_image(image, 336 * 336))
            example["images"] = processed_images
            example["seq"] = (
                example["problem"] + example["answer"] + tokenizer.eos_token
            )

            return example

        num_proc = max(1, min(os.cpu_count(), 16))
        dataset = dataset.map(
<<<<<<< HEAD
            lambda example, idx: process_example(example, idx),
            with_indices=True,
=======
            lambda example: process_example(example),
>>>>>>> 875e8fb0
            num_proc=num_proc,
        )

        def _process(example):
            text = example["seq"]
            processed_input = processor(
                text=[text],
                images=example["images"],
                padding=False,
                return_tensors="pt",
                return_length=True,
                return_attention_mask=False,
            )

            example["input_ids"] = processed_input["input_ids"].squeeze(0)
            example["pixel_values"] = processed_input["pixel_values"]
            example["image_grid_thw"] = processed_input["image_grid_thw"].squeeze(0)
            answer_token = tokenizer.encode(example["answer"])
            loss_mask = [0] * (len(example["input_ids"]) - len(answer_token)) + [
                1
            ] * len(answer_token)
            example["loss_mask"] = loss_mask
            return example

        dataset = dataset.map(
            lambda x: _process(x),
            remove_columns=["images", "seq", "problem", "answer"],
            num_proc=num_proc,
        )

        if max_length is not None:
            # Filter out sequences longer than max_length
            dataset = dataset.filter(lambda x: len(x["input_ids"]) <= max_length)
<<<<<<< HEAD

        return dataset

    if rank == 0:
        dataset = _do_preprocess(path, split, processor, max_length)

    dist.barrier()

    dataset = _do_preprocess(path, split, processor, max_length)
=======

        return dataset

    if dist.is_initialized():
        # Use multi-processing to accelerate data-processing
        # FIXME: processor process data extremely slowly in transformers > 4.53.1
        num_proc = max(1, min(os.cpu_count(), DATASET_NUM_PROC))
        logger.warning("Please set HF_HOME to your NFS directory")
        if rank == 0:
            # First process data in rank 0, and use HF cache to load pre-processed dataset in other ranks
            dataset = _do_preprocess(path, split, processor, max_length, num_proc)
        dist.barrier()
    else:
        # Do not use multi-processing (slow)
        num_proc = None

    # If use multiprocessing, it will load dataset in HF cache
    dataset = _do_preprocess(path, split, processor, max_length, num_proc)
>>>>>>> 875e8fb0

    dataset = split_dataset_by_node(dataset, rank=rank, world_size=world_size)
    return dataset


def get_clevr_count_70k_rl_dataset(
    path: str,
    split: str,
    processor,
    rank: int,
    world_size: int,
    max_length: Optional[int] = None,
):
    def _do_preprocess(
<<<<<<< HEAD
        path: str, split: str, processor, max_length: Optional[int] = None
=======
        path: str,
        split: str,
        processor,
        max_length: int | None = None,
        num_proc: int | None = None,
>>>>>>> 875e8fb0
    ):
        dataset = load_dataset(path=path, split=split)

        def process(sample):
            processed_images = [
                convert_image(image, 336 * 336) for image in sample["images"]
            ]
            if "qwen" in processor.image_processor.image_processor_type.lower():
                image_token = "<|vision_start|><|image_pad|><|vision_end|>"
            else:
                image_token = (
                    processor.image_token if processor is not None else "<image>"
                )
            system_prompt = {
                "role": "system",
                "content": (
                    "Solve the following question: count the number of items in the image and provide the final answer in [ ] format, ensuring that only the number is inside the brackets without any additional text or explanations. "
                ),
            }

            messages = [
                {
                    "role": "user",
                    "content": sample["problem"]
                    .replace("<image>", image_token)
                    .replace("different", ""),
                }
            ]
            messages.insert(0, system_prompt)
            messages = processor.tokenizer.apply_chat_template(
                messages, add_generation_prompt=True, tokenize=False
            )
            return {"messages": messages, "images": processed_images}

<<<<<<< HEAD
        num_proc = max(1, min(os.cpu_count(), 16))
=======
>>>>>>> 875e8fb0
        dataset = dataset.map(process, num_proc=num_proc).remove_columns(["problem"])

        # Filter out sequences longer than max_length if max_length is provided
        if max_length is not None:

            def filter_length(sample):
                # Process the sample to get the total token count including image tokens
                processed_input = processor(
                    text=[sample["messages"]],
                    images=sample["images"],
                    padding=False,
                    return_tensors="pt",
                    return_length=True,
                    return_attention_mask=False,
                )
                total_tokens = len(processed_input["input_ids"].squeeze(0))
                return total_tokens <= max_length

            dataset = dataset.filter(filter_length)
        return dataset

<<<<<<< HEAD
    if rank == 0:
        dataset = _do_preprocess(path, split, processor, max_length)

    dist.barrier()
    # Use cache to load dataset
    dataset = _do_preprocess(path, split, processor, max_length)
=======
    if dist.is_initialized():
        # Use multi-processing to accelerate data-processing
        # FIXME: processor process data extremely slowly in transformers > 4.53.1
        num_proc = max(1, min(os.cpu_count(), DATASET_NUM_PROC))
        logger.warning("Please set HF_HOME to your NFS directory")
        if rank == 0:
            # First process data in rank 0, and use HF cache to load pre-processed dataset in other ranks
            dataset = _do_preprocess(path, split, processor, max_length, num_proc)
        dist.barrier()
    else:
        # Do not use multi-processing (slow)
        num_proc = None

    # If use multiprocessing, it will load dataset in HF cache
    dataset = _do_preprocess(path, split, processor, max_length, num_proc)
>>>>>>> 875e8fb0

    dataset = split_dataset_by_node(dataset, rank=rank, world_size=world_size)
    return dataset<|MERGE_RESOLUTION|>--- conflicted
+++ resolved
@@ -53,22 +53,14 @@
         path: str,
         split: str,
         processor,
-<<<<<<< HEAD
-        max_length: Optional[int] = None,
-=======
         max_length: int | None = None,
         num_proc: int | None = None,
->>>>>>> 875e8fb0
     ):
         dataset = load_dataset(path=path, split=split)
 
         tokenizer = processor.tokenizer
 
-<<<<<<< HEAD
-        def process_example(example, idx):
-=======
         def process_example(example):
->>>>>>> 875e8fb0
             # Add query_id column
             images = example["images"]
             if "qwen" in processor.image_processor.image_processor_type.lower():
@@ -94,12 +86,7 @@
 
         num_proc = max(1, min(os.cpu_count(), 16))
         dataset = dataset.map(
-<<<<<<< HEAD
-            lambda example, idx: process_example(example, idx),
-            with_indices=True,
-=======
             lambda example: process_example(example),
->>>>>>> 875e8fb0
             num_proc=num_proc,
         )
 
@@ -133,17 +120,6 @@
         if max_length is not None:
             # Filter out sequences longer than max_length
             dataset = dataset.filter(lambda x: len(x["input_ids"]) <= max_length)
-<<<<<<< HEAD
-
-        return dataset
-
-    if rank == 0:
-        dataset = _do_preprocess(path, split, processor, max_length)
-
-    dist.barrier()
-
-    dataset = _do_preprocess(path, split, processor, max_length)
-=======
 
         return dataset
 
@@ -162,7 +138,6 @@
 
     # If use multiprocessing, it will load dataset in HF cache
     dataset = _do_preprocess(path, split, processor, max_length, num_proc)
->>>>>>> 875e8fb0
 
     dataset = split_dataset_by_node(dataset, rank=rank, world_size=world_size)
     return dataset
@@ -177,15 +152,11 @@
     max_length: Optional[int] = None,
 ):
     def _do_preprocess(
-<<<<<<< HEAD
-        path: str, split: str, processor, max_length: Optional[int] = None
-=======
         path: str,
         split: str,
         processor,
         max_length: int | None = None,
         num_proc: int | None = None,
->>>>>>> 875e8fb0
     ):
         dataset = load_dataset(path=path, split=split)
 
@@ -220,10 +191,6 @@
             )
             return {"messages": messages, "images": processed_images}
 
-<<<<<<< HEAD
-        num_proc = max(1, min(os.cpu_count(), 16))
-=======
->>>>>>> 875e8fb0
         dataset = dataset.map(process, num_proc=num_proc).remove_columns(["problem"])
 
         # Filter out sequences longer than max_length if max_length is provided
@@ -245,14 +212,6 @@
             dataset = dataset.filter(filter_length)
         return dataset
 
-<<<<<<< HEAD
-    if rank == 0:
-        dataset = _do_preprocess(path, split, processor, max_length)
-
-    dist.barrier()
-    # Use cache to load dataset
-    dataset = _do_preprocess(path, split, processor, max_length)
-=======
     if dist.is_initialized():
         # Use multi-processing to accelerate data-processing
         # FIXME: processor process data extremely slowly in transformers > 4.53.1
@@ -268,7 +227,6 @@
 
     # If use multiprocessing, it will load dataset in HF cache
     dataset = _do_preprocess(path, split, processor, max_length, num_proc)
->>>>>>> 875e8fb0
 
     dataset = split_dataset_by_node(dataset, rank=rank, world_size=world_size)
     return dataset