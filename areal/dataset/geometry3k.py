--- conflicted
+++ resolved
@@ -135,7 +135,6 @@
     dataset = load_dataset(path=path, split=split)
 
     def process(sample):
-<<<<<<< HEAD
         processed_images = [
             convert_image(image, 448, 448) for image in sample["images"]
         ]
@@ -146,11 +145,6 @@
             image_token = processor.boi_token
         else:
             image_token = processor.image_token if processor is not None else "<image>"
-=======
-        # processed_images = [
-        #     convert_image(image, 448, 448) for image in sample["images"]
-        # ]
->>>>>>> b70d82e9
         system_prompt = {
             "role": "system",
             "content": (
