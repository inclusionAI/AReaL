--- conflicted
+++ resolved
@@ -25,25 +25,13 @@
 
         return get_gsm8k_rl_dataset(path, split, rank, world_size, **kwargs)
     elif "clevr_count_70k" in path and type == "sft":
-<<<<<<< HEAD
-        from .clevr_count_70k import (
-            get_clevr_count_70k_sft_dataset,
-        )
-=======
         from .clevr_count_70k import get_clevr_count_70k_sft_dataset
->>>>>>> 67e5a6d0
 
         return get_clevr_count_70k_sft_dataset(
             path, split, processor, rank, world_size, **kwargs
         )
     elif "clevr_count_70k" in path and type == "rl":
-<<<<<<< HEAD
-        from .clevr_count_70k import (
-            get_clevr_count_70k_rl_dataset,
-        )
-=======
         from .clevr_count_70k import get_clevr_count_70k_rl_dataset
->>>>>>> 67e5a6d0
 
         return get_clevr_count_70k_rl_dataset(
             path, split, processor, rank, world_size, **kwargs
