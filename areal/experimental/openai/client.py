import datetime
import os
import uuid
from collections import OrderedDict, defaultdict
from copy import deepcopy
from typing import TYPE_CHECKING, Dict, Iterable, List, Optional, Set, Union

from openai import AsyncOpenAI
from openai._types import NOT_GIVEN, Body, NotGiven
from openai.resources.chat.completions.completions import (
    AsyncCompletions as BaseAsyncCompletions,
)
from openai.resources.responses.responses import AsyncResponses as BaseAsyncResponses
from openai.types.chat import (
    ChatCompletion,
    ChatCompletionMessage,
    ChatCompletionToolParam,
)
from openai.types.chat.chat_completion import Choice
from openai.types.chat.chat_completion_message_param import ChatCompletionMessageParam
from openai.types.chat.chat_completion_tool_choice_option_param import (
    ChatCompletionToolChoiceOptionParam,
)
from openai.types.completion_usage import CompletionUsage
from openai.types.responses import response_create_params
from openai.types.responses.response import Response
from openai.types.responses.response_input_param import ResponseInputParam
from openai.types.responses.response_output_message import ResponseOutputMessage
from openai.types.responses.response_output_text import ResponseOutputText
from openai.types.responses.response_usage import (
    InputTokensDetails,
    OutputTokensDetails,
    ResponseUsage,
)
from openai.types.responses.tool_param import ToolParam
from openai.types.shared_params.metadata import Metadata

from areal.api.cli_args import GenerationHyperparameters
from areal.api.io_struct import ModelRequest
from areal.experimental.openai.tool_call_parser import process_tool_calls
from areal.experimental.openai.types import (
    CompletionWithTokenLogpReward,
    ResponseWithTokenLogpReward,
)
from areal.utils import logging

if TYPE_CHECKING:
    from transformers.tokenization_utils_fast import PreTrainedTokenizerFast

    from areal.api.engine_api import InferenceEngine

# reset OpenAI keys when using the wrapped client.
os.environ["OPENAI_API_KEY"] = "none"
os.environ["OPENAI_BASE_URL"] = "none"

logger = logging.getLogger("AReaLOpenAI Client")


class AsyncCompletionsWithReward(BaseAsyncCompletions):
    """Extended AsyncCompletions that adds caching and reward functionality."""

    # Class-level set to track which parameters have been warned about (shared across all instances)
    _warned_parameters: Set[str] = set()

    def __init__(
        self,
        client,
        engine: "InferenceEngine",
        tokenizer: "PreTrainedTokenizerFast",
        cache: Dict[str, CompletionWithTokenLogpReward],
        tool_call_parser: Optional[str] = None,
        chat_template_type: str = "hf",
        messages_delimiter_start: str = "<|im_start|>",
        messages_delimiter_end: str = "<|im_end|>",
    ):
        super().__init__(client)
        self.engine = engine
        self.tokenizer = tokenizer
        self.tool_call_parser = tool_call_parser
        self._cache = cache
        self.chat_template_type = chat_template_type
        self.messages_delimiter_start = messages_delimiter_start
        self.messages_delimiter_end = messages_delimiter_end

    async def create(
        self,
        *,
        messages: Iterable[ChatCompletionMessageParam],
        frequency_penalty: Optional[float] | NotGiven = NOT_GIVEN,
        max_completion_tokens: Optional[int] | NotGiven = NOT_GIVEN,
        max_tokens: Optional[int] | NotGiven = NOT_GIVEN,
        metadata: Optional[Metadata] | NotGiven = NOT_GIVEN,
        stop: Union[Optional[str], List[str], None] | NotGiven = NOT_GIVEN,
        store: Optional[bool] | NotGiven = NOT_GIVEN,
        temperature: Optional[float] | NotGiven = NOT_GIVEN,
        tool_choice: ChatCompletionToolChoiceOptionParam | NotGiven = NOT_GIVEN,
        tools: Iterable[ChatCompletionToolParam] | NotGiven = NOT_GIVEN,
        top_p: Optional[float] | NotGiven = NOT_GIVEN,
        extra_body: Body | None = None,
        **_: dict,
    ) -> ChatCompletion:
        """Override create method to use AReaL engine and cache responses."""
        # Extract and validate supported parameters
        messages_list = list(messages)
        if not messages_list:
            raise ValueError("messages cannot be empty")
        if extra_body is None:
            extra_body = {}
        # Convert messages to prompt format
        tools = tools if tools is not NOT_GIVEN else None
        if self.chat_template_type == "hf":
            prompt_token_ids = self.tokenizer.apply_chat_template(
                messages_list,
                tools=tools,
                add_generation_prompt=True,
                tokenize=True,
                **extra_body.get("chat_template_kwargs", {}),
            )
        elif self.chat_template_type == "concat":
            # By default, follows Qwen3 chat template.
            start, end = self.messages_delimiter_start, self.messages_delimiter_end
            message_strs = []
            for msg in messages_list:
                message_strs.append(f"{start}{msg['role']}\n{msg['content']}{end}\n")
            message_strs.append(f"{start}assistant\n")
            prompt_token_ids = self.tokenizer.encode("".join(message_strs))
        else:
            raise ValueError(
                f"Unsupported chat_template_type {self.chat_template_type}"
            )

        temp = 1.0 if temperature is NOT_GIVEN else (temperature or 0.0)
        max_new_tokens = 512
        if max_tokens is not NOT_GIVEN and max_tokens is not None:
            max_new_tokens = max_tokens - len(prompt_token_ids)
            if max_new_tokens <= 0:
                raise RuntimeError(
                    "max_tokens must be greater than the number of prompt tokens"
                )
        if max_completion_tokens is not NOT_GIVEN and max_completion_tokens is not None:
            max_new_tokens = min(max_new_tokens, max_completion_tokens)

        top_p_val = 1.0 if top_p is NOT_GIVEN else (top_p or 1.0)
        stop_tokens = None if stop is NOT_GIVEN else stop

        if frequency_penalty is NOT_GIVEN or frequency_penalty is None:
            frequency_penalty = 0.0

        # Create generation config
        gconfig = GenerationHyperparameters(
            n_samples=1,
            temperature=temp,
            max_new_tokens=max_new_tokens,
            top_p=top_p_val,
            stop=(
                stop_tokens
                if isinstance(stop_tokens, list)
                else [stop_tokens] if stop_tokens else None
            ),
            greedy=temp == 0,
            frequency_penalty=frequency_penalty,
            stop_token_ids=list(
                set([self.tokenizer.eos_token_id, self.tokenizer.pad_token_id])
            ),
        )

        model_request = ModelRequest(
            input_ids=prompt_token_ids,
            gconfig=gconfig,
            rid=str(uuid.uuid4()),
<<<<<<< HEAD
            metadata=None if metadata is NOT_GIVEN else metadata,
=======
            metadata=metadata if metadata is not NOT_GIVEN else {},
>>>>>>> f8f2ea39
            tokenizer=self.tokenizer,
        )

        # Call inference engine
        response = await self.engine.agenerate(model_request)

        # Convert response to OpenAI format
        completion_id = f"chatcmpl-{uuid.uuid4().hex[:29]}"
        current_time = int(datetime.datetime.now().timestamp())

        output_text = self.tokenizer.decode(response.output_tokens)

        # Parse tool calls.
        tool_calls = None
        if tool_choice != "none" and tools:
            tool_calls, output_text, response.stop_reason = process_tool_calls(
                output_text,
                tools,
                self.tool_call_parser,
                response.stop_reason,
            )

        # Create proper ChatCompletion object with all required fields
        chat_completion = ChatCompletion(
            id=completion_id,
            choices=[
                Choice(
                    finish_reason=response.stop_reason,
                    index=0,
                    logprobs=None,  # For simplicity
                    message=ChatCompletionMessage(
                        content=output_text,
                        role="assistant",
                        tool_calls=tool_calls,
                    ),
                )
            ],
            created=current_time,
            model="None",
            object="chat.completion",
            service_tier=None,
            system_fingerprint=None,
            usage=CompletionUsage(
                completion_tokens=len(response.output_tokens),
                prompt_tokens=len(response.input_tokens),
                total_tokens=len(response.input_tokens) + len(response.output_tokens),
            ),
        )

        if store is NOT_GIVEN or store:
            # Cache the completion with its input messages
            self._cache[completion_id] = CompletionWithTokenLogpReward(
                completion=deepcopy(chat_completion),
                response=response,  # Should not deepcopy response because of tokenizer
                messages=deepcopy(messages_list),  # Store a copy of the input messages
                chat_template_type=self.chat_template_type,
            )
        return chat_completion


class AsyncResponsesWithReward(BaseAsyncResponses):
    """Extended AsyncResponses that adds caching and reward functionality."""

    def __init__(
        self,
        client,
        engine: "InferenceEngine",
        tokenizer: "PreTrainedTokenizerFast",
        cache: Dict[str, ResponseWithTokenLogpReward],
        tool_call_parser: Optional[str] = None,
        chat_template_type: str = "hf",
        messages_delimiter_start: str = "<|im_start|>",
        messages_delimiter_end: str = "<|im_end|>",
    ):
        super().__init__(client)
        self.engine = engine
        self.tokenizer = tokenizer
        self.tool_call_parser = tool_call_parser
        self._cache = cache
        self.chat_template_type = chat_template_type
        self.messages_delimiter_start = messages_delimiter_start
        self.messages_delimiter_end = messages_delimiter_end

    async def create(
        self,
        *,
        input: Union[str, ResponseInputParam] | NotGiven = NOT_GIVEN,
        instructions: str | None | NotGiven = NOT_GIVEN,
        max_output_tokens: int | None | NotGiven = NOT_GIVEN,
        metadata: Metadata | None | NotGiven = NOT_GIVEN,
        tool_choice: response_create_params.ToolChoice | NotGiven = NOT_GIVEN,
        tools: Iterable[ToolParam] | NotGiven = NOT_GIVEN,
        temperature: float | None | NotGiven = NOT_GIVEN,
        top_p: float | None | NotGiven = NOT_GIVEN,
        extra_body: Body | None = None,
        **_: dict,
    ) -> Response:
        """Override create method to use AReaL engine"""
        if extra_body is None:
            extra_body = {}

        # Build a simple messages list compatible with tokenizer chat template
        messages_list: List[Dict] = []
        if input is NOT_GIVEN or input is None:
            raise ValueError("input is required for Responses.create")

        if isinstance(input, str):
            messages_list = [
                {"role": "user", "content": input},
            ]
        elif isinstance(input, list):
            messages_list = deepcopy(input)
        else:
            raise ValueError(
                "Unsupported Responses input format: expected str or list of message items with input_text."
            )

        # Apply chat template
        tools = list(tools) if tools is not NOT_GIVEN else None
        if self.chat_template_type == "hf":
            prompt_token_ids = self.tokenizer.apply_chat_template(
                messages_list,
                tools=tools,
                add_generation_prompt=True,
                tokenize=True,
                **extra_body.get("chat_template_kwargs", {}),
            )
        elif self.chat_template_type == "concat":
            # By default, follows Qwen3 chat template.
            start, end = self.messages_delimiter_start, self.messages_delimiter_end
            message_strs: List[str] = []
            for msg in messages_list:
                message_strs.append(f"{start}{msg['role']}\n{msg['content']}{end}\n")
            message_strs.append(f"{start}assistant\n")
            prompt_token_ids = self.tokenizer.encode("".join(message_strs))
        else:
            raise ValueError(
                f"Unsupported chat_template_type {self.chat_template_type}"
            )

        # Map sampling params
        temp = 1.0 if temperature is NOT_GIVEN else (temperature or 0.0)
        top_p_val = 1.0 if top_p is NOT_GIVEN else (top_p or 1.0)
        max_new_tokens = 512
        if max_output_tokens is not NOT_GIVEN and max_output_tokens is not None:
            max_new_tokens = max_output_tokens

        # TODO: stop and frequency_penalty mapping if needed
        # TODO: For now, we do not support them in Responses API

        # Create generation config and request
        gconfig = GenerationHyperparameters(
            n_samples=1,
            temperature=temp,
            max_new_tokens=max_new_tokens,
            top_p=top_p_val,
            stop=None,
            greedy=temp == 0,
            frequency_penalty=0.0,
            stop_token_ids=list(
                set([self.tokenizer.eos_token_id, self.tokenizer.pad_token_id])
            ),
        )

        model_request = ModelRequest(
            input_ids=prompt_token_ids,
            gconfig=gconfig,
            rid=str(uuid.uuid4()),
            metadata=None if metadata is NOT_GIVEN else metadata,
            tokenizer=self.tokenizer,
        )

        # Call inference engine
        engine_resp = await self.engine.agenerate(model_request)
        output_text = self.tokenizer.decode(engine_resp.output_tokens)

        # Build Responses API objects
        resp_id = f"resp-{uuid.uuid4().hex[:29]}"
        msg_id = f"msg-{uuid.uuid4().hex[:29]}"
        current_time = float(int(datetime.datetime.now().timestamp()))

        output_message = ResponseOutputMessage(
            id=msg_id,
            role="assistant",
            status="completed",
            type="message",
            content=[
                ResponseOutputText(
                    annotations=[],
                    text=output_text,
                    type="output_text",
                )
            ],
        )

        usage = ResponseUsage(
            input_tokens=len(engine_resp.input_tokens),
            input_tokens_details=InputTokensDetails(cached_tokens=0),
            output_tokens=len(engine_resp.output_tokens),
            output_tokens_details=OutputTokensDetails(
                reasoning_tokens=0
            ),  # TODO: fill reasoning tokens if needed
            total_tokens=len(engine_resp.input_tokens) + len(engine_resp.output_tokens),
        )

        response = Response(
            id=resp_id,
            created_at=current_time,
            error=None,
            incomplete_details=None,
            instructions=None if instructions is NOT_GIVEN else instructions,
            metadata=None if metadata is NOT_GIVEN else metadata,
            model="None",
            object="response",
            output=[output_message],
            parallel_tool_calls=False,
            temperature=temp,
            tool_choice=tool_choice if tool_choice is not NOT_GIVEN else "none",
            tools=tools,
            top_p=top_p_val,
            background=None,
            conversation=None,
            max_output_tokens=max_new_tokens,
            max_tool_calls=None,
            previous_response_id=None,
            prompt=None,
            prompt_cache_key=None,
            reasoning=None,
            safety_identifier=None,
            service_tier=None,
            status="completed",
            text=None,
            top_logprobs=None,
            truncation=None,
            usage=usage,
            user=None,
        )

        # Cache the response with its input data
        self._cache[resp_id] = ResponseWithTokenLogpReward(
            response=deepcopy(response),
            model_response=engine_resp,  # Should not deepcopy response because of tokenizer
            input_data=(
                deepcopy(input) if input is not NOT_GIVEN else ""
            ),  # Store a copy of the input data
            chat_template_type=self.chat_template_type,
        )

        return response


class ArealOpenAI(AsyncOpenAI):
    """Extended AsyncOpenAI client that uses AReaL's inference engine and supports reward setting."""

    def __init__(
        self,
        engine: "InferenceEngine",
        tokenizer: "PreTrainedTokenizerFast",
        tool_call_parser: Optional[str] = None,
        chat_template_type: str = "hf",
        messages_delimiter_start: str = "<|im_start|>",
        messages_delimiter_end: str = "<|im_end|>",
        use_responses: bool = True,
        **kwargs,
    ):
        super().__init__(**kwargs)
        self.engine = engine
        self.tokenizer = tokenizer
        self.tool_call_parser = tool_call_parser
        self.use_responses = use_responses

        if self.use_responses:  # Use Responses API
            # Use an ordered dict to maintain insertion order of responses
            self._cache: OrderedDict[str, ResponseWithTokenLogpReward] = OrderedDict()
            # Override responses with our extended implementation
            self.responses = AsyncResponsesWithReward(
                self,
                engine,
                tokenizer,
                self._cache,
                tool_call_parser=self.tool_call_parser,
                chat_template_type=chat_template_type,
                messages_delimiter_start=messages_delimiter_start,
                messages_delimiter_end=messages_delimiter_end,
            )
        else:  # Use Completions API
            # Use an ordered dict to maintain insertion order of completions
            self._cache: OrderedDict[str, CompletionWithTokenLogpReward] = OrderedDict()
            # Override chat.completions with our extended implementation
            self.chat.completions = AsyncCompletionsWithReward(
                self,
                engine,
                tokenizer,
                self._cache,
                tool_call_parser=self.tool_call_parser,
                chat_template_type=chat_template_type,
                messages_delimiter_start=messages_delimiter_start,
                messages_delimiter_end=messages_delimiter_end,
            )

    @property
    def api_type(self):
        """API type used by this client."""
        return "responses" if self.use_responses else "completions"

    def get_completions(
        self, completion_id: str
    ) -> Optional[CompletionWithTokenLogpReward]:
        """Get completion with its reward from cache."""
        return self._cache.get(completion_id)

    def set_reward(self, id: str, reward: float) -> None:
        """Set reward for a specific completion by its ID."""
        if id not in self._cache:
            raise KeyError(
                f"{self.api_type.capitalize()} with ID {id} not found in cache"
            )
        self._cache[id].reward = reward

    def set_final_reward(self, reward: float) -> None:
        """Set reward for the most recent completion."""
        if not self._cache:
            raise RuntimeError(f"No {self.api_type} in cache to set reward for")
        last_comp_id = next(reversed(self._cache))
        self._cache[last_comp_id].reward = reward

    def apply_reward_discount(self, turn_discount: float = 1.0) -> None:
        """Apply backward discounted rewards across cached completions/responses.

        This method iterates over the cached completions/responses in reverse creation
        (insertion) order and applies a geometric discount to propagate reward
        signal backward in time. The most recent completion/response is treated as the
        starting point. If it does not have an explicit reward, a warning is
        logged and a default reward of ``0.0`` is used. For each earlier
        completion/response, its reward is initialized to ``0.0`` if unset, then the
        discounted reward from the next later completion/response is added:

        ``reward[i] += reward[i+1] * turn_discount``.

        Typically called before exporting completions/responses in 'individual' style
        to each completion/response is assigned with a valid reward value.

        Parameters
        ----------
        turn_discount : float, optional
            The per-turn discount factor applied when propagating reward
            backward from a later completion/response to an earlier one, by default 1.0.

        Returns
        -------
        Dict[str, CompletionWithTokenLogpReward | ResponseWithTokenLogpReward]
            A shallow copy of the completion/response cache after rewards have been
            updated in-place.
        """
        # Assign rewards to items in cache based on their creation order
        item_time_sequence = list(reversed([item for _, item in self._cache.items()]))

        # Check if the last-created item has a reward set
        if item_time_sequence:
            if item_time_sequence[0].reward is None:
                logger.warning(
                    f"The most recent {self.api_type} does not have a reward set. "
                    f"All {self.api_type}s will have None reward."
                )
                item_time_sequence[0].reward = 0.0
            # Propagate rewards backwards with discounting if reward is not set
            for i in range(1, len(item_time_sequence)):
                if item_time_sequence[i].reward is None:
                    item_time_sequence[i].reward = 0.0
                item_time_sequence[i].reward += (
                    item_time_sequence[i - 1].reward * turn_discount
                )
        return dict(**self._cache)

    def export_completions(
        self, style: str = "concat"
    ) -> Dict[str, CompletionWithTokenLogpReward]:
        """Export cached completions in different formats.

        When ``style='concat'``, this method constructs a conversation tree by
        linking completions whose input message lists form a strict-prefix
        relationship. The longest-prefix rule is used to determine each node's
        parent. It then returns only leaf-node completions (those without
        children). No reward propagation is performed here.

        When ``style='individual'``, all cached completions are returned as-is
        without constructing the tree.

        Parameters
        ----------
        style : str, optional
            The export style, either ``'concat'`` (build tree and return leaves)
            or ``'individual'`` (return all), by default 'concat'.

        Returns
        -------
        Dict[str, CompletionWithTokenLogpReward]
            A mapping from completion ID to completion objects. For
            ``'concat'``, this contains only leaf nodes. For ``'individual'``,
            this contains all cached completions.

        Raises
        ------
        ValueError
            If an unsupported ``style`` is provided.
        """
        # Use the generic helper function
        return self.export_items_helper(self._cache, style, self.api_type)

    def get_responses(self, response_id: str) -> Optional[ResponseWithTokenLogpReward]:
        """Get response with its reward from cache."""
        return self._cache.get(response_id)

    def export_responses(
        self, style: str = "concat"
    ) -> Dict[str, ResponseWithTokenLogpReward]:
        """Export cached responses in different formats.

        When ``style='concat'``, this method constructs a conversation tree by
        linking responses whose input data form a strict-prefix
        relationship. The longest-prefix rule is used to determine each node's
        parent. It then returns only leaf-node responses (those without
        children). No reward propagation is performed here.

        When ``style='individual'``, all cached responses are returned as-is
        without constructing the tree.

        Parameters
        ----------
        style : str, optional
            The export style, either ``'concat'`` (build tree and return leaves)
            or ``'individual'`` (return all), by default 'concat'.

        Returns
        -------
        Dict[str, ResponseWithTokenLogpReward]
            A mapping from response ID to response objects. For
            ``'concat'``, this contains only leaf nodes. For ``'individual'``,
            this contains all cached responses.

        Raises
        ------
        ValueError
            If an unsupported ``style`` is provided.
        """
        # Use the generic helper function
        return self.export_items_helper(self._cache, style, self.api_type)

    @staticmethod
    def export_items_helper(
        cache: Dict[
            str, Union[CompletionWithTokenLogpReward, ResponseWithTokenLogpReward]
        ],
        style: str = "concat",
        item_type: str = "completion",
    ) -> Dict[str, Union[CompletionWithTokenLogpReward, ResponseWithTokenLogpReward]]:
        """Export cached items in different formats.

        This is a generic implementation that works for both completions and responses.

        Parameters
        ----------
        cache : Dict[str, Union[CompletionWithTokenLogpReward, ResponseWithTokenLogpReward]]
            The cache containing items to export
        style : str, optional
            The export style, either 'concat' (build tree and return leaves)
            or 'individual' (return all), by default 'concat'
        item_type : str
            The type of items being processed ("completion" or "response")

        Returns
        -------
        Dict[str, Union[CompletionWithTokenLogpReward, ResponseWithTokenLogpReward]]
            A mapping from item ID to item objects.

        Raises
        ------
        ValueError
            If an unsupported style is provided.
        """
        if len(cache) == 0:
            return {}

        if style == "concat":
            for item in cache.values():
                if item.chat_template_type != "concat":
                    raise ValueError(
                        f"Cannot export {item_type}s in 'concat' style when "
                        f'item.chat_template_type != "concat" for any {item_type}. '
                        "This is because when applying chat template using some tokenizers, "
                        "there might be some tokens added or removed (e.g. think tokens), "
                        "making it impossible to construct the conversation tree. "
                        "Please use 'individual' style instead."
                    )

            def _is_prefix(a: List[Dict], b: List[Dict]) -> bool:
                # True if a is a strict prefix of b
                if len(a) >= len(b):
                    return False
                for i in range(len(a)):
                    if a[i] != b[i]:
                        return False
                return True

            # Precompute normalized data
            meta = {}
            for item_id, item in cache.items():
                if item_type == "completion":
                    norm_data = item.messages or []
                else:  # response
                    norm_data = item.input_data
                meta[item_id] = {
                    "norm_data": norm_data,
                    "obj": item,
                }

            # 1) Construct parent-child relationships using longest prefix rule
            # Sort potential children by (data length asc, created asc) so parents are available
            ordered = sorted(
                meta.items(),
                key=lambda kv: (
                    len(kv[1]["norm_data"]),
                    (
                        kv[1]["obj"].completion.created
                        if item_type == "completion"
                        else kv[1]["obj"].response.created_at
                    ),
                ),
            )

            # Reset parents before rebuilding
            for _, info in ordered:
                info["obj"].parent = None

            for child_id, child_info in ordered:
                child_data = child_info["norm_data"]
                best_parent = None
                best_len = -1
                for parent_id, parent_info in ordered:
                    if parent_id == child_id:
                        continue
                    parent_data = parent_info["norm_data"]
                    if _is_prefix(parent_data, child_data):
                        plen = len(str(parent_data))
                        # choose the longest prefix
                        if plen > best_len:
                            best_parent = parent_info["obj"]
                            best_len = plen
                child_info["obj"].parent = best_parent

            # Build children mapping to find leaf nodes.
            children_map: Dict[
                str,
                List[Union[CompletionWithTokenLogpReward, ResponseWithTokenLogpReward]],
            ] = defaultdict(list)
            for _, info in meta.items():
                obj = info["obj"]
                if obj.parent is not None:
                    if item_type == "completion":
                        children_map[obj.parent.completion.id].append(obj)
                    else:  # response
                        children_map[obj.parent.response.id].append(obj)

            # Return only leaf nodes (nodes without children)
            parents_with_children = set(children_map.keys())
            leaf_only: Dict[
                str, Union[CompletionWithTokenLogpReward, ResponseWithTokenLogpReward]
            ] = {}
            for item_id, info in meta.items():
                obj = info["obj"]
                obj_id = (
                    obj.completion.id if item_type == "completion" else obj.response.id
                )
                if obj_id not in parents_with_children:
                    leaf_only[item_id] = obj
            return leaf_only
        elif style == "individual":
            return dict(**cache)
        else:
            raise ValueError(f"Invalid export {item_type}s style {style}")<|MERGE_RESOLUTION|>--- conflicted
+++ resolved
@@ -2,9 +2,18 @@
 import os
 import uuid
 from collections import OrderedDict, defaultdict
+from collections.abc import Iterable
 from copy import deepcopy
-from typing import TYPE_CHECKING, Dict, Iterable, List, Optional, Set, Union
-
+from typing import TYPE_CHECKING
+
+from areal.api.cli_args import GenerationHyperparameters
+from areal.api.io_struct import ModelRequest
+from areal.experimental.openai.tool_call_parser import process_tool_calls
+from areal.experimental.openai.types import (
+    CompletionWithTokenLogpReward,
+    ResponseWithTokenLogpReward,
+)
+from areal.utils import logging
 from openai import AsyncOpenAI
 from openai._types import NOT_GIVEN, Body, NotGiven
 from openai.resources.chat.completions.completions import (
@@ -35,15 +44,6 @@
 from openai.types.responses.tool_param import ToolParam
 from openai.types.shared_params.metadata import Metadata
 
-from areal.api.cli_args import GenerationHyperparameters
-from areal.api.io_struct import ModelRequest
-from areal.experimental.openai.tool_call_parser import process_tool_calls
-from areal.experimental.openai.types import (
-    CompletionWithTokenLogpReward,
-    ResponseWithTokenLogpReward,
-)
-from areal.utils import logging
-
 if TYPE_CHECKING:
     from transformers.tokenization_utils_fast import PreTrainedTokenizerFast
 
@@ -59,16 +59,17 @@
 class AsyncCompletionsWithReward(BaseAsyncCompletions):
     """Extended AsyncCompletions that adds caching and reward functionality."""
 
-    # Class-level set to track which parameters have been warned about (shared across all instances)
-    _warned_parameters: Set[str] = set()
+    # Class-level set to track which parameters have been warned about
+    # (shared across all instances)
+    _warned_parameters: set[str] = set()
 
     def __init__(
         self,
         client,
         engine: "InferenceEngine",
         tokenizer: "PreTrainedTokenizerFast",
-        cache: Dict[str, CompletionWithTokenLogpReward],
-        tool_call_parser: Optional[str] = None,
+        cache: dict[str, CompletionWithTokenLogpReward],
+        tool_call_parser: str | None = None,
         chat_template_type: str = "hf",
         messages_delimiter_start: str = "<|im_start|>",
         messages_delimiter_end: str = "<|im_end|>",
@@ -86,16 +87,16 @@
         self,
         *,
         messages: Iterable[ChatCompletionMessageParam],
-        frequency_penalty: Optional[float] | NotGiven = NOT_GIVEN,
-        max_completion_tokens: Optional[int] | NotGiven = NOT_GIVEN,
-        max_tokens: Optional[int] | NotGiven = NOT_GIVEN,
-        metadata: Optional[Metadata] | NotGiven = NOT_GIVEN,
-        stop: Union[Optional[str], List[str], None] | NotGiven = NOT_GIVEN,
-        store: Optional[bool] | NotGiven = NOT_GIVEN,
-        temperature: Optional[float] | NotGiven = NOT_GIVEN,
+        frequency_penalty: float | None | NotGiven = NOT_GIVEN,
+        max_completion_tokens: int | None | NotGiven = NOT_GIVEN,
+        max_tokens: int | None | NotGiven = NOT_GIVEN,
+        metadata: Metadata | None | NotGiven = NOT_GIVEN,
+        stop: str | None | list[str] | None | NotGiven = NOT_GIVEN,
+        store: bool | None | NotGiven = NOT_GIVEN,
+        temperature: float | None | NotGiven = NOT_GIVEN,
         tool_choice: ChatCompletionToolChoiceOptionParam | NotGiven = NOT_GIVEN,
         tools: Iterable[ChatCompletionToolParam] | NotGiven = NOT_GIVEN,
-        top_p: Optional[float] | NotGiven = NOT_GIVEN,
+        top_p: float | None | NotGiven = NOT_GIVEN,
         extra_body: Body | None = None,
         **_: dict,
     ) -> ChatCompletion:
@@ -155,7 +156,9 @@
             stop=(
                 stop_tokens
                 if isinstance(stop_tokens, list)
-                else [stop_tokens] if stop_tokens else None
+                else [stop_tokens]
+                if stop_tokens
+                else None
             ),
             greedy=temp == 0,
             frequency_penalty=frequency_penalty,
@@ -168,11 +171,7 @@
             input_ids=prompt_token_ids,
             gconfig=gconfig,
             rid=str(uuid.uuid4()),
-<<<<<<< HEAD
-            metadata=None if metadata is NOT_GIVEN else metadata,
-=======
             metadata=metadata if metadata is not NOT_GIVEN else {},
->>>>>>> f8f2ea39
             tokenizer=self.tokenizer,
         )
 
@@ -241,8 +240,8 @@
         client,
         engine: "InferenceEngine",
         tokenizer: "PreTrainedTokenizerFast",
-        cache: Dict[str, ResponseWithTokenLogpReward],
-        tool_call_parser: Optional[str] = None,
+        cache: dict[str, ResponseWithTokenLogpReward],
+        tool_call_parser: str | None = None,
         chat_template_type: str = "hf",
         messages_delimiter_start: str = "<|im_start|>",
         messages_delimiter_end: str = "<|im_end|>",
@@ -259,7 +258,7 @@
     async def create(
         self,
         *,
-        input: Union[str, ResponseInputParam] | NotGiven = NOT_GIVEN,
+        input: str | ResponseInputParam | NotGiven = NOT_GIVEN,
         instructions: str | None | NotGiven = NOT_GIVEN,
         max_output_tokens: int | None | NotGiven = NOT_GIVEN,
         metadata: Metadata | None | NotGiven = NOT_GIVEN,
@@ -275,7 +274,7 @@
             extra_body = {}
 
         # Build a simple messages list compatible with tokenizer chat template
-        messages_list: List[Dict] = []
+        messages_list: list[dict] = []
         if input is NOT_GIVEN or input is None:
             raise ValueError("input is required for Responses.create")
 
@@ -287,7 +286,8 @@
             messages_list = deepcopy(input)
         else:
             raise ValueError(
-                "Unsupported Responses input format: expected str or list of message items with input_text."
+                "Unsupported Responses input format: "
+                "expected str or list of message items with input_text."
             )
 
         # Apply chat template
@@ -303,7 +303,7 @@
         elif self.chat_template_type == "concat":
             # By default, follows Qwen3 chat template.
             start, end = self.messages_delimiter_start, self.messages_delimiter_end
-            message_strs: List[str] = []
+            message_strs: list[str] = []
             for msg in messages_list:
                 message_strs.append(f"{start}{msg['role']}\n{msg['content']}{end}\n")
             message_strs.append(f"{start}assistant\n")
@@ -414,7 +414,7 @@
         # Cache the response with its input data
         self._cache[resp_id] = ResponseWithTokenLogpReward(
             response=deepcopy(response),
-            model_response=engine_resp,  # Should not deepcopy response because of tokenizer
+            model_response=engine_resp,  # Should not deepcopy because of tokenizer
             input_data=(
                 deepcopy(input) if input is not NOT_GIVEN else ""
             ),  # Store a copy of the input data
@@ -425,13 +425,16 @@
 
 
 class ArealOpenAI(AsyncOpenAI):
-    """Extended AsyncOpenAI client that uses AReaL's inference engine and supports reward setting."""
+    """
+    Extended AsyncOpenAI client that uses AReaL's inference engine
+    and supports reward setting.
+    """
 
     def __init__(
         self,
         engine: "InferenceEngine",
         tokenizer: "PreTrainedTokenizerFast",
-        tool_call_parser: Optional[str] = None,
+        tool_call_parser: str | None = None,
         chat_template_type: str = "hf",
         messages_delimiter_start: str = "<|im_start|>",
         messages_delimiter_end: str = "<|im_end|>",
@@ -480,7 +483,7 @@
 
     def get_completions(
         self, completion_id: str
-    ) -> Optional[CompletionWithTokenLogpReward]:
+    ) -> CompletionWithTokenLogpReward | None:
         """Get completion with its reward from cache."""
         return self._cache.get(completion_id)
 
@@ -549,7 +552,7 @@
 
     def export_completions(
         self, style: str = "concat"
-    ) -> Dict[str, CompletionWithTokenLogpReward]:
+    ) -> dict[str, CompletionWithTokenLogpReward]:
         """Export cached completions in different formats.
 
         When ``style='concat'``, this method constructs a conversation tree by
@@ -582,13 +585,13 @@
         # Use the generic helper function
         return self.export_items_helper(self._cache, style, self.api_type)
 
-    def get_responses(self, response_id: str) -> Optional[ResponseWithTokenLogpReward]:
+    def get_responses(self, response_id: str) -> ResponseWithTokenLogpReward | None:
         """Get response with its reward from cache."""
         return self._cache.get(response_id)
 
     def export_responses(
         self, style: str = "concat"
-    ) -> Dict[str, ResponseWithTokenLogpReward]:
+    ) -> dict[str, ResponseWithTokenLogpReward]:
         """Export cached responses in different formats.
 
         When ``style='concat'``, this method constructs a conversation tree by
@@ -623,19 +626,19 @@
 
     @staticmethod
     def export_items_helper(
-        cache: Dict[
-            str, Union[CompletionWithTokenLogpReward, ResponseWithTokenLogpReward]
-        ],
+        cache: dict[str, CompletionWithTokenLogpReward | ResponseWithTokenLogpReward],
         style: str = "concat",
         item_type: str = "completion",
-    ) -> Dict[str, Union[CompletionWithTokenLogpReward, ResponseWithTokenLogpReward]]:
+    ) -> dict[str, CompletionWithTokenLogpReward | ResponseWithTokenLogpReward]:
         """Export cached items in different formats.
 
         This is a generic implementation that works for both completions and responses.
 
         Parameters
         ----------
-        cache : Dict[str, Union[CompletionWithTokenLogpReward, ResponseWithTokenLogpReward]]
+        cache : Dict[str, Union[
+            CompletionWithTokenLogpReward, ResponseWithTokenLogpReward
+        ]]
             The cache containing items to export
         style : str, optional
             The export style, either 'concat' (build tree and return leaves)
@@ -662,13 +665,14 @@
                     raise ValueError(
                         f"Cannot export {item_type}s in 'concat' style when "
                         f'item.chat_template_type != "concat" for any {item_type}. '
-                        "This is because when applying chat template using some tokenizers, "
-                        "there might be some tokens added or removed (e.g. think tokens), "
+                        "This is because when applying chat template using some "
+                        "tokenizers, there might be some tokens added or removed "
+                        "(e.g. think tokens), "
                         "making it impossible to construct the conversation tree. "
                         "Please use 'individual' style instead."
                     )
 
-            def _is_prefix(a: List[Dict], b: List[Dict]) -> bool:
+            def _is_prefix(a: list[dict], b: list[dict]) -> bool:
                 # True if a is a strict prefix of b
                 if len(a) >= len(b):
                     return False
@@ -690,7 +694,8 @@
                 }
 
             # 1) Construct parent-child relationships using longest prefix rule
-            # Sort potential children by (data length asc, created asc) so parents are available
+            # Sort potential children by (data length asc, created asc)
+            # so parents are available
             ordered = sorted(
                 meta.items(),
                 key=lambda kv: (
@@ -724,9 +729,9 @@
                 child_info["obj"].parent = best_parent
 
             # Build children mapping to find leaf nodes.
-            children_map: Dict[
+            children_map: dict[
                 str,
-                List[Union[CompletionWithTokenLogpReward, ResponseWithTokenLogpReward]],
+                list[CompletionWithTokenLogpReward | ResponseWithTokenLogpReward],
             ] = defaultdict(list)
             for _, info in meta.items():
                 obj = info["obj"]
@@ -738,8 +743,8 @@
 
             # Return only leaf nodes (nodes without children)
             parents_with_children = set(children_map.keys())
-            leaf_only: Dict[
-                str, Union[CompletionWithTokenLogpReward, ResponseWithTokenLogpReward]
+            leaf_only: dict[
+                str, CompletionWithTokenLogpReward | ResponseWithTokenLogpReward
             ] = {}
             for item_id, info in meta.items():
                 obj = info["obj"]
