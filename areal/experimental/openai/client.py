import datetime
import os
import uuid
from collections import OrderedDict, defaultdict
from copy import deepcopy
from typing import TYPE_CHECKING, Dict, Iterable, List, Optional, Set, Union

from openai import AsyncOpenAI
from openai._types import NOT_GIVEN, Body, NotGiven
from openai.resources.chat.completions.completions import (
    AsyncCompletions as BaseAsyncCompletions,
)
from openai.types.chat import (
    ChatCompletion,
    ChatCompletionMessage,
    ChatCompletionToolParam,
)
from openai.types.chat.chat_completion import Choice
from openai.types.chat.chat_completion_message_param import ChatCompletionMessageParam
from openai.types.chat.chat_completion_tool_choice_option_param import (
    ChatCompletionToolChoiceOptionParam,
)
from openai.types.completion_usage import CompletionUsage
from openai.types.shared_params.metadata import Metadata

from areal.api.cli_args import GenerationHyperparameters
from areal.api.io_struct import ModelRequest
from areal.experimental.openai.tool_call_parser import process_tool_calls
from areal.experimental.openai.types import CompletionWithTokenLogpReward
<<<<<<< HEAD
from areal.utils.image import (
    get_image_token,
    image2base64,
    load_image,
)
from io import BytesIO
import base64
from PIL import Image as PILImage
from PIL.Image import Image as ImageObject
=======
from areal.utils import logging
>>>>>>> 0e50ff67

if TYPE_CHECKING:
    from transformers import AutoProcessor
    from transformers.tokenization_utils_fast import PreTrainedTokenizerFast

    from areal.api.engine_api import InferenceEngine

# reset OpenAI keys when using the wrapped client.
os.environ["OPENAI_API_KEY"] = "none"
os.environ["OPENAI_BASE_URL"] = "none"

logger = logging.getLogger("AReaLOpenAI Client")


class AsyncCompletionsWithReward(BaseAsyncCompletions):
    """Extended AsyncCompletions that adds caching and reward functionality."""

    # Class-level set to track which parameters have been warned about (shared across all instances)
    _warned_parameters: Set[str] = set()

    def __init__(
        self,
        client,
        engine: "InferenceEngine",
        tokenizer: "PreTrainedTokenizerFast",
        cache: Dict[str, CompletionWithTokenLogpReward],
        processor: Optional["AutoProcessor"] = None,
        tool_call_parser: Optional[str] = None,
        chat_template_type: str = "hf",
        messages_delimiter_start: str = "<|im_start|>",
        messages_delimiter_end: str = "<|im_end|>",
    ):
        super().__init__(client)
        self.engine = engine
        self.tokenizer = tokenizer
        self.processor = processor
        self.tool_call_parser = tool_call_parser
        self._cache = cache
        self.chat_template_type = chat_template_type
        self.messages_delimiter_start = messages_delimiter_start
        self.messages_delimiter_end = messages_delimiter_end

    async def create(
        self,
        *,
        messages: Iterable[ChatCompletionMessageParam],
        frequency_penalty: Optional[float] | NotGiven = NOT_GIVEN,
        max_completion_tokens: Optional[int] | NotGiven = NOT_GIVEN,
        max_tokens: Optional[int] | NotGiven = NOT_GIVEN,
        metadata: Optional[Metadata] | NotGiven = NOT_GIVEN,
        stop: Union[Optional[str], List[str], None] | NotGiven = NOT_GIVEN,
        store: Optional[bool] | NotGiven = NOT_GIVEN,
        temperature: Optional[float] | NotGiven = NOT_GIVEN,
        tool_choice: ChatCompletionToolChoiceOptionParam | NotGiven = NOT_GIVEN,
        tools: Iterable[ChatCompletionToolParam] | NotGiven = NOT_GIVEN,
        top_p: Optional[float] | NotGiven = NOT_GIVEN,
        extra_body: Body | None = None,
    ) -> ChatCompletion:
        """Override create method to use AReaL engine and cache responses."""
        # Extract and validate supported parameters
        messages_list = list(messages)
        if not messages_list:
            raise ValueError("messages cannot be empty")
        if extra_body is None:
            extra_body = {}
        # Handle multimodal messages: flatten parts, extract images, insert placeholder tokens
        images_b64: List[str] = []
        image_placeholder = get_image_token(getattr(self, "processor", None))

        normalized_messages: List[dict] = []
        for msg in messages_list:
            role = msg.get("role") if isinstance(msg, dict) else None
            content = msg.get("content") if isinstance(msg, dict) else None

            if isinstance(content, list):
                text_parts: List[str] = []
                for part in content:
                    if not isinstance(part, dict):
                        continue
                    ptype = part.get("type")
                    # Text-like parts
                    if ptype in ("text", "input_text"):
                        text_val = part.get("text") or part.get("input_text") or ""
                        if isinstance(text_val, str) and text_val:
                            text_parts.append(text_val)
                        continue
                    # Image-like parts
                    if ptype in ("image_url", "input_image"):
                        image_url = None
                        if ptype == "image_url":
                            iu = part.get("image_url")
                            if isinstance(iu, dict):
                                image_url = iu.get("url")
                            elif isinstance(iu, str):
                                image_url = iu
                        else:
                            # input_image usually mirrors image_url contract
                            iu = part.get("image_url") or part.get("url")
                            if isinstance(iu, dict):
                                image_url = iu.get("url")
                            elif isinstance(iu, str):
                                image_url = iu

                        if image_url:
                            try:
                                pil_img = load_image(image_url)
                                b64 = image2base64(pil_img)
                                # image2base64 returns List[str] when input is list; here it's str
                                if isinstance(b64, list):
                                    images_b64.extend(b64)
                                else:
                                    images_b64.append(b64)
                                text_parts.append(image_placeholder)
                            except Exception:
                                # Skip malformed images but keep pipeline alive
                                pass
                        continue
                new_msg = dict(msg)
                new_msg["content"] = " ".join(tp for tp in text_parts if tp).strip()
                normalized_messages.append(new_msg)
            else:
                # string or other types: forward as is
                normalized_messages.append(msg)

        # Convert messages to prompt format
        tools = tools if tools is not NOT_GIVEN else None
<<<<<<< HEAD
        prompt_token_ids = self.tokenizer.apply_chat_template(
            normalized_messages,
            tools=tools,
            add_generation_prompt=True,
            tokenize=True,
            **extra_body.get("chat_template_kwargs", {}),
        )
=======
        if self.chat_template_type == "hf":
            prompt_token_ids = self.tokenizer.apply_chat_template(
                messages_list,
                tools=tools,
                add_generation_prompt=True,
                tokenize=True,
                **extra_body.get("chat_template_kwargs", {}),
            )
        elif self.chat_template_type == "concat":
            # By default, follows Qwen3 chat template.
            start, end = self.messages_delimiter_start, self.messages_delimiter_end
            message_strs = []
            for msg in messages_list:
                message_strs.append(f"{start}{msg['role']}\n{msg['content']}{end}\n")
            message_strs.append(f"{start}assistant\n")
            prompt_token_ids = self.tokenizer.encode("".join(message_strs))
        else:
            raise ValueError(
                f"Unsupported chat_template_type {self.chat_template_type}"
            )
>>>>>>> 0e50ff67

        temp = 1.0 if temperature is NOT_GIVEN else (temperature or 0.0)
        max_new_tokens = 512
        if max_tokens is not NOT_GIVEN and max_tokens is not None:
            max_new_tokens = max_tokens - len(prompt_token_ids)
            if max_new_tokens <= 0:
                raise RuntimeError(
                    "max_tokens must be greater than the number of prompt tokens"
                )
        if max_completion_tokens is not NOT_GIVEN and max_completion_tokens is not None:
            max_new_tokens = min(max_new_tokens, max_completion_tokens)

        top_p_val = 1.0 if top_p is NOT_GIVEN else (top_p or 1.0)
        stop_tokens = None if stop is NOT_GIVEN else stop

        if frequency_penalty is NOT_GIVEN or frequency_penalty is None:
            frequency_penalty = 0.0

        # Create generation config
        gconfig = GenerationHyperparameters(
            n_samples=1,
            temperature=temp,
            max_new_tokens=max_new_tokens,
            top_p=top_p_val,
            stop=(
                stop_tokens
                if isinstance(stop_tokens, list)
                else [stop_tokens] if stop_tokens else None
            ),
            greedy=temp == 0,
            frequency_penalty=frequency_penalty,
            stop_token_ids=list(
                set([self.tokenizer.eos_token_id, self.tokenizer.pad_token_id])
            ),
        )

        model_request = ModelRequest(
            input_ids=prompt_token_ids,
            gconfig=gconfig,
            rid=str(uuid.uuid4()),
            metadata=metadata,
            tokenizer=self.tokenizer,
        )

        # Attach images if present
        if images_b64:
            # Require a processor for multimodal inputs to be consistent downstream
            if not hasattr(self, "processor") or getattr(self, "processor") is None:
                raise ValueError(
                    "Multimodal inputs detected but no processor provided to ArealOpenAI."
                )
            model_request.image_data = images_b64
            model_request.processor = getattr(self, "processor")

        # Call inference engine
        response = await self.engine.agenerate(model_request)
        # Convert response to OpenAI format
        completion_id = f"chatcmpl-{uuid.uuid4().hex[:29]}"
        current_time = int(datetime.datetime.now().timestamp())

        output_text = self.tokenizer.decode(response.output_tokens)

        # Parse tool calls.
        tool_calls = None
        if tool_choice != "none" and tools:
            tool_calls, output_text, response.stop_reason = process_tool_calls(
                output_text,
                tools,
                self.tool_call_parser,
                response.stop_reason,
            )

        # Create proper ChatCompletion object with all required fields
        chat_completion = ChatCompletion(
            id=completion_id,
            choices=[
                Choice(
                    finish_reason=response.stop_reason,
                    index=0,
                    logprobs=None,  # For simplicity
                    message=ChatCompletionMessage(
                        content=output_text,
                        role="assistant",
                        tool_calls=tool_calls,
                    ),
                )
            ],
            created=current_time,
            model="None",
            object="chat.completion",
            service_tier=None,
            system_fingerprint=None,
            usage=CompletionUsage(
                completion_tokens=len(response.output_tokens),
                prompt_tokens=len(response.input_tokens),
                total_tokens=len(response.input_tokens) + len(response.output_tokens),
            ),
        )

        if store is NOT_GIVEN or store:
            # Cache the completion with its input messages
            self._cache[completion_id] = CompletionWithTokenLogpReward(
                completion=deepcopy(chat_completion),
                response=response,  # Should not deepcopy response because of tokenizer
                messages=deepcopy(messages_list),  # Store a copy of the input messages
                chat_template_type=self.chat_template_type,
            )
        return chat_completion

class ArealOpenAI(AsyncOpenAI):
    """Extended AsyncOpenAI client that uses AReaL's inference engine and supports reward setting."""

    def __init__(
        self,
        engine: "InferenceEngine",
        tokenizer: "PreTrainedTokenizerFast",
        tool_call_parser: Optional[str] = None,
<<<<<<< HEAD
        processor: Optional["AutoProcessor"] = None,
=======
        chat_template_type: str = "hf",
        messages_delimiter_start: str = "<|im_start|>",
        messages_delimiter_end: str = "<|im_end|>",
>>>>>>> 0e50ff67
        **kwargs,
    ):
        super().__init__(**kwargs)
        self.engine = engine
        self.tokenizer = tokenizer
        self.tool_call_parser = tool_call_parser
<<<<<<< HEAD
        self.processor = processor
        self._completion_cache: Dict[str, CompletionWithTokenLogpReward] = {}
=======
        # Use an ordered dict to maintain insertion order of completions
        self._completion_cache: OrderedDict[str, CompletionWithTokenLogpReward] = (
            OrderedDict()
        )
>>>>>>> 0e50ff67

        # Override chat.completions with our extended implementation
        self.chat.completions = AsyncCompletionsWithReward(
            self,
            engine,
            tokenizer,
            self._completion_cache,
            processor=self.processor,
            tool_call_parser=self.tool_call_parser,
            chat_template_type=chat_template_type,
            messages_delimiter_start=messages_delimiter_start,
            messages_delimiter_end=messages_delimiter_end,
        )

    def get_completions(
        self, completion_id: str
    ) -> Optional[CompletionWithTokenLogpReward]:
        """Get completion with its reward from cache."""
        return self._completion_cache.get(completion_id)

    def set_reward(self, completion_id: str, reward: float) -> None:
        """Set reward for a specific completion by its ID."""
        if completion_id not in self._completion_cache:
            raise KeyError(f"Completion with ID {completion_id} not found in cache")
        self._completion_cache[completion_id].reward = reward

    def apply_reward_discount(self, turn_discount: float = 1.0) -> None:
        """Apply backward discounted rewards across cached completions.

        This method iterates over the cached completions in reverse creation
        (insertion) order and applies a geometric discount to propagate reward
        signal backward in time. The most recent completion is treated as the
        starting point. If it does not have an explicit reward, a warning is
        logged and a default reward of ``0.0`` is used. For each earlier
        completion, its reward is initialized to ``0.0`` if unset, then the
        discounted reward from the next later completion is added:

        ``reward[i] += reward[i+1] * turn_discount``.

        Typically called before exporting completions in 'individual' style
        to each completion is assigned with a valid reward value.

        Parameters
        ----------
        turn_discount : float, optional
            The per-turn discount factor applied when propagating reward
            backward from a later completion to an earlier one, by default 1.0.

        Returns
        -------
        Dict[str, CompletionWithTokenLogpReward]
            A shallow copy of the completion cache after rewards have been
            updated in-place.
        """
        # Assign rewards to completions in cache based on their created time
        comp_time_sequence = list(
            reversed([comp for _, comp in self._completion_cache.items()])
        )
        # Check if the last-created completion has a reward set
        if comp_time_sequence:
            if comp_time_sequence[0].reward is None:
                logger.warning(
                    "The most recent completion does not have a reward set. "
                    "All completions will have None reward."
                )
                comp_time_sequence[0].reward = 0.0
            # Propagate rewards backwards with discounting if reward is not set
            for i in range(1, len(comp_time_sequence)):
                if comp_time_sequence[i].reward is None:
                    comp_time_sequence[i].reward = 0.0
                comp_time_sequence[i].reward += (
                    comp_time_sequence[i - 1].reward * turn_discount
                )
        return dict(**self._completion_cache)

    def export_completions(
        self, style: str = "concat"
    ) -> Dict[str, CompletionWithTokenLogpReward]:
        """Export cached completions in different formats.

        When ``style='concat'``, this method constructs a conversation tree by
        linking completions whose input message lists form a strict-prefix
        relationship. The longest-prefix rule is used to determine each node's
        parent. It then returns only leaf-node completions (those without
        children). No reward propagation is performed here.

        When ``style='individual'``, all cached completions are returned as-is
        without constructing the tree.

        Parameters
        ----------
        style : str, optional
            The export style, either ``'concat'`` (build tree and return leaves)
            or ``'individual'`` (return all), by default 'concat'.

        Returns
        -------
        Dict[str, CompletionWithTokenLogpReward]
            A mapping from completion ID to completion objects. For
            ``'concat'``, this contains only leaf nodes. For ``'individual'``,
            this contains all cached completions.

        Raises
        ------
        ValueError
            If an unsupported ``style`` is provided.
        """
        if len(self._completion_cache) == 0:
            return {}

        if style == "concat":
            for comp in self._completion_cache.values():
                if comp.chat_template_type != "concat":
                    raise ValueError(
                        "Cannot export completions in 'concat' style when "
                        'comp.chat_template_type != "concat" for any completion. '
                        "This is because when applying chat template using some tokenizers, "
                        "there might be some tokens added or removed (e.g. think tokens), "
                        "making it impossible to construct the conversation tree. "
                        "Please use 'individual' style instead."
                    )

            def _is_prefix(a: List[Dict], b: List[Dict]) -> bool:
                # True if a is a strict prefix of b
                if len(a) >= len(b):
                    return False
                for i in range(len(a)):
                    if a[i] != b[i]:
                        return False
                return True

            # Precompute normalized messages
            meta = {}
            for cid, comp in self._completion_cache.items():
                meta[cid] = {
                    "norm_msgs": comp.messages or [],
                    "obj": comp,
                }

            # 1) Construct parent-child relationships using longest prefix rule
            # Sort potential children by (message length asc, created asc) so parents are available
            ordered = sorted(
                meta.items(),
                key=lambda kv: (
                    len(kv[1]["norm_msgs"]),
                    kv[1]["obj"].completion.created,
                ),
            )

            # Reset parents before rebuilding
            for _, info in ordered:
                info["obj"].parent = None

            for child_id, child_info in ordered:
                child_msgs = child_info["norm_msgs"]
                best_parent = None
                best_len = -1
                for parent_id, parent_info in ordered:
                    if parent_id == child_id:
                        continue
                    parent_msgs = parent_info["norm_msgs"]
                    if _is_prefix(parent_msgs, child_msgs):
                        plen = len(parent_msgs)
                        # choose the longest prefix
                        if plen > best_len:
                            best_parent = parent_info["obj"]
                            best_len = plen
                child_info["obj"].parent = best_parent

            # Build children mapping to find leaf nodes.
            children_map: Dict[str, List[CompletionWithTokenLogpReward]] = defaultdict(
                list
            )
<<<<<<< HEAD
            if len(child_non_none_rewards) > 0:
                completion_data.reward += turn_discount * np.mean(
                    child_non_none_rewards
                )

        # Build multimodal_data for entries that included images using self.processor
        # Note: input_images is guaranteed to be a list of base64 strings.
        if self.processor is not None:
            for comp in self._completion_cache.values():
                resp = comp.response
                if not resp.input_images:
                    continue
                images: List[ImageObject] = []
                for b64 in resp.input_images:
                    try:
                        if isinstance(b64, str) and b64.startswith("data:"):
                            pil = load_image(b64)
                        else:
                            data = base64.b64decode(b64)
                            pil = PILImage.open(BytesIO(data)).convert("RGB")
                        images.append(pil)
                    except Exception:
                        continue
                if not images:
                    continue
                try:
                    placeholder = get_image_token(self.processor)
                    text_inputs = [placeholder] * len(images)
                    processed = self.processor(
                        images=images,
                        text=text_inputs,
                        return_tensors="pt",
                        padding=False,
                    )
                    mm_item: Dict[str, object] = {}
                    if "pixel_values" in processed:
                        mm_item["pixel_values"] = processed["pixel_values"]
                    if "image_grid_thw" in processed:
                        mm_item["image_grid_thw"] = processed["image_grid_thw"]
                    comp.multimodal_data = {"multi_modal_input": [mm_item]}
                except Exception:
                    # If processing fails, leave multimodal_data unset
                    pass

        return self._completion_cache.copy()
=======
            for _, info in meta.items():
                obj = info["obj"]
                if obj.parent is not None:
                    children_map[obj.parent.completion.id].append(obj)

            # Return only leaf nodes (nodes without children)
            parents_with_children = set(children_map.keys())
            leaf_only: Dict[str, CompletionWithTokenLogpReward] = {}
            for cid, info in meta.items():
                obj = info["obj"]
                if obj.completion.id not in parents_with_children:
                    leaf_only[cid] = obj
            return leaf_only
        elif style == "individual":
            return dict(**self._completion_cache)
        else:
            raise ValueError(f"Invalid export completions style {style}")
>>>>>>> 0e50ff67
<|MERGE_RESOLUTION|>--- conflicted
+++ resolved
@@ -27,7 +27,6 @@
 from areal.api.io_struct import ModelRequest
 from areal.experimental.openai.tool_call_parser import process_tool_calls
 from areal.experimental.openai.types import CompletionWithTokenLogpReward
-<<<<<<< HEAD
 from areal.utils.image import (
     get_image_token,
     image2base64,
@@ -37,9 +36,6 @@
 import base64
 from PIL import Image as PILImage
 from PIL.Image import Image as ImageObject
-=======
-from areal.utils import logging
->>>>>>> 0e50ff67
 
 if TYPE_CHECKING:
     from transformers import AutoProcessor
@@ -166,7 +162,6 @@
 
         # Convert messages to prompt format
         tools = tools if tools is not NOT_GIVEN else None
-<<<<<<< HEAD
         prompt_token_ids = self.tokenizer.apply_chat_template(
             normalized_messages,
             tools=tools,
@@ -174,28 +169,6 @@
             tokenize=True,
             **extra_body.get("chat_template_kwargs", {}),
         )
-=======
-        if self.chat_template_type == "hf":
-            prompt_token_ids = self.tokenizer.apply_chat_template(
-                messages_list,
-                tools=tools,
-                add_generation_prompt=True,
-                tokenize=True,
-                **extra_body.get("chat_template_kwargs", {}),
-            )
-        elif self.chat_template_type == "concat":
-            # By default, follows Qwen3 chat template.
-            start, end = self.messages_delimiter_start, self.messages_delimiter_end
-            message_strs = []
-            for msg in messages_list:
-                message_strs.append(f"{start}{msg['role']}\n{msg['content']}{end}\n")
-            message_strs.append(f"{start}assistant\n")
-            prompt_token_ids = self.tokenizer.encode("".join(message_strs))
-        else:
-            raise ValueError(
-                f"Unsupported chat_template_type {self.chat_template_type}"
-            )
->>>>>>> 0e50ff67
 
         temp = 1.0 if temperature is NOT_GIVEN else (temperature or 0.0)
         max_new_tokens = 512
@@ -313,28 +286,15 @@
         engine: "InferenceEngine",
         tokenizer: "PreTrainedTokenizerFast",
         tool_call_parser: Optional[str] = None,
-<<<<<<< HEAD
         processor: Optional["AutoProcessor"] = None,
-=======
-        chat_template_type: str = "hf",
-        messages_delimiter_start: str = "<|im_start|>",
-        messages_delimiter_end: str = "<|im_end|>",
->>>>>>> 0e50ff67
         **kwargs,
     ):
         super().__init__(**kwargs)
         self.engine = engine
         self.tokenizer = tokenizer
         self.tool_call_parser = tool_call_parser
-<<<<<<< HEAD
         self.processor = processor
         self._completion_cache: Dict[str, CompletionWithTokenLogpReward] = {}
-=======
-        # Use an ordered dict to maintain insertion order of completions
-        self._completion_cache: OrderedDict[str, CompletionWithTokenLogpReward] = (
-            OrderedDict()
-        )
->>>>>>> 0e50ff67
 
         # Override chat.completions with our extended implementation
         self.chat.completions = AsyncCompletionsWithReward(
@@ -508,53 +468,6 @@
             children_map: Dict[str, List[CompletionWithTokenLogpReward]] = defaultdict(
                 list
             )
-<<<<<<< HEAD
-            if len(child_non_none_rewards) > 0:
-                completion_data.reward += turn_discount * np.mean(
-                    child_non_none_rewards
-                )
-
-        # Build multimodal_data for entries that included images using self.processor
-        # Note: input_images is guaranteed to be a list of base64 strings.
-        if self.processor is not None:
-            for comp in self._completion_cache.values():
-                resp = comp.response
-                if not resp.input_images:
-                    continue
-                images: List[ImageObject] = []
-                for b64 in resp.input_images:
-                    try:
-                        if isinstance(b64, str) and b64.startswith("data:"):
-                            pil = load_image(b64)
-                        else:
-                            data = base64.b64decode(b64)
-                            pil = PILImage.open(BytesIO(data)).convert("RGB")
-                        images.append(pil)
-                    except Exception:
-                        continue
-                if not images:
-                    continue
-                try:
-                    placeholder = get_image_token(self.processor)
-                    text_inputs = [placeholder] * len(images)
-                    processed = self.processor(
-                        images=images,
-                        text=text_inputs,
-                        return_tensors="pt",
-                        padding=False,
-                    )
-                    mm_item: Dict[str, object] = {}
-                    if "pixel_values" in processed:
-                        mm_item["pixel_values"] = processed["pixel_values"]
-                    if "image_grid_thw" in processed:
-                        mm_item["image_grid_thw"] = processed["image_grid_thw"]
-                    comp.multimodal_data = {"multi_modal_input": [mm_item]}
-                except Exception:
-                    # If processing fails, leave multimodal_data unset
-                    pass
-
-        return self._completion_cache.copy()
-=======
             for _, info in meta.items():
                 obj = info["obj"]
                 if obj.parent is not None:
@@ -571,5 +484,4 @@
         elif style == "individual":
             return dict(**self._completion_cache)
         else:
-            raise ValueError(f"Invalid export completions style {style}")
->>>>>>> 0e50ff67
+            raise ValueError(f"Invalid export completions style {style}")