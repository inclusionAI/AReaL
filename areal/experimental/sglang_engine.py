import time
import uuid
from concurrent.futures import ThreadPoolExecutor
from queue import Queue
from typing import Any, Callable, Dict, List, Optional

import sglang as sgl
import torch.distributed as dist
from torchdata.stateful_dataloader import StatefulDataLoader

from areal.api.cli_args import InferenceEngineConfig
from areal.api.engine_api import InferenceEngine
from areal.api.io_struct import (
    ModelRequest,
    ModelResponse,
    WeightUpdateMeta,
)
from areal.api.workflow_api import RolloutWorkflow
<<<<<<< HEAD
from areal.core import WorkflowExecutor
=======
from areal.core.workflow_executor import WorkflowExecutor
>>>>>>> ccba1bb7
from areal.utils import logging, name_resolve, names, pkg_version

logger = logging.getLogger(__name__)

if pkg_version.is_available("sglang"):
    if pkg_version.is_version_greater_or_equal("sglang", "0.4.4"):
        SGLANG_TOKEN_OUTPUT_IDENTIFIER = "output_ids"
    else:
        SGLANG_TOKEN_OUTPUT_IDENTIFIER = "token_ids"

ROLLOUT_POLL_WAIT_TIME = 0.4
RID_CACHE_SIZE = 128

"""
Local SGLang Inference Engine
SGLangEngine currently only supports single-controller. Cannot be used in SPMD
"""


class SGLangEngine(InferenceEngine):

    def __init__(
        self,
        config: InferenceEngineConfig,
        engine_args: Optional[Dict[str, Any]] = None,
    ):
        self.config = config
        self.engine_args = engine_args or {}

        qsize = config.queue_size or config.max_concurrent_rollouts * 10
        self.input_queue = Queue(maxsize=qsize)
        self.output_queue = Queue(maxsize=qsize)
        self.result_cache = []

        self._version = 0

        self.workflow_executor = WorkflowExecutor(
            config=config,
            inference_engine=self,
        )

    def initialize(
        self,
        engine_id: Optional[str] = None,
        train_data_parallel_size: int | None = None,
    ):
        if engine_id is None:
            if dist.is_initialized():
                engine_id = str(dist.get_rank())
            else:
                engine_id = uuid.uuid4().hex
        self.engine_id = engine_id
        self.logger = logging.getLogger(f"[SGLang Local Engine Rank {engine_id}]")

        self.engine = sgl.Engine(**self.engine_args)

        self.workflow_executor.initialize(
            logger=self.logger, train_data_parallel_size=train_data_parallel_size
        )

    def destroy(self):
        self.workflow_executor.destroy()

    def set_version(self, version):
        self._version = version

    def get_version(self):
        return self._version

    async def agenerate(self, req: ModelRequest) -> ModelResponse:
        """Async version of generate using local sglang engine."""
        if not hasattr(self, "engine") or self.engine is None:
            raise RuntimeError(
                "Local SGLang engine is not initialized, cannot generate."
            )

        # Prepare request payload
        gconfig = req.gconfig
        stop_token_ids = gconfig.stop_token_ids

        if gconfig.n_samples != 1:
            raise ValueError(
                "LocalSGLangEngine does not support n_samples > 1. "
                "Please call generate for multiple times with n_samples = 1."
            )
        sample_params = {
            "top_p": gconfig.top_p,
            "top_k": gconfig.top_k,
            "max_new_tokens": gconfig.max_new_tokens,
            "temperature": 0.0 if gconfig.greedy else gconfig.temperature,
            "stop_token_ids": stop_token_ids,
        }

        completions = ""
        prompt = req.text if req.text else None
        input_ids = req.input_ids if req.input_ids else None

        # Make request
        start_time = time.perf_counter()
        accumulated_output_tokens = []
        accumulated_output_logprobs = []
        accumulated_versions = []
        stop_reason = "length"
        while (
            stop_reason != "stop"
            and len(accumulated_output_tokens) < gconfig.max_new_tokens
        ):

            try:
                outputs = await self.engine.async_generate(
                    prompt=prompt,
                    input_ids=input_ids,
                    sampling_params=sample_params,
                    return_logprob=True,
                )

                completions += outputs["text"]
                if prompt is None:
                    prompt = outputs["text"]
                else:
                    prompt += outputs["text"]

                meta_info = outputs["meta_info"]
                output_tokens = [x[1] for x in meta_info["output_token_logprobs"]]
                output_logprobs = [x[0] for x in meta_info["output_token_logprobs"]]

                finish_reason = meta_info.get("finish_reason", {})
                stop_reason = finish_reason.get("type", "length")

                accumulated_output_tokens.extend(output_tokens)
                accumulated_output_logprobs.extend(output_logprobs)
                accumulated_versions.extend([-1] * len(output_tokens))

            except Exception as e:
                raise RuntimeError(f"Local SGLang engine generation failed: {e}")

        latency = time.perf_counter() - start_time

        return ModelResponse(
            completions=completions,
            input_tokens=req.input_ids if req.input_ids else [],
            output_tokens=accumulated_output_tokens,
            output_logprobs=accumulated_output_logprobs,
            output_versions=accumulated_versions,
            stop_reason=stop_reason,
            latency=latency,
            ttft=latency,
        )

    def update_weights(self, meta):
        executor = ThreadPoolExecutor(max_workers=1)
        return executor.submit(self._update_weights, meta)

    def _update_weights(self, meta: WeightUpdateMeta):
        if not hasattr(self, "engine") or self.engine is None:
            raise RuntimeError(
                "Local SGLang engine is not initialized, cannot update weights."
            )
        if meta.type == "disk":
            try:
                update_name = names.update_weights_from_disk(
                    self.config.experiment_name,
                    self.config.trial_name,
                    meta.model_version,
                )
                save_timestamp = int(name_resolve.wait(update_name, timeout=120))
                load_timestamp = time.time_ns()
                logger.info(
                    f"Begin update weights from {meta.path}, responded in {(load_timestamp - save_timestamp)/1e6:.2f} ms"
                )
                # Update weights from disk,
                self.engine.update_weights_from_disk(model_path=meta.path)

                logger.info(
                    f"Loading weights done in {(time.time_ns() - load_timestamp)/1e6:.2f} ms"
                )
                self.set_version(meta.model_version)
            except Exception as e:
                logger.error(f"Failed to update weights: {e}")
                raise
        else:
            raise NotImplementedError(f"Unsupported weight update type: {meta.type}")

    def submit(
        self,
        data: Dict[str, Any],
        workflow: Optional[RolloutWorkflow] = None,
        workflow_builder: Optional[Callable] = None,
        should_accept: Callable | None = None,
    ) -> None:
        return self.workflow_executor.submit(
            data,
            workflow=workflow,
            workflow_builder=workflow_builder,
            should_accept=should_accept,
        )

    def wait(self, count: int, timeout: float | None = None):
        return self.workflow_executor.wait(count, timeout=timeout)

    def rollout_batch(
        self,
        data: List[Dict[str, Any]],
        workflow: Optional["RolloutWorkflow"] = None,
        workflow_builder: Optional[Callable] = None,
        should_accept: Callable | None = None,
    ):
        return self.workflow_executor.rollout_batch(
            data=data,
            workflow=workflow,
            workflow_builder=workflow_builder,
            should_accept=should_accept,
        )

    def prepare_batch(
        self,
        dataloader: StatefulDataLoader,
        workflow: Optional[RolloutWorkflow] = None,
        workflow_builder: Optional[Callable] = None,
        should_accept: Callable | None = None,
    ):
        return self.workflow_executor.prepare_batch(
            dataloader=dataloader,
            workflow=workflow,
            workflow_builder=workflow_builder,
            should_accept=should_accept,
        )

    def pause(self):
        """Pause request submission for async rollout. Used during evaluation to prevent data over generation."""
        return self.workflow_executor.pause()

    def resume(self):
        """Resume request submission for async rollout."""
        return self.workflow_executor.resume()<|MERGE_RESOLUTION|>--- conflicted
+++ resolved
@@ -16,11 +16,8 @@
     WeightUpdateMeta,
 )
 from areal.api.workflow_api import RolloutWorkflow
-<<<<<<< HEAD
 from areal.core import WorkflowExecutor
-=======
 from areal.core.workflow_executor import WorkflowExecutor
->>>>>>> ccba1bb7
 from areal.utils import logging, name_resolve, names, pkg_version
 
 logger = logging.getLogger(__name__)
