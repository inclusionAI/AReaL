--- conflicted
+++ resolved
@@ -33,11 +33,6 @@
     make_mcore_model,
     save_to_hf,
 )
-<<<<<<< HEAD
-from areal.experimental.utils.megatron_checkpointer import MegatronCheckpointManager
-from areal.utils import logging, pkg_version
-from areal.utils.data import amend_position_ids
-=======
 from areal.experimental.utils.mcore.packed_context_parallel import (
     packed_context_parallel_forward,
 )
@@ -56,7 +51,6 @@
     unpad_logits,
 )
 from areal.utils.hf_utils import load_hf_tokenizer
->>>>>>> 41f9f1a4
 from areal.utils.model import disable_dropout_in_model
 from areal.utils.nccl import NCCL_DEFAULT_TIMEOUT
 
@@ -86,9 +80,6 @@
         self.optimizer = None
         self.lr_scheduler = None
         self.bridge = None
-<<<<<<< HEAD
-        self.checkpointer = None
-=======
         self.initialized = False
         self._version: int = 0
         self.rank = None
@@ -203,7 +194,6 @@
         self._parallelism_group = dist.new_group()
         # Set megatron model parallel seed
         tensor_parallel.model_parallel_cuda_manual_seed(self.seed)
->>>>>>> 41f9f1a4
 
     def create_optimizer(self, ft_spec: FinetuneSpec):
         if self.optimizer_config is None:
