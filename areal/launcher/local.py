--- conflicted
+++ resolved
@@ -297,15 +297,7 @@
             random_seed = config.vllm.seed
 
         if alloc_mode.gen_backend == "sglang":
-<<<<<<< HEAD
-            apply_patch = (
-                config.sglang.enable_multithread_load
-                or config.sglang.enable_fast_load
-            )
-            if apply_patch:
-=======
             if config.sglang.enable_multithread_load or config.sglang.enable_fast_load:
->>>>>>> 69043aaf
                 apply_sglang_patch()
 
         backend_spec = {
