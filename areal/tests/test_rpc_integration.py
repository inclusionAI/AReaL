import importlib
import sys
import types
from dataclasses import dataclass
from unittest.mock import MagicMock

import pytest

from areal.api.engine_api import TrainEngine
from areal.scheduler.rpc.serialization import serialize_value


@dataclass
class _ClusterConfig:
    name_resolve: dict[str, str]


@dataclass
class _ExperimentConfig:
    cluster: _ClusterConfig
    seed: int


class _DummyTrainEngine(TrainEngine):
    def __init__(self, *args, **kwargs):
        self._destroy_called = False

    def initialize(self, **kwargs):
        self._initialized_with = kwargs

    def generate(self, *args, **kwargs):
        return {"text": "mocked"}

    def destroy(self):
        self._destroy_called = True

    def current_data_parallel_head(self) -> int:
        return 0

    @property
    def data_parallel_group(self):
        return "dp-group"

    @property
    def context_and_model_parallel_group(self):
        return "mp-group"


@pytest.fixture(autouse=True)
def rpc_server(monkeypatch):
    module_name = "areal.scheduler.rpc.rpc_server"
    engine_module_name = "areal.engine.fsdp_engine"

    stub_module = types.SimpleNamespace(FSDPEngine=_DummyTrainEngine)
    monkeypatch.setitem(sys.modules, engine_module_name, stub_module)

    sys.modules.pop(module_name, None)
    module = importlib.import_module(module_name)

    monkeypatch.setattr(module, "tensor_container_to", lambda data, device: data)
    monkeypatch.setattr(
        module,
        "broadcast_tensor_container",
        lambda data, **kwargs: data,
    )
    monkeypatch.setattr(module.current_platform, "current_device", lambda: "cpu")
    monkeypatch.setattr(module.name_resolve, "reconfigure", MagicMock())
    monkeypatch.setattr(module.seeding, "set_random_seed", MagicMock())
    module._engine = None
    yield module
    module._engine = None


@pytest.fixture
def client(rpc_server):
    return rpc_server.app.test_client()


class TestSyncRPCServer:
    def test_lifecycle_endpoints(self, rpc_server, client):
        create_resp = client.post(
            "/create_engine",
            json={
                "engine": "areal.engine.fsdp_engine.FSDPEngine",
                "init_args": [],
                "init_kwargs": {
                    "addr": None,
                    "ft_spec": {"total_train_epochs": 1},
                },
            },
        )
        assert create_resp.status_code == 200
        create_data = create_resp.get_json()
        assert create_data["status"] == "success"

        call_resp = client.post(
            "/call",
            json={
                "method": "generate",
                "args": ["hello"],
                "kwargs": {
                    "max_tokens": 10,
                    "_should_bcast": False,
                },
            },
        )
        assert call_resp.status_code == 200
        call_data = call_resp.get_json()
        assert call_data["status"] == "success"
        assert call_data["result"]["text"] == "mocked"

        config_payload = serialize_value(
            _ExperimentConfig(
                cluster=_ClusterConfig(name_resolve={"type": "nfs"}),
                seed=42,
            )
        )
        cfg_resp = client.post(
            "/configure",
            json={
                "config": config_payload,
                "role": "trainer",
                "rank": 0,
            },
        )
        assert cfg_resp.status_code == 200
        assert cfg_resp.get_json()["status"] == "success"

        health_resp = client.get("/health")
        assert health_resp.status_code == 200
<<<<<<< HEAD
        assert health_resp.get_json()["engine_initialized"] is True
=======
        assert health_resp.get_json()["engine_initialized"] is True

        stats_resp = client.post("/export_stats")
        assert stats_resp.status_code == 200
        stats_data = stats_resp.get_json()
        assert stats_data["status"] == "success"
        assert stats_data["result"] == {"loss": 0.1}

    def test_set_env_endpoint(self, client):
        resp = client.post("/set_env", json={"env": {"RANK": 0, "WORLD_SIZE": 1}})
        assert resp.status_code == 200
        assert resp.get_json()["status"] == "success"

        bad_resp = client.post("/set_env", json={})
        assert bad_resp.status_code == 400
>>>>>>> 88926f12
<|MERGE_RESOLUTION|>--- conflicted
+++ resolved
@@ -128,16 +128,7 @@
 
         health_resp = client.get("/health")
         assert health_resp.status_code == 200
-<<<<<<< HEAD
         assert health_resp.get_json()["engine_initialized"] is True
-=======
-        assert health_resp.get_json()["engine_initialized"] is True
-
-        stats_resp = client.post("/export_stats")
-        assert stats_resp.status_code == 200
-        stats_data = stats_resp.get_json()
-        assert stats_data["status"] == "success"
-        assert stats_data["result"] == {"loss": 0.1}
 
     def test_set_env_endpoint(self, client):
         resp = client.post("/set_env", json={"env": {"RANK": 0, "WORLD_SIZE": 1}})
@@ -145,5 +136,4 @@
         assert resp.get_json()["status"] == "success"
 
         bad_resp = client.post("/set_env", json={})
-        assert bad_resp.status_code == 400
->>>>>>> 88926f12
+        assert bad_resp.status_code == 400