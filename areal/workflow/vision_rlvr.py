import asyncio
import os
import uuid

import aiofiles
import aiofiles.os
import colorama
import torch
from tensordict import TensorDict
from transformers import AutoProcessor, PreTrainedTokenizerFast
from areal.utils.qwen_vl_utils import process_vision_info

from areal.api.cli_args import GenerationHyperparameters
from areal.api.io_struct import ModelRequest
from areal.utils.data import concat_padded_tensors
<<<<<<< HEAD
from areal.utils.multimodal import image2base64
=======
from areal.utils.image import image2base64
>>>>>>> 516b2171
from areal.workflow.rlvr import RLVRWorkflow
from realhf.base import logging

logger = logging.getLogger("RLVR workflow")
REWARD_TIMEOUT_SECONDS = 30

class VisionRLVRWorkflow(RLVRWorkflow):
    def __init__(
        self,
        reward_fn,
        gconfig: GenerationHyperparameters,
        tokenizer: PreTrainedTokenizerFast,
        processor: AutoProcessor,
        enable_thinking: bool,
        dump_dir: str | None = None,
    ):
        super().__init__(reward_fn, gconfig, tokenizer, enable_thinking, dump_dir)
        self.processor = processor

    async def arun_episode(self, engine, data):

        n_samples = self.gconfig.n_samples
        if data.get("videos", None) is not None:
            # _, videos=process_vision_info(data["conversation"])

            # processed_input = self.processor(
            #     videos=videos,
            #     text=data["messages"],
            #     padding=False,
            #     return_tensors="pt",
            # )
            # input_ids =self.processor.tokenizer(data["messages"],padding=False, return_tensors="pt")['input_ids'].tolist()[0]

            # Special extension and padding are applied for image but not video. Thus video input has to use tokenizer tokenized input_ids. Ref to https://github.com/sgl-project/sglang/blob/main/python/sglang/srt/managers/scheduler.py#L1295
            req = VLMRequest(
                rid=uuid.uuid4().hex,
                input_ids=data["input_ids"],
                video_data=data["videos"],
                gconfig=self.gconfig.new(n_samples=1),
            )
            
        elif data.get("images", None) is not None:
            # processed_input=self.processor(
            #     images=data["images"],
            #     text=data["messages"],
            #     padding=False,
            #     return_tensors="pt",
            # )
            # input_ids = processed_input["input_ids"].tolist()[0]
            # byte_images= image2base64(data["images"]) 
            
            req = VLMRequest(
                rid=uuid.uuid4().hex,
                input_ids=data["input_ids"],
                image_data=data["images"],
                gconfig=self.gconfig.new(n_samples=1),
            )

<<<<<<< HEAD
=======
        byte_images = image2base64(data["images"])

        req = ModelRequest(
            rid=uuid.uuid4().hex,
            input_ids=input_ids,
            image_data=byte_images,
            gconfig=self.gconfig.new(n_samples=1),
            tokenizer=self.tokenizer,
            processor=self.processor,
        )
>>>>>>> 516b2171
        resps = await asyncio.gather(*[engine.agenerate(req) for _ in range(n_samples)])
        version = engine.get_version()
        prompt_strs = []
        completions_strs = []
        rewards = []
        seqlens = []

        results = []
        asyncio.get_event_loop()
        for resp in resps:
            seq = resp.input_tokens + resp.output_tokens
            logprobs = [0.0] * resp.input_len + resp.output_logprobs
            loss_mask = [0] * resp.input_len + [1] * resp.output_len
            versions = [-1] * resp.input_len + resp.output_versions

            prompt_str = self.tokenizer.decode(input_ids)
            completions_str = self.tokenizer.decode(resp.output_tokens)
            prompt_strs.append(prompt_str)
            completions_strs.append(completions_str)
            seqlens.append(len(seq))
            reward = await self.async_reward_fn(
                prompt=prompt_str,
                completions=completions_str,
                prompt_ids=resp.input_tokens,
                completion_ids=resp.output_tokens,
                **data,
            )
            rewards.append(reward)
            res = dict(
                # unsqueeze to add an additional batch dimension
                input_ids=torch.tensor(seq).unsqueeze(0),
                loss_mask=torch.tensor(loss_mask).unsqueeze(0),
                logprobs=torch.tensor(logprobs).unsqueeze(0),
                versions=torch.tensor(versions).unsqueeze(0),
                attention_mask=torch.ones(len(seq), dtype=torch.bool).unsqueeze(0),
                # reward
                rewards=torch.tensor([reward]),
            )
            if "pixel_values" in data and "image_grid_thw" in data:
                res["pixel_values"]=data["pixel_values"].unsqueeze(0)
                res["image_grid_thw"]=data["image_grid_thw"].unsqueeze(0)
            if "pixel_values_videos" in data and "video_grid_thw" in data:
                res["pixel_values_videos"]=data["pixel_values_videos"].unsqueeze(0)
                res["video_grid_thw"]=data["video_grid_thw"].unsqueeze(0)
            results.append(TensorDict(res, batch_size=[1]))
        if self.dump_dir is not None:
            dump_path = os.path.join(self.dump_dir, str(version))
            await aiofiles.os.makedirs(dump_path, exist_ok=True)
            # Get the unique identifier for this prompt
            qid = None
            for key in ["query_id", "id", "qid"]:
                qid = data.get(key, None)
                if qid is not None:
                    break
            qid = qid or uuid.uuid4().hex

            # Dump rollout to file
            file_path = os.path.join(dump_path, f"{qid}.txt")
            async with aiofiles.open(file_path, "a") as f:
                n_samples = self.gconfig.n_samples
                for i, (p, c, r, sl) in enumerate(
                    zip(prompt_strs, completions_strs, rewards, seqlens)
                ):
                    info = "\n".join(
                        [
                            f"idx: {i + 1} / {n_samples}, seqlen: {sl}, reward is {r}.",
                            f"prompt is \n{colorama.Fore.YELLOW + colorama.Style.DIM}{p}{colorama.Style.RESET_ALL}",
                            f"sequence is: \n{colorama.Fore.YELLOW + colorama.Style.DIM}{c}{colorama.Style.RESET_ALL}",
                        ]
                    )
                    await f.write(info + "\n")

        return concat_padded_tensors(results)<|MERGE_RESOLUTION|>--- conflicted
+++ resolved
@@ -13,11 +13,7 @@
 from areal.api.cli_args import GenerationHyperparameters
 from areal.api.io_struct import ModelRequest
 from areal.utils.data import concat_padded_tensors
-<<<<<<< HEAD
 from areal.utils.multimodal import image2base64
-=======
-from areal.utils.image import image2base64
->>>>>>> 516b2171
 from areal.workflow.rlvr import RLVRWorkflow
 from realhf.base import logging
 
@@ -76,19 +72,6 @@
                 gconfig=self.gconfig.new(n_samples=1),
             )
 
-<<<<<<< HEAD
-=======
-        byte_images = image2base64(data["images"])
-
-        req = ModelRequest(
-            rid=uuid.uuid4().hex,
-            input_ids=input_ids,
-            image_data=byte_images,
-            gconfig=self.gconfig.new(n_samples=1),
-            tokenizer=self.tokenizer,
-            processor=self.processor,
-        )
->>>>>>> 516b2171
         resps = await asyncio.gather(*[engine.agenerate(req) for _ in range(n_samples)])
         version = engine.get_version()
         prompt_strs = []
