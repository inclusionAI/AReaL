import asyncio
import os
import uuid

import aiofiles
import aiofiles.os
import colorama
import torch
from tensordict import TensorDict
from transformers import AutoProcessor, PreTrainedTokenizerFast

from areal.api.cli_args import GenerationHyperparameters
from areal.api.io_struct import ModelRequest
from areal.utils import logging, stats_tracker
from areal.utils.data import concat_padded_tensors
from areal.utils.image import image2base64
from areal.workflow.rlvr import RLVRWorkflow

logger = logging.getLogger("RLVR workflow")


class VisionRLVRWorkflow(RLVRWorkflow):
    def __init__(
        self,
        reward_fn,
        gconfig: GenerationHyperparameters,
        tokenizer: PreTrainedTokenizerFast,
        processor: AutoProcessor,
        enable_thinking: bool,
        rollout_stat_scope: str = "rollout",
        dump_dir: str | None = None,
    ):
        super().__init__(
            reward_fn,
            gconfig,
            tokenizer,
            enable_thinking,
            rollout_stat_scope=rollout_stat_scope,
            dump_dir=dump_dir,
        )
        self.processor = processor

    async def arun_episode(self, engine, data):
<<<<<<< HEAD
=======


>>>>>>> b70d82e9
        processed_input = self.processor(
            images=data["images"],
            text=data["messages"],
            padding=False,
            return_tensors="pt",
        )

        if "vila" in self.processor.image_processor._processor_class.lower():
            #sglang forces to convert input_ids to prompt when processing multimodal data, which leads to incorrect image token number when using origin 
            input_ids=self.processor.tokenizer.encode(data["messages"], add_special_tokens=False)
        else:
            input_ids = processed_input["input_ids"].tolist()[0]

        n_samples = self.gconfig.n_samples

        byte_images = image2base64(data["images"])

        req = ModelRequest(
            rid=uuid.uuid4().hex,
            input_ids=input_ids,
            image_data=byte_images,
            gconfig=self.gconfig.new(n_samples=1),
            tokenizer=self.tokenizer,
            processor=self.processor,
        )
        resps = await asyncio.gather(*[engine.agenerate(req) for _ in range(n_samples)])

        version = engine.get_version()
        prompt_strs = []
        completions_strs = []
        rewards = []
        seqlens = []

        results = []

        for resp in resps:
            seq = resp.input_tokens + resp.output_tokens
            logprobs = [0.0] * resp.input_len + resp.output_logprobs
            loss_mask = [0] * resp.input_len + [1] * resp.output_len
            versions = [-1] * resp.input_len + resp.output_versions

            prompt_str = self.tokenizer.decode(input_ids)
            completions_str = self.tokenizer.decode(resp.output_tokens)
            prompt_strs.append(prompt_str)
            completions_strs.append(completions_str)
            seqlens.append(len(seq))
            reward = await self.async_reward_fn(
                prompt=prompt_str,
                completions=completions_str,
                prompt_ids=resp.input_tokens,
                completion_ids=resp.output_tokens,
                **data,
            )

            # Log reward.
            stats_tracker.get(self.rollout_stat_scope).scalar(reward=reward)

            rewards.append(reward)
            multi_modal_input = {
                "pixel_values": processed_input["pixel_values"],
            }
            if "image_grid_thw" in processed_input:
                multi_modal_input["image_grid_thw"] = processed_input["image_grid_thw"]
            if "token_type_ids" in processed_input:
                multi_modal_input["token_type_ids"] = processed_input["token_type_ids"]
            res = dict(
                # unsqueeze to add an additional batch dimension
                input_ids=torch.tensor(seq).unsqueeze(0),
                loss_mask=torch.tensor(loss_mask).unsqueeze(0),
                # We store multi_modal_input for each data point as a dict,
                # This is a non-tensor-data stored in tensor dict
<<<<<<< HEAD
                multi_modal_input=[
                    {
                        "pixel_values": processed_input["pixel_values"],
                    }
                ],
=======
                multi_modal_input=[multi_modal_input],
>>>>>>> b70d82e9
                logprobs=torch.tensor(logprobs).unsqueeze(0),
                versions=torch.tensor(versions).unsqueeze(0),
                attention_mask=torch.ones(len(seq), dtype=torch.bool).unsqueeze(0),
                # reward
                rewards=torch.tensor([reward]),
            )
<<<<<<< HEAD
            if "image_grid_thw" in processed_input:
                res["multi_modal_input"][0]["image_grid_thw"] = processed_input[
                    "image_grid_thw"
                ]
=======
            
>>>>>>> b70d82e9
            results.append(TensorDict(res, batch_size=[1]))

        if self.dump_dir is not None:
            dump_path = os.path.join(self.dump_dir, str(version))
            await aiofiles.os.makedirs(dump_path, exist_ok=True)
            # Get the unique identifier for this prompt
            qid = None
            for key in ["query_id", "id", "qid"]:
                qid = data.get(key, None)
                if qid is not None:
                    break
            qid = qid or uuid.uuid4().hex

            # Dump rollout to file
            file_path = os.path.join(dump_path, f"{qid}.txt")
            async with aiofiles.open(file_path, "a") as f:
                n_samples = self.gconfig.n_samples
                for i, (p, c, r, sl) in enumerate(
                    zip(prompt_strs, completions_strs, rewards, seqlens)
                ):
                    info = "\n".join(
                        [
                            f"idx: {i + 1} / {n_samples}, seqlen: {sl}, reward is {r}.",
                            f"prompt is \n{colorama.Fore.YELLOW + colorama.Style.DIM}{p}{colorama.Style.RESET_ALL}",
                            f"sequence is: \n{colorama.Fore.YELLOW + colorama.Style.DIM}{c}{colorama.Style.RESET_ALL}",
                        ]
                    )
                    await f.write(info + "\n")

        return concat_padded_tensors(results)<|MERGE_RESOLUTION|>--- conflicted
+++ resolved
@@ -41,11 +41,6 @@
         self.processor = processor
 
     async def arun_episode(self, engine, data):
-<<<<<<< HEAD
-=======
-
-
->>>>>>> b70d82e9
         processed_input = self.processor(
             images=data["images"],
             text=data["messages"],
@@ -117,29 +112,21 @@
                 loss_mask=torch.tensor(loss_mask).unsqueeze(0),
                 # We store multi_modal_input for each data point as a dict,
                 # This is a non-tensor-data stored in tensor dict
-<<<<<<< HEAD
                 multi_modal_input=[
                     {
                         "pixel_values": processed_input["pixel_values"],
                     }
                 ],
-=======
-                multi_modal_input=[multi_modal_input],
->>>>>>> b70d82e9
                 logprobs=torch.tensor(logprobs).unsqueeze(0),
                 versions=torch.tensor(versions).unsqueeze(0),
                 attention_mask=torch.ones(len(seq), dtype=torch.bool).unsqueeze(0),
                 # reward
                 rewards=torch.tensor([reward]),
             )
-<<<<<<< HEAD
             if "image_grid_thw" in processed_input:
                 res["multi_modal_input"][0]["image_grid_thw"] = processed_input[
                     "image_grid_thw"
                 ]
-=======
-            
->>>>>>> b70d82e9
             results.append(TensorDict(res, batch_size=[1]))
 
         if self.dump_dir is not None:
