import asyncio
import os
import uuid

import aiofiles
import aiofiles.os
import colorama
import torch
from transformers import AutoProcessor, PreTrainedTokenizerFast

from areal.api.cli_args import GenerationHyperparameters
from areal.api.io_struct import ModelRequest
from areal.utils import logging, stats_tracker
from areal.utils.data import concat_padded_tensors
from areal.utils.image import image2base64
from areal.workflow.rlvr import RLVRWorkflow

logger = logging.getLogger("RLVR workflow")


class VisionRLVRWorkflow(RLVRWorkflow):
    def __init__(
        self,
        reward_fn,
        gconfig: GenerationHyperparameters,
        tokenizer: PreTrainedTokenizerFast,
        processor: AutoProcessor,
        enable_thinking: bool,
        rollout_stat_scope: str = "rollout",
        dump_dir: str | None = None,
    ):
        super().__init__(
            reward_fn,
            gconfig,
            tokenizer,
            enable_thinking,
            rollout_stat_scope=rollout_stat_scope,
            dump_dir=dump_dir,
        )
        self.processor = processor

    async def arun_episode(self, engine, data):
        
        processed_input = self.processor(
            images=data["images"],
            text=data["messages"],
            padding=False,
            return_tensors="pt",
        )
           
        #BUG: Sglang forces to convert input_ids to prompt when processing multimodal data, which leads to slightly different input_ids in rollout and training.
        input_ids = processed_input["input_ids"].tolist()[0] 

        n_samples = self.gconfig.n_samples

        byte_images = image2base64(data["images"])

        req = ModelRequest(
            rid=uuid.uuid4().hex,
            input_ids=input_ids,
            image_data=byte_images,
            gconfig=self.gconfig.new(n_samples=1),
            tokenizer=self.tokenizer,
            processor=self.processor,
        )
        resps = await asyncio.gather(*[engine.agenerate(req) for _ in range(n_samples)])

        version = engine.get_version()
        prompt_strs = []
        completions_strs = []
        rewards = []
        seqlens = []

        results = []

        for resp in resps:            
            seq = resp.input_tokens + resp.output_tokens
            logprobs = [0.0] * resp.input_len + resp.output_logprobs
            loss_mask = [0] * resp.input_len + [1] * resp.output_len
            versions = [-1] * resp.input_len + resp.output_versions

            prompt_str = self.tokenizer.decode(input_ids)
            completions_str = self.tokenizer.decode(resp.output_tokens)
            prompt_strs.append(prompt_str)
            completions_strs.append(completions_str)
            seqlens.append(len(seq))
            reward = await self.async_reward_fn(
                prompt=prompt_str,
                completions=completions_str,
                prompt_ids=resp.input_tokens,
                completion_ids=resp.output_tokens,
                **data,
            )

            # Log reward.
            stats_tracker.get(self.rollout_stat_scope).scalar(reward=reward)

            rewards.append(reward)
            res = dict(
                # unsqueeze to add an additional batch dimension
                input_ids=torch.tensor(seq).unsqueeze(0),
                loss_mask=torch.tensor(loss_mask).unsqueeze(0),
                # We store multi_modal_input for each data point as a dict,
                multi_modal_input=[
                    {
                        "pixel_values": processed_input["pixel_values"],
                    }
                ],
                logprobs=torch.tensor(logprobs).unsqueeze(0),
                versions=torch.tensor(versions).unsqueeze(0),
                attention_mask=torch.ones(len(seq), dtype=torch.bool).unsqueeze(0),
                # reward
                rewards=torch.tensor([reward]),
            )
            if "image_grid_thw" in processed_input:
                res["multi_modal_input"][0]["image_grid_thw"] = processed_input[
                    "image_grid_thw"
                ]
<<<<<<< HEAD
            results.append(res)
=======
            results.append(TensorDict(res, batch_size=[1]))

>>>>>>> 2d0a90d6
        if self.dump_dir is not None:
            dump_path = os.path.join(self.dump_dir, str(version))
            await aiofiles.os.makedirs(dump_path, exist_ok=True)
            # Get the unique identifier for this prompt
            qid = None
            for key in ["query_id", "id", "qid"]:
                qid = data.get(key, None)
                if qid is not None:
                    break
            qid = qid or uuid.uuid4().hex

            # Dump rollout to file
            file_path = os.path.join(dump_path, f"{qid}.txt")
            async with aiofiles.open(file_path, "a") as f:
                n_samples = self.gconfig.n_samples
                for i, (p, c, r, sl) in enumerate(
                    zip(prompt_strs, completions_strs, rewards, seqlens)
                ):
                    info = "\n".join(
                        [
                            f"idx: {i + 1} / {n_samples}, seqlen: {sl}, reward is {r}.",
                            f"prompt is \n{colorama.Fore.YELLOW + colorama.Style.DIM}{p}{colorama.Style.RESET_ALL}",
                            f"sequence is: \n{colorama.Fore.YELLOW + colorama.Style.DIM}{c}{colorama.Style.RESET_ALL}",
                        ]
                    )
                    await f.write(info + "\n")

        return concat_padded_tensors(results)<|MERGE_RESOLUTION|>--- conflicted
+++ resolved
@@ -116,12 +116,7 @@
                 res["multi_modal_input"][0]["image_grid_thw"] = processed_input[
                     "image_grid_thw"
                 ]
-<<<<<<< HEAD
             results.append(res)
-=======
-            results.append(TensorDict(res, batch_size=[1]))
-
->>>>>>> 2d0a90d6
         if self.dump_dir is not None:
             dump_path = os.path.join(self.dump_dir, str(version))
             await aiofiles.os.makedirs(dump_path, exist_ok=True)
