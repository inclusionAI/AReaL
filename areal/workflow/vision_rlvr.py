--- conflicted
+++ resolved
@@ -1,5 +1,4 @@
 import asyncio
-import functools
 import os
 import uuid
 
@@ -12,7 +11,7 @@
 from areal.api.io_struct import ModelRequest
 from areal.utils.data import concat_padded_tensors
 from areal.utils.image import image2base64
-from areal.workflow.rlvr import REWARD_TIMEOUT_SECONDS, RLVRWorkflow
+from areal.workflow.rlvr import RLVRWorkflow
 from realhf.base import logging
 
 logger = logging.getLogger("RLVR workflow")
@@ -63,7 +62,7 @@
         seqlens = []
 
         results = []
-        loop = asyncio.get_event_loop()
+        asyncio.get_event_loop()
         for resp in resps:
             seq = resp.input_tokens + resp.output_tokens
             logprobs = [0.0] * resp.input_len + resp.output_logprobs
@@ -75,7 +74,6 @@
             prompt_strs.append(prompt_str)
             completions_strs.append(completions_str)
             seqlens.append(len(seq))
-<<<<<<< HEAD
             reward = await self.async_reward_fn(
                 prompt=prompt_str,
                 completions=completions_str,
@@ -83,28 +81,6 @@
                 completion_ids=resp.output_tokens,
                 **data,
             )
-=======
-            try:
-                reward = await asyncio.wait_for(
-                    loop.run_in_executor(
-                        self.rw_executor,
-                        functools.partial(
-                            self.reward_fn,
-                            prompt_str,
-                            completions_str,
-                            resp.input_tokens,
-                            resp.output_tokens,
-                            **data,
-                        ),
-                    ),
-                    timeout=REWARD_TIMEOUT_SECONDS,
-                )
-            except asyncio.TimeoutError:
-                logger.warning(
-                    f"Computing reward timeout after {REWARD_TIMEOUT_SECONDS}s. Set reward to 0."
-                )
-                reward = 0
->>>>>>> c4d1e8d8
             rewards.append(reward)
             res = dict(
                 # unsqueeze to add an additional batch dimension
