--- conflicted
+++ resolved
@@ -69,12 +69,7 @@
         )
         # Run multi-turn rollout until correct
         t = reward = 0
-<<<<<<< HEAD
-        discount = 0
-        rid = uuid.uuid4().hex
-=======
         discount = 1
->>>>>>> a1b149e2
         while reward == 0 and t < self.max_turns:
             # Send generate request to get the response.
             req = LLMRequest(
