# Pad/unpad operations are modified from flash-attention under BSD-3 license.
# Copyright (c) 2023, Tri Dao.

from dataclasses import dataclass
from typing import Any, Callable, Dict, List, Optional, Tuple

import numpy as np
import torch
import torch.distributed as dist
import torch.nn.functional as F
from einops import rearrange
from tensordict import TensorDict
from torchdata.stateful_dataloader import StatefulDataLoader

from areal.api.cli_args import MicroBatchSpec
from areal.platforms import current_platform
from areal.utils import datapack, logging

logger = logging.getLogger("data utils")


def reorder_list(xs: List, indices: List[int]) -> List:
    assert len(set(indices)) == len(xs)
    return [xs[i] for i in indices]


def dict_map(x: Dict, fn: Callable) -> Dict:
    return {k: fn(v) for k, v in x.items()}


def dict_of_list2list_of_dict(
    dict_of_lists: Dict[str, List[Any]],
) -> List[Dict[str, Any]]:
    if not dict_of_lists:
        return []
    keys = list(dict_of_lists.keys())
    length = len(dict_of_lists[keys[0]])
    for key, value_list in dict_of_lists.items():
        if len(value_list) != length:
            raise ValueError(
                f"All lists must have the same length. Key '{key}' has length {len(value_list)}, expected {length}"
            )
    return [{key: dict_of_lists[key][i] for key in keys} for i in range(length)]


def list_of_dict2dict_of_list(
    list_of_dicts: List[Dict[str, Any]],
) -> Dict[str, List[Any]]:
    if not list_of_dicts:
        return {}
    keys = list(list_of_dicts[0].keys())
    for i, dict_item in enumerate(list_of_dicts):
        if set(dict_item.keys()) != set(keys):
            raise ValueError(
                f"All dictionaries must have the same keys. Dictionary at index {i} has keys {set(dict_item.keys())}, expected {set(keys)}"
            )
    return {key: [dict_item[key] for dict_item in list_of_dicts] for key in keys}


def pad_sequences_to_tensors(
    sequence_list: List[TensorDict], pad_value: float = 0.0
) -> TensorDict:
    if not sequence_list:
        return TensorDict()
    skip_keys = {"multi_modal_input"}
    max_length = max(
        len(seq)
        for item in sequence_list
        for key, seq in item.items()
        if key not in skip_keys
    )
    result = {}
    for key in sequence_list[0].keys():
        padded = []
        if key == "multi_modal_input":
            for i in range(len(sequence_list)):
<<<<<<< HEAD
                item = sequence_list[i][key][0]
                for k, v in item.items():
                    if not torch.is_tensor(v):
                        item[k] = torch.tensor(v)
=======
                if sequence_list[i][key]:
                    item = sequence_list[i][key][0]
                    for k, v in item.items():
                        if not torch.is_tensor(v):
                            item[k] = torch.tensor(v)
>>>>>>> 40045eb8
            # list concat
            result[key] = sum(
                [sequence_list[i][key] for i in range(len(sequence_list))], []
            )
            continue
        for item in sequence_list:
            x = item[key]
            if not torch.is_tensor(x):
                x = torch.tensor(x)
            padded_x = torch.nn.functional.pad(
                x, (0, max_length - len(item[key])), value=pad_value
            )
            padded.append(padded_x)
        result[key] = torch.stack(padded)
    attention_mask = [
        [1] * len(next(iter(item[key] for key in item.keys() if key not in skip_keys)))
        + [0]
        * (
            max_length
            - len(next(iter(item[key] for key in item.keys() if key not in skip_keys)))
        )
        for item in sequence_list
    ]
    result["attention_mask"] = torch.tensor(attention_mask, dtype=torch.bool)
    return TensorDict(result, batch_size=[result["attention_mask"].shape[0]])


def unpad_input(
    hidden_states, attention_mask
) -> Tuple[torch.Tensor, torch.Tensor, torch.Tensor, int]:
    seqlens_in_batch = attention_mask.sum(dim=-1, dtype=torch.int32)
    indices = torch.nonzero(attention_mask.flatten(), as_tuple=False).flatten()
    max_seqlen_in_batch = seqlens_in_batch.max().item()
    cu_seqlens = F.pad(torch.cumsum(seqlens_in_batch, dim=0, dtype=torch.int32), (1, 0))
    return (
        rearrange(hidden_states, "b s ... -> (b s) ...")[indices],
        indices,
        cu_seqlens,
        max_seqlen_in_batch,
    )


def pad_input(hidden_states, indices, batch, seqlen):
    output = hidden_states.new_zeros(batch * seqlen)
    output[indices] = hidden_states
    return rearrange(output, "(b s) ... -> b s ...", b=batch)


def concat_padded_tensors(
    tensor_dicts: List[TensorDict], pad_value: float = 0.0
) -> TensorDict:
    """Concatenate and pad tensors from multiple padded tensor dictionaries."""
    if not tensor_dicts:
        return TensorDict()

    batch_sizes = [tuple(d.batch_size) for d in tensor_dicts]
    new_batch_size = [sum(x[0] for x in batch_sizes), *batch_sizes[0][1:]]

    # Find max sequence length across all dictionaries
    assert all("attention_mask" in td for td in tensor_dicts)
    max_length = max([x["attention_mask"].shape[1] for x in tensor_dicts])
    result = {}

    has_any_multi_modal = any("multi_modal_input" in td for td in tensor_dicts)

    merged_multi_modal = None

    if has_any_multi_modal:
        merged_multi_modal = []

        # Merge multi-modal data maintaining per-dp correspondence
        for tensor_dict in tensor_dicts:
            td_batch_size = tensor_dict.batch_size[0]

            if "multi_modal_input" in tensor_dict:
                # Has multi_modal_input - extend the lists
                multi_modal = tensor_dict["multi_modal_input"]
            else:
                multi_modal = [{} for _ in range(td_batch_size)]

            merged_multi_modal.extend(multi_modal)

        result["multi_modal_input"] = merged_multi_modal

    # Process each key
    for key in tensor_dicts[0].keys():
        tensors_to_concat = []
        if key == "multi_modal_input":
            continue
        for tensor_dict in tensor_dicts:
            tensor = tensor_dict[key]
            # Skip 1D tensors like rewards
            if len(tensor.shape) == 1:
                tensors_to_concat.append(tensor)
                continue
            current_length = tensor.shape[1]
            if current_length < max_length:
                # Pad tensor to max_length
                pad_width = max_length - current_length
                if key == "attention_mask":
                    # Pad attention mask with 0s
                    padding = torch.zeros(
                        (tensor.shape[0], pad_width),
                        dtype=tensor.dtype,
                        device=tensor.device,
                    )

                else:
                    # Pad feature tensors with pad_value
                    padding = torch.full(
                        (tensor.shape[0], pad_width),
                        pad_value,
                        dtype=tensor.dtype,
                        device=tensor.device,
                    )

                tensor = torch.cat([tensor, padding], dim=1)
            tensors_to_concat.append(tensor)

        result[key] = torch.cat(tensors_to_concat, dim=0)
    return TensorDict(result, batch_size=new_batch_size)


def to_device(data: Dict[str, torch.Tensor | Any], device) -> Dict[str, torch.Tensor]:
    """Move tensors in a dictionary to the specified device."""
    return {
        key: value.to(device) if torch.is_tensor(value) else value
        for key, value in data.items()
    }


def unpack_sequence(
    x: torch.Tensor,
    cu_seqlens: Optional[torch.Tensor] = None,
    lens: Optional[List[int]] = None,
    dim: int = 0,
):
    """Unpack a sequence tensor into a list of tensors based on cumulative sequence lengths."""
    if lens is not None:
        return torch.split(x, lens, dim=dim)
    if cu_seqlens is not None:
        return torch.split(
            x, (cu_seqlens[1:] - cu_seqlens[:-1]).cpu().numpy().tolist(), dim=dim
        )
    raise ValueError("Either cu_seqlens or input_lens must be provided.")


def allocate_balanced_mbs(mb_spec: MicroBatchSpec, lens: List[int]) -> List[List[int]]:
    assert mb_spec.max_tokens_per_mb is not None
    group_indices = datapack.ffd_allocate(
        lens, mb_spec.max_tokens_per_mb, min_groups=mb_spec.n_mbs
    )
    group_indices = sorted([sorted(g) for g in group_indices])
    return group_indices


def allocate_balanced_mbs_synced(
    mb_spec: MicroBatchSpec,
    lens: List[int],
    group: Optional[dist.ProcessGroup] = None,
) -> List[List[int]]:
    group_indices = allocate_balanced_mbs(mb_spec, lens)
    if not dist.is_initialized():
        return group_indices
    all_n_mbs = [None for _ in range(dist.get_world_size(group))]
    dist.all_gather_object(all_n_mbs, len(group_indices), group=group)
    if all(mbs == len(group_indices) for mbs in all_n_mbs):
        return group_indices
    return allocate_balanced_mbs_synced(
        MicroBatchSpec.new(mb_spec, n_mbs=max(all_n_mbs)), lens, group=group
    )


def pack_tensor_dict(data: TensorDict):
    """Pack a tensordict of shape [B, S, ...] into [total_length, ...], leaving other keys unchanged.

    Args:
        data (Dict[str, Any]): Dictionary containing tensors to be packed. Should contain key "attention_mask" with shape [B, S].

    Returns:
        Dict[str, Any]: Dictionary with packed tensors. The "attention_mask" key will be replaced by "cu_seqlens" with shape [B+1].
    """

    assert "attention_mask" in data, "Input data must contain 'attention_mask' key."
    attention_mask = data["attention_mask"]
    assert attention_mask.ndim == 2, "Attention mask must be a 2D tensor."
    bs = attention_mask.shape[0]
    seq_len = attention_mask.shape[1]

    # Calculate cumulative sequence lengths
    lens = attention_mask.sum(dim=1, dtype=torch.int32)
    max_seqlen = lens.max().item()
    cu_seqlens = torch.cumsum(lens, dim=0, dtype=torch.int32)
    cu_seqlens = F.pad(cu_seqlens, (1, 0), value=0)

    total_length = int(cu_seqlens[-1].item())
    # Pack tensors
    packed_data = {}
    for key, value in data.items():
        if key == "attention_mask":
            packed_data["cu_seqlens"] = cu_seqlens
            packed_data["max_seqlen"] = max_seqlen
            continue
        # tensor and of shape [B, S, ...]
        if (
            torch.is_tensor(value)
            and value.ndim >= 2
            and value.shape[0] == bs
            and value.shape[1] == seq_len
        ):
            packed_tensor = torch.empty(
                (total_length, *value.shape[2:]), dtype=value.dtype, device=value.device
            )
            # Fill the packed tensor with values from the original tensor
            for i in range(bs):
                start = cu_seqlens[i].item()
                end = cu_seqlens[i + 1].item()
                packed_tensor[start:end] = value[i][: end - start]
            packed_data[key] = packed_tensor
        else:
            packed_data[key] = value

    return TensorDict(**packed_data)


def pad_and_stack_tensors_along_first_dim(tensor_list: List[torch.Tensor]):
    max_length = max(tensor.shape[0] for tensor in tensor_list)
    n_dim = tensor_list[0].ndim
    assert all(
        tensor.ndim == n_dim for tensor in tensor_list
    ), "All tensors must have the same number of dimensions."

    padded_tensors = []
    for tensor in tensor_list:
        pad_mode = (0,) * (2 * (n_dim - 1)) + (0, max_length - tensor.shape[0])
        padded_tensor = F.pad(tensor, pad_mode, value=0.0)
        padded_tensors.append(padded_tensor)
    return torch.stack(padded_tensors, dim=0)


def tensor_container_to(
    d: Dict[str, Any] | torch.Tensor | List[torch.Tensor], *args, **kwargs
):
    """Apply `t.to(*args, **kwargs)` to all tensors in the dictionary.
    Support nested dictionaries.
    """
    new_dict = {}
    if torch.is_tensor(d):
        return d.to(*args, **kwargs)
    elif isinstance(d, list):
        return [
            tensor_container_to(*args, **kwargs) if torch.is_tensor(v) else v for v in d
        ]
    elif isinstance(d, dict):
        for key, value in d.items():
            if isinstance(value, dict) or isinstance(value, list):
                new_dict[key] = tensor_container_to(value, *args, **kwargs)
            elif torch.is_tensor(value):
                new_dict[key] = value.to(*args, **kwargs)
            else:
                new_dict[key] = value
        return new_dict
    else:
        raise ValueError(f"Unsupported type: {type(d)}")


@dataclass
class MicroBatchList:
    data: TensorDict
    mb_spec: MicroBatchSpec
    mbs: List[TensorDict]
    forward_indices: List[int]
    backward_indices: List[int]
    group_lens: List[int]
    padded_mbs: Optional[List[TensorDict]] = None
    # Batch-level padding information
    padding_lengths: Optional[List[int]] = None
    padded_to_lengths: Optional[List[int]] = None
    # sequence-level padding information
    align_to_lengths: Optional[List[int]] = None
    old_cu_seqlens_list: Optional[List[torch.Tensor]] = None

    def to(self, *args, **kwargs):
        mbs = [
            (
                mb.to(*args, **kwargs)
                if isinstance(mb, TensorDict)
                else tensor_container_to(mb, *args, **kwargs)
            )
            for mb in self.mbs
        ]
        data = (
            self.data.to(*args, **kwargs)
            if isinstance(self.data, TensorDict)
            else tensor_container_to(self.data, *args, **kwargs)
        )
        padded_mbs = None
        if self.padded_mbs is not None:
            padded_mbs = [
                (
                    mb.to(*args, **kwargs)
                    if isinstance(mb, TensorDict)
                    else tensor_container_to(mb, *args, **kwargs)
                )
                for mb in self.padded_mbs
            ]
        old_cu_seqlens_list = None
        if self.old_cu_seqlens_list is not None:
            old_cu_seqlens_list = [
                t.to(*args, **kwargs) for t in self.old_cu_seqlens_list
            ]
        return MicroBatchList(
            data=data,
            mb_spec=self.mb_spec,
            mbs=mbs,
            forward_indices=self.forward_indices,
            backward_indices=self.backward_indices,
            group_lens=self.group_lens,
            padded_mbs=padded_mbs,
            padding_lengths=self.padding_lengths,
            padded_to_lengths=self.padded_to_lengths,
            old_cu_seqlens_list=old_cu_seqlens_list,
            align_to_lengths=self.align_to_lengths,
        )


DEFAULT_MAX_TOKENS_PER_MB = int(1e12)


def split_padded_tensor_dict_into_mb_list(
    data: TensorDict,
    mb_spec: MicroBatchSpec,
    group: Optional[dist.ProcessGroup] = None,
) -> MicroBatchList:
    """Split a padded tensordict into micro-batches based on the attention mask.

    Args:
        data (TensorDict): Dictionary containing padded tensors.
        mb_spec (MicroBatchSpec): Specification for micro-batch splitting.
        group (Optional[dist.ProcessGroup]): Process group for distributed synchronization.

    Returns:
        MicroBatchList: A structure containing the split micro-batches and metadata.
    """
    # TODO: should align sequences first and then split, needs refactor
    assert (
        "attention_mask" in data
    ), "Input data must be padded and contain 'attention_mask' key."
    if mb_spec.max_tokens_per_mb is None:
        mb_spec = MicroBatchSpec.new(
            mb_spec, max_tokens_per_mb=DEFAULT_MAX_TOKENS_PER_MB
        )
    bs = data["attention_mask"].shape[0]
    max_seqlen = data["attention_mask"].shape[1]
    input_lens = data["attention_mask"].sum(1).long().cpu().numpy()

    # check tensor shape, split only 1d tensors with length "total_lens"
    to_split = {}
    not_to_split = {}
    for key, value in data.items():
        if key == "multi_modal_input":
            continue
        if key == "position_ids" or (
            torch.is_tensor(value) and value.numel() == bs * max_seqlen
        ):
            # NOTE: qwen2.5-vl position_ids.numel() == bs * max_seqlen * 3
            to_split[key] = value
        else:
            not_to_split[key] = value

    # split
    group_indices = allocate_balanced_mbs_synced(mb_spec, input_lens, group=group)
    splitted_lens = [
        [input_lens[i] for i in group_index] for group_index in group_indices
    ]
    group_n_seqs = [len(x) for x in splitted_lens]
    group_lens = [sum(x) for x in splitted_lens]

    forward_indices = datapack.flat2d(group_indices)
    backward_indices = np.zeros(bs, dtype=np.int64)
    backward_indices[forward_indices] = np.arange(bs)

    def _split(tensor):
        """Split and pad a tensor based on forward indices and lens."""
        # Unpack the sequence
        unpacked = [tensor[i] for i in range(bs)]
        # Reorder according to forward indices
        reordered = reorder_list(unpacked, forward_indices)
        reordered = torch.stack(reordered)
        # Unpack again according to split lens
        splitted = []
        offset = 0
        for _n_seqs in group_n_seqs:
            splitted.append(reordered[offset : offset + _n_seqs])
            offset += _n_seqs
        return splitted

    to_split = dict_map(to_split, lambda x: _split(x))

    if "multi_modal_input" in data:
        multi_modal_input = data["multi_modal_input"]

        # Prepare the pixel_values and image_grid_thw for each group
        multi_modal_input_split = []

        for group_index in group_indices:
            group_pixel_multi_modal_input = [multi_modal_input[i] for i in group_index]
            # Stack pixel_values for each group (assuming pixel_values is a list of tensors)
            multi_modal_input_split.append(group_pixel_multi_modal_input)
        # Pack the split pixel_values and image_grid_thw back into the data
        to_split["multi_modal_input"] = multi_modal_input_split
    mbs = dict_of_list2list_of_dict(to_split)

    results = []
    # organize splitted micro batches
    assert len(mbs) == len(splitted_lens), (len(mbs), len(splitted_lens))
    for i, (mb, lens) in enumerate(zip(mbs, splitted_lens)):
        results.append(TensorDict(**mb, **not_to_split))

    return MicroBatchList(
        data=data,
        mb_spec=mb_spec,
        mbs=results,
        forward_indices=forward_indices,
        backward_indices=backward_indices.tolist(),
        group_lens=group_lens,
    )


N_TOKENS_PER_PAGE = 256


def pad_packed_tensor_dict(
    data: TensorDict,
    pad_to_length: int,
    pad_value: float = 0.0,
    align_sequences: bool = False,
    align_to_multiple_of: Optional[int] = None,
) -> Tuple[TensorDict, int, torch.Tensor, int]:
    """Pad a packed tensor dict to a specified length.
    This function assumes that the input data contains "cu_seqlens" and "max_seqlen" key,
    and all other tensors of shape [total_length, ] will be padded to `pad_to_length`.
    This function will pad a new sequence filled with `pad_value` to the end of each tensor,
    and update the "cu_seqlens" and "max_seqlen" keys accordingly.

    Args:
        data (TensorDict): Dictionary containing tensors to be packed.
        pad_to_length (int): The length to pad the tensors to. All tensors

    Returns:
        TensorDict: Dictionary with padded tensors and modified "cu_seqlens" and
            "max_seqlen".
        int: The pad length.
    """
    assert "cu_seqlens" in data, "Input data must contain 'cu_seqlens' key."
    assert "max_seqlen" in data, "Input data must contain 'max_seqlen' key."
    cu_seqlens = data["cu_seqlens"]
    max_seqlen = data["max_seqlen"]
    old_cu_seqlens = cu_seqlens.clone()
    total_length = data["cu_seqlens"][-1].item()
    # First pad sequences
    sequence_padded_data = {}
    align_to_length = None
    if align_sequences:
        assert (
            align_to_multiple_of is not None
        ), "align_to_multiple_of must be specified when align_sequences is True."
        input_lens = cu_seqlens[1:] - cu_seqlens[:-1]
        batch_size = input_lens.shape[0]
        # Align sequences to an integer multiple of align_to_multiple_of
        pad_size = (
            align_to_multiple_of - input_lens % align_to_multiple_of
        ) % align_to_multiple_of
        input_lens_padded = input_lens + pad_size
        cu_seqlens_padded = torch.zeros(
            batch_size + 1, dtype=torch.int32, device=cu_seqlens.device
        )
        cu_seqlens_padded[1:] = torch.cumsum(input_lens_padded, dim=0)
        max_seqlens_padded = input_lens_padded.max().item()
        padded_shape = (input_lens_padded.sum().item(),)
        for key, value in data.items():
            if key == "cu_seqlens":
                sequence_padded_data["cu_seqlens"] = cu_seqlens_padded
            elif key == "max_seqlen":
                sequence_padded_data["max_seqlen"] = max_seqlens_padded
            elif key == "position_ids":
                if len(value.shape) == 2 and value.shape[1] == 3:
                    # [total_seq_len, channel] for qwen2.5 vl, channel==3 for t,h,w
                    new_value = torch.zeros(
                        (padded_shape[0], 3), dtype=value.dtype, device=value.device
                    )
                    for i in range(batch_size):
                        new_start = cu_seqlens_padded[i]
                        new_end = cu_seqlens_padded[i + 1]
                        old_start = cu_seqlens[i]
                        old_end = cu_seqlens[i + 1]
                        length = old_end - old_start
                        pad_length = new_end - new_start - length
                        new_value[new_start : new_start + length] = value[
                            old_start:old_end
                        ]
                        new_value[new_start + length : new_end] = (
                            torch.arange(
                                pad_length, dtype=torch.long, device=value.device
                            )
                            .unsqueeze(1)
                            .expand(-1, 3)
                        )
                else:
                    new_value = torch.zeros(
                        padded_shape, dtype=value.dtype, device=value.device
                    )
                    for i in range(batch_size):
                        new_start = cu_seqlens_padded[i]
                        new_end = cu_seqlens_padded[i + 1]
                        new_value[new_start:new_end] = torch.arange(
                            new_end - new_start, dtype=value.dtype, device=value.device
                        )
                sequence_padded_data[key] = new_value
            elif torch.is_tensor(value) and value.numel() == total_length:
                new_value = torch.full(
                    padded_shape,
                    fill_value=pad_value,
                    dtype=value.dtype,
                    device=value.device,
                )
                for i in range(batch_size):
                    new_start = cu_seqlens_padded[i]
                    start = cu_seqlens[i]
                    end = cu_seqlens[i + 1]
                    length = end - start
                    new_value[new_start : new_start + length] = value[start:end]
                sequence_padded_data[key] = new_value
            else:
                sequence_padded_data[key] = value

        data = TensorDict(sequence_padded_data, batch_size=data.batch_size)
        align_to_length = cu_seqlens_padded[-1].item()
        # ensure pad_to_length is a integer multiple of both align_to_multiple_of and N_TOKENS_PER_PAGE
        lcm = np.lcm(align_to_multiple_of, N_TOKENS_PER_PAGE).item()
        pad_to_length = (pad_to_length + lcm - 1) // lcm * lcm

        cu_seqlens = data["cu_seqlens"]
        max_seqlen = data["max_seqlen"]
        total_length = data["cu_seqlens"][-1].item()
        if pad_to_length < total_length:
            # NOTE: In some occasion where sequence lengths, sequence padding will make total length
            # exceed expected `pad_to_length`. This happens more often when sequence lengths are small.
            # In this case, we increase pad_to_length.
            pad_to_length = (total_length + lcm - 1) // lcm * lcm

    # Pad batch
    pad_length = pad_to_length - total_length
    assert (
        pad_length >= 0
    ), f"pad_to_length {pad_to_length} must be greater than or equal to total length {total_length}."
    new_cu_seqlens = F.pad(cu_seqlens, (0, 1), value=pad_to_length)
    new_max_seqlen = max(max_seqlen, pad_length)
    padded_data = {}
    for key, value in data.items():
        if key == "cu_seqlens":
            padded_data[key] = new_cu_seqlens
        elif key == "max_seqlen":
            padded_data[key] = new_max_seqlen
        elif key == "position_ids":
            # [total_seqlen, channel] for qwen2.5 vl, channel==3 for t,h,w
            if len(value.shape) == 2 and value.shape[1] == 3:
                pad = (
                    torch.arange(pad_length, dtype=torch.long, device=value.device)
                    .unsqueeze(1)
                    .expand(-1, 3)
                )
                padded_tensor = torch.cat([value, pad])
            else:
                pad = torch.arange(pad_length, dtype=torch.long, device=value.device)
                padded_tensor = torch.cat([value, pad])
            padded_data[key] = padded_tensor
        elif torch.is_tensor(value) and value.numel() == total_length:
            # Pad the tensor to the new total length
            padded_tensor = torch.nn.functional.pad(
                value, (0, pad_length), value=pad_value
            )
            padded_data[key] = padded_tensor
        else:
            padded_data[key] = value
    return (
        TensorDict(padded_data, batch_size=data.batch_size),
        pad_length,
        old_cu_seqlens,
        align_to_length,
    )


def pad_mb_list(
    mb_list: MicroBatchList,
    pad_value: float = 0.0,
    pad_to_maximum: bool = False,
    align_sequences: bool = False,
    align_to_multiple_of: Optional[int] = None,
) -> MicroBatchList:
    """Pad the micro-batch list to the maximum length or to a specific size to:
        1. Reduce memory fragmentation.
        2. Align sequences to an integer multiple of `align_to_multiple_of`
        to be equally sliced into context and sequence parallel ranks.

    Args:
        mb_list (MicroBatchList): The micro-batch list to pad.
        pad_value (float, optional): The value to pad the tensors with. Defaults to 0.0.
        pad_to_maximum (bool, optional): Whether to pad to the maximum length specified in `mb_spec`. Defaults to False.
        align_sequences (bool, optional): Whether to align sequences to an integer multiple of `align_to_multiple_of`. Defaults to False.
        align_to_multiple_of (int, optional): The size to align sequences to. Defaults to None.

    Returns:
        MicroBatchList: The padded micro-batch list.
    """
    if align_sequences:
        assert (
            align_to_multiple_of is not None
        ), "align_to_multiple_of must be specified when align_sequences is True."
    padded_mb_inputs, pad_lengths = [], []
    pad_to_lengths = []
    old_cu_seqlens_list = []
    align_to_lengths = []
    if pad_to_maximum and (
        mb_list.mb_spec.max_tokens_per_mb is None
        or mb_list.mb_spec.max_tokens_per_mb == DEFAULT_MAX_TOKENS_PER_MB
    ):
        logger.warning(
            f"Unable to pad to maximum because max_tokens_per_mb is not properly set."
        )
        pad_to_maximum = False
    for mb, l in zip(mb_list.mbs, mb_list.group_lens):
        if pad_to_maximum:
            pad_to_length = mb_list.mb_spec.max_tokens_per_mb
        else:
            # NOTE: GPU page size is 2MB
            # Take hidden size 4096 with bf16 dtype as an example,
            # the batch size of a page is 256
            pad_to_length = (
                (int(l) + N_TOKENS_PER_PAGE - 1)
                // N_TOKENS_PER_PAGE
                * N_TOKENS_PER_PAGE
            )
        padded_mb, pad_len, old_cu_seqlens, align_to_length = pad_packed_tensor_dict(
            mb,
            pad_to_length,
            pad_value=pad_value,
            align_sequences=align_sequences,
            align_to_multiple_of=align_to_multiple_of,
        )
        padded_mb_inputs.append(padded_mb)
        pad_lengths.append(pad_len)
        pad_to_lengths.append(pad_to_length)
        old_cu_seqlens_list.append(old_cu_seqlens)
        align_to_lengths.append(align_to_length)
    mb_list.padded_mbs = padded_mb_inputs
    mb_list.padding_lengths = pad_lengths
    mb_list.padded_to_lengths = pad_to_lengths
    if align_sequences:
        mb_list.old_cu_seqlens_list = old_cu_seqlens_list
        mb_list.align_to_lengths = align_to_lengths
    return mb_list


def unpad_logits(
    logits: torch.Tensor,
    padding_length: int,
    cu_seqlens: Optional[torch.Tensor] = None,
    old_cu_seqlens: Optional[torch.Tensor] = None,
):
    # TODO: when using megatron, logits are in fp32,
    # create new logits in bucket to reduce peak memory usage
    # First unpad batch
    if padding_length > 0:
        logits = logits[:-padding_length]

    # Then unpad according to old_cu_seqlens
    if old_cu_seqlens is not None:
        new_logits = torch.empty(
            (old_cu_seqlens[-1].item(), *logits.shape[1:]),
            dtype=logits.dtype,
            device=logits.device,
        )
        batch_size = old_cu_seqlens.shape[0] - 1
        for i in range(batch_size):
            old_start = old_cu_seqlens[i].item()
            old_end = old_cu_seqlens[i + 1].item()
            start = cu_seqlens[i].item()
            length = old_end - old_start
            new_logits[old_start:old_end] = logits[start : start + length]

    return new_logits


def unsqueeze_packed_tensor_dict(data: TensorDict) -> TensorDict:
    assert "cu_seqlens" in data, "Input data must contain 'cu_seqlens' key."
    assert "max_seqlen" in data, "Input data must contain 'max_seqlen' key."

    total_length = data["cu_seqlens"][-1].item()
    new_data = {}
    for key, value in data.items():
        if key == "position_ids" or (
            key
            not in [
                "cu_seqlens",
                "max_seqlen",
            ]
            and torch.is_tensor(value)
            and value.numel() == total_length
        ):
            new_data[key] = value.unsqueeze(dim=0)
        else:
            new_data[key] = value
    return TensorDict(new_data, batch_size=data.batch_size)


def unsqueeze_mb_list(
    mb_list: MicroBatchList,
) -> MicroBatchList:
    """Unsqueeze the packed tensordict in the micro-batch list."""
    new_padded_mbs = []
    for i, mb in enumerate(mb_list.mbs):
        if mb_list.padded_mbs is not None:
            new_padded_mbs.append(unsqueeze_packed_tensor_dict(mb_list.padded_mbs[i]))
    mb_list.padded_mbs = new_padded_mbs if mb_list.padded_mbs is not None else None
    return mb_list


def amend_position_ids(data: TensorDict) -> TensorDict:
    assert "attention_mask" in data, "Input data must contain 'attention_mask' key."

    attn_mask = data["attention_mask"]
    bs, seqlen = attn_mask.shape[:2]
    position_ids = (
        torch.arange(0, seqlen, dtype=torch.long, device=attn_mask.device)
        .unsqueeze(0)
        .expand(bs, -1)
    )
    position_ids.masked_fill(~attn_mask.bool(), 0)
    data["position_ids"] = position_ids
    return data


def broadcast_tensor(tensor: torch.Tensor | None, src_rank=0, group=None):
    """
    Broadcast a tensor from source rank to all other ranks in the process group.

    Args:
        tensor: Tensor on source rank, None on non-source ranks
        src_rank: The rank that holds the tensor to broadcast (default: 0)
        group: The process group to use for broadcasting (default: None, uses the default group)
        device: The device of the output tensor.

    Returns:
        Tensor: The broadcasted tensor on all ranks
    """
    if not dist.is_initialized():
        raise RuntimeError("torch.distributed is not initialized")

    current_rank = dist.get_rank()

    # On source rank, prepare the tensor for broadcasting
    if current_rank == src_rank:
        if tensor is None:
            raise ValueError(f"Tensor cannot be None on source rank {src_rank}")

        tensor = tensor.contiguous()
        device = tensor.device
        # Prepare metadata as Python objects
        metadata = {
            "shape": list(tensor.shape),
            "dtype": tensor.dtype,
            "device_type": device.type,
        }

        # Broadcast metadata using broadcast_object_list
        metadata_list = [metadata]
        dist.broadcast_object_list(metadata_list, src=src_rank, group=group)

        # Broadcast the actual tensor
        tensor = tensor.contiguous()
        dist.broadcast(tensor, src=src_rank, group=group)

        return tensor
    else:
        # On non-source ranks, receive metadata
        metadata_list = [None]
        dist.broadcast_object_list(metadata_list, src=src_rank, group=group)

        metadata = metadata_list[0]
        tensor_shape = metadata["shape"]
        dtype = metadata["dtype"]
        device_type = metadata["device_type"]
        device = (
            torch.device("cpu")
            if device_type == "cpu"
            else current_platform.current_device()
        )
        # Create tensor with the received shape and dtype
        tensor = torch.empty(tensor_shape, dtype=dtype, device=device)

        # Receive the actual tensor data
        dist.broadcast(tensor, src=src_rank, group=group)

        return tensor


def _unpad_unflatten(x, shape):
    assert len(x.shape) == 1
    pad_size = x.numel() - np.prod(shape)
    assert pad_size >= 0, pad_size
    return x[: x.numel() - pad_size].view(*shape)


def _flatten_pad_to_max_numel(x, shapes):
    pad_size = max(np.prod(shape) for shape in shapes) - x.numel()
    assert pad_size >= 0, pad_size
    return torch.nn.functional.pad(x.view(-1), (0, pad_size), value=0)


def all_gather_tensor_container(data, group=None) -> List:
    if torch.is_tensor(data):

        local_shape = list(data.shape)
        shapes = [None for _ in range(dist.get_world_size(group))]
        dist.all_gather_object(shapes, local_shape, group=group)

        y = _flatten_pad_to_max_numel(data, shapes)

        ys = [torch.empty_like(y) for _ in range(dist.get_world_size(group=group))]
        dist.all_gather(ys, y, group=group)

        return [_unpad_unflatten(y, shape) for y, shape in zip(ys, shapes)]

    if isinstance(data, list):
        data = [all_gather_tensor_container(d, group=group) for d in data]
        return list(zip(*data))

    if isinstance(data, (dict, TensorDict)):
        results = {
            k: all_gather_tensor_container(v, group=group) for k, v in data.items()
        }
        results = [
            {k: v[i] for k, v in results.items()}
            for i in range(dist.get_world_size(group))
        ]
        if isinstance(data, TensorDict):
            results = [
                TensorDict(r, batch_size=[r["attention_mask"].shape[0]])
                for r in results
            ]
        return results

    results = [None for _ in range(dist.get_world_size(group))]
    dist.all_gather_object(results, data, group=group)
    return results


def broadcast_tensor_container(data, src_rank=0, group=None):
    if dist.get_rank() != src_rank:
        metadata = [None]
        dist.broadcast_object_list(metadata, src=src_rank, group=group)
        data_type, info = metadata[0]
        if data_type == "none":
            return None
        if data_type == "tensor":
            return broadcast_tensor(data, src_rank=src_rank, group=group)
        elif data_type == "list":
            length = info
            return [
                broadcast_tensor_container(None, src_rank=src_rank, group=group)
                for _ in range(length)
            ]
        elif data_type == "dict":
            keys = info
            return {
                k: broadcast_tensor_container(None, src_rank=src_rank, group=group)
                for k in keys
            }
        elif data_type == "tensordict":
            batch_size, keys = info
            return TensorDict(
                {
                    k: broadcast_tensor_container(None, src_rank=src_rank, group=group)
                    for k in keys
                },
                batch_size=batch_size,
            )
        elif data_type == "object":
            to_broadcast = [None]
            dist.broadcast_object_list(to_broadcast, src=src_rank, group=group)
            return to_broadcast[0]
        else:
            raise ValueError(f"Unknown data type: {data_type}")
    else:
        if data is None:
            metadata = [("none", None)]
            dist.broadcast_object_list(metadata, src=src_rank, group=group)
            return None
        elif torch.is_tensor(data):
            metadata = [("tensor", None)]
            dist.broadcast_object_list(metadata, src=src_rank, group=group)
            return broadcast_tensor(data, src_rank=src_rank, group=group)
        elif isinstance(data, list):
            metadata = [("list", len(data))]
            dist.broadcast_object_list(metadata, src=src_rank, group=group)
            return [
                broadcast_tensor_container(d, src_rank=src_rank, group=group)
                for d in data
            ]
        elif isinstance(data, dict):
            metadata = [("dict", list(data.keys()))]
            dist.broadcast_object_list(metadata, src=src_rank, group=group)
            return {
                k: broadcast_tensor_container(v, src_rank=src_rank, group=group)
                for k, v in data.items()
            }
        elif isinstance(data, TensorDict):
            metadata = [("tensordict", (data.batch_size, list(data.keys())))]
            dist.broadcast_object_list(metadata, src=src_rank, group=group)
            return TensorDict(
                {
                    k: broadcast_tensor_container(v, src_rank=src_rank, group=group)
                    for k, v in data.items()
                },
                batch_size=data.batch_size,
            )
        else:
            metadata = [("object", None)]
            dist.broadcast_object_list(metadata, src=src_rank, group=group)
            to_broadcast = [data]
            dist.broadcast_object_list(to_broadcast, src=src_rank, group=group)
            return to_broadcast[0]


def bcast_mb_list(
    mb_list: MicroBatchList | None, src_rank=0, group=None
) -> MicroBatchList:
    if dist.get_rank() == src_rank:
        assert mb_list is not None
    # bcast tensor container attributes
    data = broadcast_tensor_container(
        mb_list.data if mb_list else None, src_rank=src_rank, group=group
    )
    mbs = broadcast_tensor_container(
        mb_list.mbs if mb_list else None, src_rank=src_rank, group=group
    )
    padded_mbs = broadcast_tensor_container(
        mb_list.padded_mbs if mb_list else None, src_rank=src_rank, group=group
    )
    old_cu_seqlens_list = broadcast_tensor_container(
        mb_list.old_cu_seqlens_list if mb_list else None, src_rank=src_rank, group=group
    )
    # bcast other attributes
    to_broadcast = (
        [
            mb_list.mb_spec,
            mb_list.forward_indices,
            mb_list.backward_indices,
            mb_list.group_lens,
            mb_list.padding_lengths,
            mb_list.padded_to_lengths,
            mb_list.align_to_lengths,
        ]
        if mb_list
        else [None for _ in range(7)]
    )
    dist.broadcast_object_list(to_broadcast, src=src_rank, group=group)
    (
        mb_spec,
        forward_indices,
        backward_indices,
        group_lens,
        padding_lengths,
        padded_to_lengths,
        align_to_lengths,
    ) = to_broadcast
    return MicroBatchList(
        data=data,
        mb_spec=mb_spec,
        mbs=mbs,
        forward_indices=forward_indices,
        backward_indices=backward_indices,
        group_lens=group_lens,
        padded_mbs=padded_mbs,
        padding_lengths=padding_lengths,
        padded_to_lengths=padded_to_lengths,
        old_cu_seqlens_list=old_cu_seqlens_list,
        align_to_lengths=align_to_lengths,
    )


def cycle_dataloader(dataloader: StatefulDataLoader):
    """Cycle through a dataloader indefinitely."""
    g = iter(dataloader)
    while True:
        try:
            yield next(g)
        except StopIteration:
            g = iter(dataloader)<|MERGE_RESOLUTION|>--- conflicted
+++ resolved
@@ -74,18 +74,11 @@
         padded = []
         if key == "multi_modal_input":
             for i in range(len(sequence_list)):
-<<<<<<< HEAD
-                item = sequence_list[i][key][0]
-                for k, v in item.items():
-                    if not torch.is_tensor(v):
-                        item[k] = torch.tensor(v)
-=======
                 if sequence_list[i][key]:
                     item = sequence_list[i][key][0]
                     for k, v in item.items():
                         if not torch.is_tensor(v):
                             item[k] = torch.tensor(v)
->>>>>>> 40045eb8
             # list concat
             result[key] = sum(
                 [sequence_list[i][key] for i in range(len(sequence_list))], []
