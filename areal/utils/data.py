# Pad/unpad operations are modified from flash-attention under BSD-3 license.
# Copyright (c) 2023, Tri Dao.

from dataclasses import dataclass
from typing import Any, Callable, Dict, List, Optional, Tuple

import numpy as np
import torch
import torch.distributed as dist
import torch.nn.functional as F
from einops import rearrange
from torchdata.stateful_dataloader import StatefulDataLoader

from areal.api.cli_args import MicroBatchSpec, NormConfig
from areal.platforms import current_platform
from areal.utils import datapack, logging

logger = logging.getLogger("data utils")


def get_batch_size(data: Dict[str, Any]) -> int:
    if not data:
        return 0

    am = data.get("attention_mask")
    if torch.is_tensor(am) and am.ndim >= 1:
        return int(am.shape[0])

    cu = data.get("cu_seqlens")
    if torch.is_tensor(cu) and cu.ndim >= 1 and cu.numel() >= 1:
        return max(int(cu.shape[0]) - 1, 0)

    mmi = data.get("multi_modal_input")
    if isinstance(mmi, list):
        return len(mmi)

    for v in data.values():
        if torch.is_tensor(v) and v.ndim >= 1:
            return int(v.shape[0])

    return 0


def reorder_list(xs: List, indices: List[int]) -> List:
    assert len(set(indices)) == len(xs)
    return [xs[i] for i in indices]


def dict_map(x: Dict, fn: Callable) -> Dict:
    return {k: fn(v) for k, v in x.items()}


def dict_of_list2list_of_dict(
    dict_of_lists: Dict[str, List[Any]],
) -> List[Dict[str, Any]]:
    if not dict_of_lists:
        return []
    keys = list(dict_of_lists.keys())
    length = len(dict_of_lists[keys[0]])
    for key, value_list in dict_of_lists.items():
        if len(value_list) != length:
            raise ValueError(
                f"All lists must have the same length. Key '{key}' has length {len(value_list)}, expected {length}"
            )
    return [{key: dict_of_lists[key][i] for key in keys} for i in range(length)]


def list_of_dict2dict_of_list(
    list_of_dicts: List[Dict[str, Any]],
) -> Dict[str, List[Any]]:
    if not list_of_dicts:
        return {}
    keys = list(list_of_dicts[0].keys())
    for i, dict_item in enumerate(list_of_dicts):
        if set(dict_item.keys()) != set(keys):
            raise ValueError(
                f"All dictionaries must have the same keys. Dictionary at index {i} has keys {set(dict_item.keys())}, expected {set(keys)}"
            )
    return {key: [dict_item[key] for dict_item in list_of_dicts] for key in keys}


def pad_sequences_to_tensors(
    sequence_list: List[Dict[str, Any]], pad_value: float = 0.0
) -> Dict[str, Any]:
    if not sequence_list:
        return {}
    skip_keys = {"multi_modal_input"}
    max_length = max(
        len(seq)
        for item in sequence_list
        for key, seq in item.items()
        if key not in skip_keys
    )
    result = {}
    for key in sequence_list[0].keys():
        padded = []
        if key == "multi_modal_input":
            for i in range(len(sequence_list)):
                if sequence_list[i][key]:
                    item = sequence_list[i][key][0]
                    for k, v in item.items():
                        if not torch.is_tensor(v):
                            item[k] = torch.tensor(v)
            # list concat
            result[key] = sum(
                [sequence_list[i][key] for i in range(len(sequence_list))], []
            )
            continue
        for item in sequence_list:
            x = item[key]
            if not torch.is_tensor(x):
                x = torch.tensor(x)
            padded_x = torch.nn.functional.pad(
                x, (0, max_length - len(item[key])), value=pad_value
            )
            padded.append(padded_x)
        result[key] = torch.stack(padded)
    attention_mask = [
        [1] * len(next(iter(item[key] for key in item.keys() if key not in skip_keys)))
        + [0]
        * (
            max_length
            - len(next(iter(item[key] for key in item.keys() if key not in skip_keys)))
        )
        for item in sequence_list
    ]
    result["attention_mask"] = torch.tensor(attention_mask, dtype=torch.bool)
    return result


def unpad_input(
    hidden_states, attention_mask
) -> Tuple[torch.Tensor, torch.Tensor, torch.Tensor, int]:
    seqlens_in_batch = attention_mask.sum(dim=-1, dtype=torch.int32)
    indices = torch.nonzero(attention_mask.flatten(), as_tuple=False).flatten()
    max_seqlen_in_batch = seqlens_in_batch.max().item()
    cu_seqlens = F.pad(torch.cumsum(seqlens_in_batch, dim=0, dtype=torch.int32), (1, 0))
    return (
        rearrange(hidden_states, "b s ... -> (b s) ...")[indices],
        indices,
        cu_seqlens,
        max_seqlen_in_batch,
    )


def pad_input(hidden_states, indices, batch, seqlen):
    output = hidden_states.new_zeros(batch * seqlen)
    output[indices] = hidden_states
    return rearrange(output, "(b s) ... -> b s ...", b=batch)


def concat_padded_tensors(
    tensor_dicts: List[Dict[str, Any]], pad_value: float = 0.0
) -> Dict[str, Any]:
    """Concatenate and pad tensors from multiple dictionaries of padded tensors."""
    if not tensor_dicts:
        return {}

    # Find max sequence length across all dictionaries
    assert all("attention_mask" in td for td in tensor_dicts)
    max_length = max([x["attention_mask"].shape[1] for x in tensor_dicts])
    result = {}

    has_any_multi_modal = any("multi_modal_input" in td for td in tensor_dicts)

    merged_multi_modal = None

    if has_any_multi_modal:
        merged_multi_modal = []

        # Merge multi-modal data maintaining per-dp correspondence
        for tensor_dict in tensor_dicts:
            td_batch_size = get_batch_size(tensor_dict)

            if "multi_modal_input" in tensor_dict:
                # Has multi_modal_input - extend the lists
                multi_modal = tensor_dict["multi_modal_input"]
            else:
                multi_modal = [{} for _ in range(td_batch_size)]

            merged_multi_modal.extend(multi_modal)

        result["multi_modal_input"] = merged_multi_modal

    # Process each key
    for key in tensor_dicts[0].keys():
        tensors_to_concat = []
        if key == "multi_modal_input":
            continue
        for tensor_dict in tensor_dicts:
            tensor = tensor_dict[key]
            # Skip 1D tensors like rewards
            if len(tensor.shape) == 1:
                tensors_to_concat.append(tensor)
                continue
            current_length = tensor.shape[1]
            if current_length < max_length:
                # Pad tensor to max_length
                pad_width = max_length - current_length
                if key == "attention_mask":
                    # Pad attention mask with 0s
                    padding = torch.zeros(
                        (tensor.shape[0], pad_width),
                        dtype=tensor.dtype,
                        device=tensor.device,
                    )

                else:
                    # Pad feature tensors with pad_value
                    padding = torch.full(
                        (tensor.shape[0], pad_width),
                        pad_value,
                        dtype=tensor.dtype,
                        device=tensor.device,
                    )

                tensor = torch.cat([tensor, padding], dim=1)
            tensors_to_concat.append(tensor)

        result[key] = torch.cat(tensors_to_concat, dim=0)
    return result


<<<<<<< HEAD
def aggregate_metric_dicts(
    dicts: List[Dict[str, Any]]
) -> Dict[str, Any]:
    """Aggregate multiple dictionaries containing numeric values.

    Args:
        dicts: List of dictionaries to aggregate

    Returns:
        Aggregated dictionary with the same keys
    """
    if not dicts:
        return {}

    # Get all unique keys from all dictionaries
    all_keys = set()
    for d in dicts:
        all_keys.update(d.keys())

    result = {}

    for key in all_keys:
        # Collect all values for this key
        values = [d.get(key) for d in dicts if key in d]

        if not values:
            continue

        # Check if all values are numeric (int, float)
        if all(isinstance(v, (int, float)) for v in values):
            # Sum numeric values
            result[key] = sum(values)

        else:
            # For mixed or other types, keep as list
            result[key] = values

    return result


=======
>>>>>>> bdf0ae57
def truncate_dict_to_batch_size(
    data: Dict[str, Any], batch_size: int
) -> Dict[str, Any]:
    """Truncate a dictionary containing tensors and numeric values to specified batch size.

    This function handles different value types:
    - Tensors: take first batch_size elements along the first dimension
    - Numeric values: keep as is (no truncation)
    - Other types: keep as is (no truncation)

    Args:
        data: Dictionary to truncate
        batch_size: Target batch size for truncation

    Returns:
        Truncated dictionary
    """
    if not data:
        return {}

    result = {}

    for key, value in data.items():
        if torch.is_tensor(value) and len(value.shape) > 0:
            # For tensors, take first batch_size elements along first dimension
            if value.shape[0] > batch_size:
                result[key] = value[:batch_size]
            else:
                result[key] = value
        else:
            # For numeric values and other types, keep as is
            result[key] = value

    return result


def unpack_sequence(
    x: torch.Tensor,
    cu_seqlens: Optional[torch.Tensor] = None,
    lens: Optional[List[int]] = None,
    dim: int = 0,
):
    """Unpack a sequence tensor into a list of tensors based on cumulative sequence lengths."""
    if lens is not None:
        return torch.split(x, lens, dim=dim)
    if cu_seqlens is not None:
        return torch.split(
            x, (cu_seqlens[1:] - cu_seqlens[:-1]).cpu().numpy().tolist(), dim=dim
        )
    raise ValueError("Either cu_seqlens or input_lens must be provided.")


def allocate_balanced_mbs(mb_spec: MicroBatchSpec, lens: List[int]) -> List[List[int]]:
    assert mb_spec.max_tokens_per_mb is not None
    group_indices = datapack.ffd_allocate(
        lens, mb_spec.max_tokens_per_mb, min_groups=mb_spec.n_mbs
    )
    group_indices = sorted([sorted(g) for g in group_indices])
    return group_indices


def allocate_balanced_mbs_synced(
    mb_spec: MicroBatchSpec,
    lens: List[int],
    group: Optional[dist.ProcessGroup] = None,
) -> List[List[int]]:
    group_indices = allocate_balanced_mbs(mb_spec, lens)
    if not dist.is_initialized():
        return group_indices
    all_n_mbs = [None for _ in range(dist.get_world_size(group))]
    dist.all_gather_object(all_n_mbs, len(group_indices), group=group)
    if all(mbs == len(group_indices) for mbs in all_n_mbs):
        return group_indices
    return allocate_balanced_mbs_synced(
        MicroBatchSpec.new(mb_spec, n_mbs=max(all_n_mbs)), lens, group=group
    )


def pack_tensor_dict(data: Dict[str, Any]) -> Dict[str, Any]:
    """Pack a dict of tensors of shape [B, S, ...] into [total_length, ...], leaving other keys unchanged.

    Args:
        data (Dict[str, Any]): Dictionary containing tensors to be packed. Should contain key "attention_mask" with shape [B, S].

    Returns:
        Dict[str, Any]: Dictionary with packed tensors. The "attention_mask" key will be replaced by "cu_seqlens" with shape [B+1].
    """

    assert "attention_mask" in data, "Input data must contain 'attention_mask' key."
    attention_mask = data["attention_mask"]
    assert attention_mask.ndim == 2, "Attention mask must be a 2D tensor."
    bs = attention_mask.shape[0]
    seq_len = attention_mask.shape[1]

    # Calculate cumulative sequence lengths
    lens = attention_mask.sum(dim=1, dtype=torch.int32)
    max_seqlen = lens.max().item()
    cu_seqlens = torch.cumsum(lens, dim=0, dtype=torch.int32)
    cu_seqlens = F.pad(cu_seqlens, (1, 0), value=0)

    total_length = int(cu_seqlens[-1].item())
    # Pack tensors
    packed_data = {}
    for key, value in data.items():
        if key == "attention_mask":
            packed_data["cu_seqlens"] = cu_seqlens
            packed_data["max_seqlen"] = max_seqlen
            continue
        # tensor and of shape [B, S, ...]
        if (
            torch.is_tensor(value)
            and value.ndim >= 2
            and value.shape[0] == bs
            and value.shape[1] == seq_len
        ):
            packed_tensor = torch.empty(
                (total_length, *value.shape[2:]), dtype=value.dtype, device=value.device
            )
            # Fill the packed tensor with values from the original tensor
            for i in range(bs):
                start = cu_seqlens[i].item()
                end = cu_seqlens[i + 1].item()
                packed_tensor[start:end] = value[i][: end - start]
            packed_data[key] = packed_tensor
        else:
            packed_data[key] = value

    return packed_data


def pad_and_stack_tensors_along_first_dim(tensor_list: List[torch.Tensor]):
    max_length = max(tensor.shape[0] for tensor in tensor_list)
    n_dim = tensor_list[0].ndim
    assert all(
        tensor.ndim == n_dim for tensor in tensor_list
    ), "All tensors must have the same number of dimensions."

    padded_tensors = []
    for tensor in tensor_list:
        pad_mode = (0,) * (2 * (n_dim - 1)) + (0, max_length - tensor.shape[0])
        padded_tensor = F.pad(tensor, pad_mode, value=0.0)
        padded_tensors.append(padded_tensor)
    return torch.stack(padded_tensors, dim=0)


def tensor_container_to(
    d: Dict[str, Any] | torch.Tensor | List[torch.Tensor], *args, **kwargs
):
    """Apply `t.to(*args, **kwargs)` to all tensors in the dictionary.
    Support nested dictionaries.
    """
    new_dict = {}
    if torch.is_tensor(d):
        return d.to(*args, **kwargs)
    elif isinstance(d, list):
        return [tensor_container_to(v, *args, **kwargs) for v in d]
    elif isinstance(d, dict):
        for key, value in d.items():
            if isinstance(value, dict) or isinstance(value, list):
                new_dict[key] = tensor_container_to(value, *args, **kwargs)
            elif torch.is_tensor(value):
                new_dict[key] = value.to(*args, **kwargs)
            else:
                new_dict[key] = value
        return new_dict
    else:
        raise ValueError(f"Unsupported type: {type(d)}")


@dataclass
class MicroBatchList:
    data: Dict[str, Any]
    mb_spec: MicroBatchSpec
    mbs: List[Dict[str, Any]]
    forward_indices: List[int]
    backward_indices: List[int]
    group_lens: List[int]
    padded_mbs: List[Dict[str, Any]] | None = None
    # Batch-level padding information
    padding_lengths: List[int] | None = None
    padded_to_lengths: List[int] | None = None
    # sequence-level padding information
    align_to_lengths: List[int] | None = None
    old_cu_seqlens_list: List[torch.Tensor] | None = None

    def to(self, *args, **kwargs):
        mbs = [tensor_container_to(mb, *args, **kwargs) for mb in self.mbs]
        data = tensor_container_to(self.data, *args, **kwargs)
        padded_mbs = None
        if self.padded_mbs is not None:
            padded_mbs = [
                tensor_container_to(mb, *args, **kwargs) for mb in self.padded_mbs
            ]
        old_cu_seqlens_list = None
        if self.old_cu_seqlens_list is not None:
            old_cu_seqlens_list = [
                t.to(*args, **kwargs) for t in self.old_cu_seqlens_list
            ]
        return MicroBatchList(
            data=data,
            mb_spec=self.mb_spec,
            mbs=mbs,
            forward_indices=self.forward_indices,
            backward_indices=self.backward_indices,
            group_lens=self.group_lens,
            padded_mbs=padded_mbs,
            padding_lengths=self.padding_lengths,
            padded_to_lengths=self.padded_to_lengths,
            old_cu_seqlens_list=old_cu_seqlens_list,
            align_to_lengths=self.align_to_lengths,
        )


DEFAULT_MAX_TOKENS_PER_MB = int(1e12)


def split_padded_tensor_dict_into_mb_list(
    data: Dict[str, Any],
    mb_spec: MicroBatchSpec,
    group: Optional[dist.ProcessGroup] = None,
) -> MicroBatchList:
    """Split a padded dict of tensors into micro-batches based on the attention mask.

    Args:
        data (Dict): Dictionary containing padded tensors.
        mb_spec (MicroBatchSpec): Specification for micro-batch splitting.
        group (Optional[dist.ProcessGroup]): Process group for distributed synchronization.

    Returns:
        MicroBatchList: A structure containing the split micro-batches and metadata.
    """
    # TODO: should align sequences first and then split, needs refactor
    assert (
        "attention_mask" in data
    ), "Input data must be padded and contain 'attention_mask' key."
    if mb_spec.max_tokens_per_mb is None:
        mb_spec = MicroBatchSpec.new(
            mb_spec, max_tokens_per_mb=DEFAULT_MAX_TOKENS_PER_MB
        )
    granularity = mb_spec.granularity
    bs = data["attention_mask"].shape[0]
    if bs % granularity != 0:
        raise RuntimeError(f"Batch size {bs} cannot divide granularity {granularity}.")
    max_seqlen = data["attention_mask"].shape[1]
    seq_lens = data["attention_mask"].sum(1).long().cpu().numpy().tolist()
    input_lens = (
        data["attention_mask"]
        .view(bs // granularity, granularity, -1)
        .sum(dim=(1, 2))
        .long()
        .cpu()
        .numpy()
    )

    # check tensor shape, split only 1d tensors with length "total_lens"
    to_split = {}
    not_to_split = {}
    for key, value in data.items():
        if key == "multi_modal_input":
            continue
        if key == "position_ids" or (
            torch.is_tensor(value) and value.numel() == bs * max_seqlen
        ):
            # NOTE: qwen2.5-vl position_ids.numel() == bs * max_seqlen * 3
            to_split[key] = value
        else:
            not_to_split[key] = value

    # split
    group_indices = allocate_balanced_mbs_synced(mb_spec, input_lens, group=group)
    group_indices = [
        datapack.flat2d(
            [list(range(i * granularity, (i + 1) * granularity)) for i in group_index]
        )
        for group_index in group_indices
    ]
    splitted_lens = [
        [seq_lens[i] for i in group_index] for group_index in group_indices
    ]
    group_n_seqs = [len(x) for x in splitted_lens]
    group_lens = [sum(x) for x in splitted_lens]

    forward_indices = datapack.flat2d(group_indices)
    backward_indices = np.zeros(bs, dtype=np.int64)
    backward_indices[forward_indices] = np.arange(bs)

    def _split(tensor):
        """Split and pad a tensor based on forward indices and lens."""
        # Unpack the sequence
        unpacked = [tensor[i] for i in range(bs)]
        # Reorder according to forward indices
        reordered = reorder_list(unpacked, forward_indices)
        reordered = torch.stack(reordered)
        # Unpack again according to split lens
        splitted = []
        offset = 0
        for _n_seqs in group_n_seqs:
            splitted.append(reordered[offset : offset + _n_seqs])
            offset += _n_seqs
        return splitted

    to_split = dict_map(to_split, lambda x: _split(x))

    if "multi_modal_input" in data:
        multi_modal_input = data["multi_modal_input"]

        # Prepare the pixel_values and image_grid_thw for each group
        multi_modal_input_split = []

        for group_index in group_indices:
            group_pixel_multi_modal_input = [multi_modal_input[i] for i in group_index]
            # Stack pixel_values for each group (assuming pixel_values is a list of tensors)
            multi_modal_input_split.append(group_pixel_multi_modal_input)
        # Pack the split pixel_values and image_grid_thw back into the data
        to_split["multi_modal_input"] = multi_modal_input_split
    mbs = dict_of_list2list_of_dict(to_split)

    results = []
    # organize splitted micro batches
    assert len(mbs) == len(splitted_lens), (len(mbs), len(splitted_lens))
    for i, (mb, lens) in enumerate(zip(mbs, splitted_lens)):
        results.append({**mb, **not_to_split})

    return MicroBatchList(
        data=data,
        mb_spec=mb_spec,
        mbs=results,
        forward_indices=forward_indices,
        backward_indices=backward_indices.tolist(),
        group_lens=group_lens,
    )


N_TOKENS_PER_PAGE = 256


def pad_packed_tensor_dict(
    data: Dict[str, Any],
    pad_to_length: int,
    pad_value: float = 0.0,
    align_sequences: bool = False,
    align_to_multiple_of: Optional[int] = None,
) -> Tuple[Dict[str, Any], int, torch.Tensor, int]:
    """Pad a packed dict of tensors to a specified length.
    This function assumes that the input data contains "cu_seqlens" and "max_seqlen" key,
    and all other tensors of shape [total_length, ] will be padded to `pad_to_length`.
    This function will pad a new sequence filled with `pad_value` to the end of each tensor,
    and update the "cu_seqlens" and "max_seqlen" keys accordingly.

    Args:
        data (Dict): Dictionary containing tensors to be packed.
        pad_to_length (int): The length to pad the tensors to. All tensors

    Returns:
        Dict: Dictionary with padded tensors and modified "cu_seqlens" and
            "max_seqlen".
        int: The pad length.
    """
    assert "cu_seqlens" in data, "Input data must contain 'cu_seqlens' key."
    assert "max_seqlen" in data, "Input data must contain 'max_seqlen' key."
    cu_seqlens = data["cu_seqlens"]
    max_seqlen = data["max_seqlen"]
    old_cu_seqlens = cu_seqlens.clone()
    total_length = data["cu_seqlens"][-1].item()
    # First pad sequences
    sequence_padded_data = {}
    align_to_length = None
    if align_sequences:
        assert (
            align_to_multiple_of is not None
        ), "align_to_multiple_of must be specified when align_sequences is True."
        input_lens = cu_seqlens[1:] - cu_seqlens[:-1]
        batch_size = input_lens.shape[0]
        # Align sequences to an integer multiple of align_to_multiple_of
        pad_size = (
            align_to_multiple_of - input_lens % align_to_multiple_of
        ) % align_to_multiple_of
        input_lens_padded = input_lens + pad_size
        cu_seqlens_padded = torch.zeros(
            batch_size + 1, dtype=torch.int32, device=cu_seqlens.device
        )
        cu_seqlens_padded[1:] = torch.cumsum(input_lens_padded, dim=0)
        max_seqlens_padded = input_lens_padded.max().item()
        padded_shape = (input_lens_padded.sum().item(),)
        for key, value in data.items():
            if key == "cu_seqlens":
                sequence_padded_data["cu_seqlens"] = cu_seqlens_padded
            elif key == "max_seqlen":
                sequence_padded_data["max_seqlen"] = max_seqlens_padded
            elif key == "position_ids":
                if len(value.shape) == 2 and value.shape[1] == 3:
                    # [total_seq_len, channel] for qwen2.5 vl, channel==3 for t,h,w
                    new_value = torch.zeros(
                        (padded_shape[0], 3), dtype=value.dtype, device=value.device
                    )
                    for i in range(batch_size):
                        new_start = cu_seqlens_padded[i]
                        new_end = cu_seqlens_padded[i + 1]
                        old_start = cu_seqlens[i]
                        old_end = cu_seqlens[i + 1]
                        length = old_end - old_start
                        pad_length = new_end - new_start - length
                        new_value[new_start : new_start + length] = value[
                            old_start:old_end
                        ]
                        new_value[new_start + length : new_end] = (
                            torch.arange(
                                pad_length, dtype=torch.long, device=value.device
                            )
                            .unsqueeze(1)
                            .expand(-1, 3)
                        )
                else:
                    new_value = torch.zeros(
                        padded_shape, dtype=value.dtype, device=value.device
                    )
                    for i in range(batch_size):
                        new_start = cu_seqlens_padded[i]
                        new_end = cu_seqlens_padded[i + 1]
                        new_value[new_start:new_end] = torch.arange(
                            new_end - new_start, dtype=value.dtype, device=value.device
                        )
                sequence_padded_data[key] = new_value
            elif torch.is_tensor(value) and value.numel() == total_length:
                new_value = torch.full(
                    padded_shape,
                    fill_value=pad_value,
                    dtype=value.dtype,
                    device=value.device,
                )
                for i in range(batch_size):
                    new_start = cu_seqlens_padded[i]
                    start = cu_seqlens[i]
                    end = cu_seqlens[i + 1]
                    length = end - start
                    new_value[new_start : new_start + length] = value[start:end]
                sequence_padded_data[key] = new_value
            else:
                sequence_padded_data[key] = value

        data = sequence_padded_data
        align_to_length = cu_seqlens_padded[-1].item()
        # ensure pad_to_length is a integer multiple of both align_to_multiple_of and N_TOKENS_PER_PAGE
        lcm = np.lcm(align_to_multiple_of, N_TOKENS_PER_PAGE).item()
        pad_to_length = (pad_to_length + lcm - 1) // lcm * lcm

        cu_seqlens = data["cu_seqlens"]
        max_seqlen = data["max_seqlen"]
        total_length = data["cu_seqlens"][-1].item()
        if pad_to_length < total_length:
            # NOTE: In some occasion where sequence lengths, sequence padding will make total length
            # exceed expected `pad_to_length`. This happens more often when sequence lengths are small.
            # In this case, we increase pad_to_length.
            pad_to_length = (total_length + lcm - 1) // lcm * lcm

    # Pad batch
    pad_length = pad_to_length - total_length
    assert (
        pad_length >= 0
    ), f"pad_to_length {pad_to_length} must be greater than or equal to total length {total_length}."
    new_cu_seqlens = F.pad(cu_seqlens, (0, 1), value=pad_to_length)
    new_max_seqlen = max(max_seqlen, pad_length)
    padded_data = {}
    for key, value in data.items():
        if key == "cu_seqlens":
            padded_data[key] = new_cu_seqlens
        elif key == "max_seqlen":
            padded_data[key] = new_max_seqlen
        elif key == "position_ids":
            # [total_seqlen, channel] for qwen2.5 vl, channel==3 for t,h,w
            if len(value.shape) == 2 and value.shape[1] == 3:
                pad = (
                    torch.arange(pad_length, dtype=torch.long, device=value.device)
                    .unsqueeze(1)
                    .expand(-1, 3)
                )
                padded_tensor = torch.cat([value, pad])
            else:
                pad = torch.arange(pad_length, dtype=torch.long, device=value.device)
                padded_tensor = torch.cat([value, pad])
            padded_data[key] = padded_tensor
        elif torch.is_tensor(value) and value.numel() == total_length:
            # Pad the tensor to the new total length
            padded_tensor = torch.nn.functional.pad(
                value, (0, pad_length), value=pad_value
            )
            padded_data[key] = padded_tensor
        else:
            padded_data[key] = value
    return (
        padded_data,
        pad_length,
        old_cu_seqlens,
        align_to_length,
    )


def pad_mb_list(
    mb_list: MicroBatchList,
    pad_value: float = 0.0,
    pad_to_maximum: bool = False,
    align_sequences: bool = False,
    align_to_multiple_of: Optional[int] = None,
) -> MicroBatchList:
    """Pad the micro-batch list to the maximum length or to a specific size to:
        1. Reduce memory fragmentation.
        2. Align sequences to an integer multiple of `align_to_multiple_of`
        to be equally sliced into context and sequence parallel ranks.

    Args:
        mb_list (MicroBatchList): The micro-batch list to pad.
        pad_value (float, optional): The value to pad the tensors with. Defaults to 0.0.
        pad_to_maximum (bool, optional): Whether to pad to the maximum length specified in `mb_spec`. Defaults to False.
        align_sequences (bool, optional): Whether to align sequences to an integer multiple of `align_to_multiple_of`. Defaults to False.
        align_to_multiple_of (int, optional): The size to align sequences to. Defaults to None.

    Returns:
        MicroBatchList: The padded micro-batch list.
    """
    if align_sequences:
        assert (
            align_to_multiple_of is not None
        ), "align_to_multiple_of must be specified when align_sequences is True."
    padded_mb_inputs, pad_lengths = [], []
    pad_to_lengths = []
    old_cu_seqlens_list = []
    align_to_lengths = []
    if pad_to_maximum and (
        mb_list.mb_spec.max_tokens_per_mb is None
        or mb_list.mb_spec.max_tokens_per_mb == DEFAULT_MAX_TOKENS_PER_MB
    ):
        logger.warning(
            f"Unable to pad to maximum because max_tokens_per_mb is not properly set."
        )
        pad_to_maximum = False
    for mb, l in zip(mb_list.mbs, mb_list.group_lens):
        if pad_to_maximum:
            pad_to_length = mb_list.mb_spec.max_tokens_per_mb
        else:
            # NOTE: GPU page size is 2MB
            # Take hidden size 4096 with bf16 dtype as an example,
            # the batch size of a page is 256
            pad_to_length = (
                (int(l) + N_TOKENS_PER_PAGE - 1)
                // N_TOKENS_PER_PAGE
                * N_TOKENS_PER_PAGE
            )
        padded_mb, pad_len, old_cu_seqlens, align_to_length = pad_packed_tensor_dict(
            mb,
            pad_to_length,
            pad_value=pad_value,
            align_sequences=align_sequences,
            align_to_multiple_of=align_to_multiple_of,
        )
        padded_mb_inputs.append(padded_mb)
        pad_lengths.append(pad_len)
        pad_to_lengths.append(pad_to_length)
        old_cu_seqlens_list.append(old_cu_seqlens)
        align_to_lengths.append(align_to_length)
    mb_list.padded_mbs = padded_mb_inputs
    mb_list.padding_lengths = pad_lengths
    mb_list.padded_to_lengths = pad_to_lengths
    if align_sequences:
        mb_list.old_cu_seqlens_list = old_cu_seqlens_list
        mb_list.align_to_lengths = align_to_lengths
    return mb_list


def unpad_logits(
    logits: torch.Tensor,
    padding_length: int,
    cu_seqlens: Optional[torch.Tensor] = None,
    old_cu_seqlens: Optional[torch.Tensor] = None,
):
    # TODO: when using megatron, logits are in fp32,
    # create new logits in bucket to reduce peak memory usage
    # First unpad batch
    if padding_length > 0:
        logits = logits[:-padding_length]

    # Then unpad according to old_cu_seqlens
    if old_cu_seqlens is not None:
        new_logits = torch.empty(
            (old_cu_seqlens[-1].item(), *logits.shape[1:]),
            dtype=logits.dtype,
            device=logits.device,
        )
        batch_size = old_cu_seqlens.shape[0] - 1
        for i in range(batch_size):
            old_start = old_cu_seqlens[i].item()
            old_end = old_cu_seqlens[i + 1].item()
            start = cu_seqlens[i].item()
            length = old_end - old_start
            new_logits[old_start:old_end] = logits[start : start + length]
        return new_logits

    return logits


def unsqueeze_packed_tensor_dict(
    data: Dict[str, Any],
) -> Dict[str, Any]:
    assert "cu_seqlens" in data, "Input data must contain 'cu_seqlens' key."
    assert "max_seqlen" in data, "Input data must contain 'max_seqlen' key."

    total_length = data["cu_seqlens"][-1].item()
    new_data = {}
    for key, value in data.items():
        if key == "position_ids" or (
            key
            not in [
                "cu_seqlens",
                "max_seqlen",
            ]
            and torch.is_tensor(value)
            and value.numel() == total_length
        ):
            new_data[key] = value.unsqueeze(dim=0)
        else:
            new_data[key] = value
    return new_data


def unsqueeze_mb_list(
    mb_list: MicroBatchList,
) -> MicroBatchList:
    """Unsqueeze the packed dict of tensors in the micro-batch list."""
    new_padded_mbs = []
    for i, mb in enumerate(mb_list.mbs):
        if mb_list.padded_mbs is not None:
            new_padded_mbs.append(unsqueeze_packed_tensor_dict(mb_list.padded_mbs[i]))
    mb_list.padded_mbs = new_padded_mbs if mb_list.padded_mbs is not None else None
    return mb_list


def amend_position_ids(data: Dict) -> Dict:
    assert "attention_mask" in data, "Input data must contain 'attention_mask' key."

    attn_mask = data["attention_mask"]
    bs, seqlen = attn_mask.shape[:2]
    position_ids = (
        torch.arange(0, seqlen, dtype=torch.long, device=attn_mask.device)
        .unsqueeze(0)
        .expand(bs, -1)
    )
    position_ids.masked_fill(~attn_mask.bool(), 0)
    data["position_ids"] = position_ids
    return data


def broadcast_tensor(tensor: torch.Tensor | None, src_rank=0, group=None):
    """
    Broadcast a tensor from source rank to all other ranks in the process group.

    Args:
        tensor: Tensor on source rank, None on non-source ranks
        src_rank: The rank that holds the tensor to broadcast (default: 0)
        group: The process group to use for broadcasting (default: None, uses the default group)
        device: The device of the output tensor.

    Returns:
        Tensor: The broadcasted tensor on all ranks
    """
    if not dist.is_initialized():
        raise RuntimeError("torch.distributed is not initialized")

    current_rank = dist.get_rank()

    # On source rank, prepare the tensor for broadcasting
    if current_rank == src_rank:
        if tensor is None:
            raise ValueError(f"Tensor cannot be None on source rank {src_rank}")

        tensor = tensor.contiguous()
        device = tensor.device
        # Prepare metadata as Python objects
        metadata = {
            "shape": list(tensor.shape),
            "dtype": tensor.dtype,
            "device_type": device.type,
        }

        # Broadcast metadata using broadcast_object_list
        metadata_list = [metadata]
        dist.broadcast_object_list(metadata_list, src=src_rank, group=group)

        # Broadcast the actual tensor
        tensor = tensor.contiguous()
        dist.broadcast(tensor, src=src_rank, group=group)

        return tensor
    else:
        # On non-source ranks, receive metadata
        metadata_list = [None]
        dist.broadcast_object_list(metadata_list, src=src_rank, group=group)

        metadata = metadata_list[0]
        tensor_shape = metadata["shape"]
        dtype = metadata["dtype"]
        device_type = metadata["device_type"]
        device = (
            torch.device("cpu")
            if device_type == "cpu"
            else current_platform.current_device()
        )
        # Create tensor with the received shape and dtype
        tensor = torch.empty(tensor_shape, dtype=dtype, device=device)

        # Receive the actual tensor data
        dist.broadcast(tensor, src=src_rank, group=group)

        return tensor


def _unpad_unflatten(x, shape):
    assert len(x.shape) == 1
    pad_size = x.numel() - np.prod(shape)
    assert pad_size >= 0, pad_size
    return x[: x.numel() - pad_size].view(*shape)


def _flatten_pad_to_max_numel(x, shapes):
    pad_size = max(np.prod(shape) for shape in shapes) - x.numel()
    assert pad_size >= 0, pad_size
    return torch.nn.functional.pad(x.view(-1), (0, pad_size), value=0)


def all_gather_tensor_container(data, group=None) -> List:
    if torch.is_tensor(data):

        local_shape = list(data.shape)
        shapes = [None for _ in range(dist.get_world_size(group))]
        dist.all_gather_object(shapes, local_shape, group=group)

        y = _flatten_pad_to_max_numel(data, shapes)

        ys = [torch.empty_like(y) for _ in range(dist.get_world_size(group=group))]
        dist.all_gather(ys, y, group=group)

        return [_unpad_unflatten(y, shape) for y, shape in zip(ys, shapes)]

    if isinstance(data, list):
        data = [all_gather_tensor_container(d, group=group) for d in data]
        return list(zip(*data))

    if isinstance(data, dict):
        results = {
            k: all_gather_tensor_container(v, group=group) for k, v in data.items()
        }
        results = [
            {k: v[i] for k, v in results.items()}
            for i in range(dist.get_world_size(group))
        ]
        return results

    results = [None for _ in range(dist.get_world_size(group))]
    dist.all_gather_object(results, data, group=group)
    return results


def broadcast_tensor_container(data, src_rank=0, group=None):
    if dist.get_rank() != src_rank:
        metadata = [None]
        dist.broadcast_object_list(metadata, src=src_rank, group=group)
        data_type, info = metadata[0]
        if data_type == "none":
            return None
        if data_type == "tensor":
            return broadcast_tensor(data, src_rank=src_rank, group=group)
        elif data_type == "list":
            length = info
            return [
                broadcast_tensor_container(None, src_rank=src_rank, group=group)
                for _ in range(length)
            ]
        elif data_type == "dict":
            keys = info
            return {
                k: broadcast_tensor_container(None, src_rank=src_rank, group=group)
                for k in keys
            }
        elif data_type == "object":
            to_broadcast = [None]
            dist.broadcast_object_list(to_broadcast, src=src_rank, group=group)
            return to_broadcast[0]
        else:
            raise ValueError(f"Unknown data type: {data_type}")
    else:
        if data is None:
            metadata = [("none", None)]
            dist.broadcast_object_list(metadata, src=src_rank, group=group)
            return None
        elif torch.is_tensor(data):
            metadata = [("tensor", None)]
            dist.broadcast_object_list(metadata, src=src_rank, group=group)
            return broadcast_tensor(data, src_rank=src_rank, group=group)
        elif isinstance(data, list):
            metadata = [("list", len(data))]
            dist.broadcast_object_list(metadata, src=src_rank, group=group)
            return [
                broadcast_tensor_container(d, src_rank=src_rank, group=group)
                for d in data
            ]
        elif isinstance(data, dict):
            metadata = [("dict", list(data.keys()))]
            dist.broadcast_object_list(metadata, src=src_rank, group=group)
            return {
                k: broadcast_tensor_container(v, src_rank=src_rank, group=group)
                for k, v in data.items()
            }
        else:
            metadata = [("object", None)]
            dist.broadcast_object_list(metadata, src=src_rank, group=group)
            to_broadcast = [data]
            dist.broadcast_object_list(to_broadcast, src=src_rank, group=group)
            return to_broadcast[0]


def bcast_mb_list(
    mb_list: MicroBatchList | None, src_rank=0, group=None
) -> MicroBatchList:
    if dist.get_rank() == src_rank:
        assert mb_list is not None
    # bcast tensor container attributes
    data = broadcast_tensor_container(
        mb_list.data if mb_list else None, src_rank=src_rank, group=group
    )
    mbs = broadcast_tensor_container(
        mb_list.mbs if mb_list else None, src_rank=src_rank, group=group
    )
    padded_mbs = broadcast_tensor_container(
        mb_list.padded_mbs if mb_list else None, src_rank=src_rank, group=group
    )
    old_cu_seqlens_list = broadcast_tensor_container(
        mb_list.old_cu_seqlens_list if mb_list else None, src_rank=src_rank, group=group
    )
    # bcast other attributes
    to_broadcast = (
        [
            mb_list.mb_spec,
            mb_list.forward_indices,
            mb_list.backward_indices,
            mb_list.group_lens,
            mb_list.padding_lengths,
            mb_list.padded_to_lengths,
            mb_list.align_to_lengths,
        ]
        if mb_list
        else [None for _ in range(7)]
    )
    dist.broadcast_object_list(to_broadcast, src=src_rank, group=group)
    (
        mb_spec,
        forward_indices,
        backward_indices,
        group_lens,
        padding_lengths,
        padded_to_lengths,
        align_to_lengths,
    ) = to_broadcast
    return MicroBatchList(
        data=data,
        mb_spec=mb_spec,
        mbs=mbs,
        forward_indices=forward_indices,
        backward_indices=backward_indices,
        group_lens=group_lens,
        padded_mbs=padded_mbs,
        padding_lengths=padding_lengths,
        padded_to_lengths=padded_to_lengths,
        old_cu_seqlens_list=old_cu_seqlens_list,
        align_to_lengths=align_to_lengths,
    )


def cycle_dataloader(dataloader: StatefulDataLoader):
    """Cycle through a dataloader indefinitely."""
    g = iter(dataloader)
    while True:
        try:
            yield next(g)
        except StopIteration:
            g = iter(dataloader)


class Normalization:
    """
    Adaptive normalization with different levels.

    Supports independent specification of normalization level for mean and std:
    - "batch": normalize across entire batch (with optional all_reduce in distributed setting)
    - "group": normalize within fixed-size groups
    - None: no centering or no std scaling
    """

    def __init__(self, config: NormConfig):
        if config.mean_level not in {"batch", "group", None}:
            raise ValueError(
                f"mean_level must be 'batch', 'group' or None, got {config.mean_level}"
            )
        if config.std_level not in {"batch", "group", None}:
            raise ValueError(
                f"std_level must be 'batch', 'group', or None, got {config.std_level}"
            )
        if (
            config.mean_level == "group" or config.std_level == "group"
        ) and config.group_size is None:
            raise ValueError("group_size must be provided if using group normalization")

        self.mean_level = config.mean_level
        self.mean_leave1out = config.mean_leave1out
        self.std_level = config.std_level
        self.std_unbiased = config.std_unbiased
        self.group_size = config.group_size
        self.eps = config.eps

    @torch.no_grad()
    def __call__(
        self,
        x: torch.Tensor,
        loss_mask: Optional[torch.Tensor] = None,
        high_precision: bool = True,
        reduce_group=None,
    ) -> torch.Tensor:
        bs = x.size(0)
        eps = self.eps

        # Early return if no elements are active (all masked out)
        if loss_mask is not None and loss_mask.sum().item() == 0:
            return x.float()

        # Step 1: Compute mean
        if self.mean_level == "batch":
            mean = self._compute_mean(
                x,
                loss_mask,
                high_precision=high_precision,
                leave_one_out=self.mean_leave1out,
                all_reduce=True,
                reduce_group=reduce_group,
            )
            mean = mean.expand_as(x)
        elif self.mean_level == "group":
            mean = torch.zeros_like(x)
            for i in range(0, bs // self.group_size):
                s = slice(i * self.group_size, (i + 1) * self.group_size)
                xx = x[s]
                m = loss_mask[s] if loss_mask is not None else None

                # Special case: with group_size=1 and leave_one_out=True, mean should be 0
                if self.group_size == 1 and self.mean_leave1out:
                    dtype = torch.float64 if high_precision else torch.float32
                    group_mean = torch.zeros(
                        (1, xx.shape[1]), dtype=dtype, device=xx.device
                    )
                else:
                    group_mean = self._compute_mean(
                        xx,
                        m,
                        high_precision=high_precision,
                        leave_one_out=self.mean_leave1out,
                        all_reduce=False,
                        reduce_group=None,
                    )
                mean[s] = group_mean.expand_as(xx)
        else:  # mean_level == "none"
            mean = torch.zeros_like(x)

        # Subtract mean
        x_centered = x - mean
        # mask unrelevant elements as 0
        if loss_mask is not None:
            x_centered = x_centered * loss_mask

        # Step 2: Compute std
        if self.std_level == "batch":
            std = self._compute_std(
                x,
                loss_mask,
                mean,
                unbiased=self.std_unbiased,
                high_precision=high_precision,
                all_reduce=True,
                reduce_group=reduce_group,
            )
            std = std.expand_as(x)
        elif self.std_level == "group":
            std = torch.zeros_like(x)
            for i in range(0, bs // self.group_size):
                s = slice(i * self.group_size, (i + 1) * self.group_size)
                xx = x[s]
                m = loss_mask[s] if loss_mask is not None else None
                group_mean_slice = mean[s]  # already computed and expanded

                # Special case: with group_size=1 and std_unbiased=True, std should be 1 for numerical stability
                if self.group_size == 1 and self.std_unbiased:
                    dtype = torch.float64 if high_precision else torch.float32
                    group_std = torch.ones(
                        (1, xx.shape[1]), dtype=dtype, device=xx.device
                    )
                else:
                    group_std = self._compute_std(
                        xx,
                        m,
                        group_mean_slice,
                        unbiased=self.std_unbiased,
                        high_precision=high_precision,
                        all_reduce=False,
                        reduce_group=reduce_group,
                    )
                std[s] = group_std.expand_as(xx)
        else:
            std = torch.ones_like(x)
            eps = 0.0

        # Normalize
        return (x_centered / (std + eps)).float()

    @staticmethod
    def _compute_mean(
        x: torch.Tensor,
        mask: Optional[torch.Tensor],
        high_precision: bool,
        leave_one_out: bool,
        all_reduce: bool,
        reduce_group,
    ) -> torch.Tensor:
        """Compute mean only, using masked_normalization internals."""
        dtype = torch.float64 if high_precision else torch.float32
        x = x.to(dtype)
        dim = tuple(range(len(x.shape)))

        if mask is None:
            factor = torch.tensor(
                np.prod([x.shape[d] for d in dim]), dtype=dtype, device=x.device
            )
            x_masked = x
            x_sum = x.sum(dim=dim, keepdim=True)
        else:
            mask = mask.to(dtype)
            x_masked = x * mask
            factor = mask.sum(dim, keepdim=True)
            x_sum = x_masked.sum(dim=dim, keepdim=True)

        if dist.is_initialized() and all_reduce:
            dist.all_reduce(factor, op=dist.ReduceOp.SUM, group=reduce_group)
            dist.all_reduce(x_sum, op=dist.ReduceOp.SUM, group=reduce_group)

        if leave_one_out:
            if factor.item() <= 1:
                return torch.zeros_like(x_sum)
            # For leave-one-out, we need to compute mean excluding each element individually
            # This requires broadcasting: (total_sum - each_element) / (count - 1)
            if mask is None:
                # Broadcast x_sum to original shape and subtract each element
                x_sum_broadcast = x_sum.expand_as(x)
                leave_one_out_sum = x_sum_broadcast - x
                return leave_one_out_sum / (factor - 1)
            else:
                # For masked case, only subtract where mask is 1
                x_sum_broadcast = x_sum.expand_as(x)
                leave_one_out_sum = x_sum_broadcast - x_masked
                # Only compute leave-one-out where mask is 1, elsewhere return global mean
                regular_mean = x_sum / factor
                leave_one_out_mean = leave_one_out_sum / torch.clamp(
                    factor - mask, min=1.0
                )
                return torch.where(
                    mask > 0, leave_one_out_mean, regular_mean.expand_as(x)
                )

        if factor.item() == 0:
            return torch.zeros_like(x_sum)
        return x_sum / factor

    @staticmethod
    def _compute_std(
        x: torch.Tensor,
        mask: Optional[torch.Tensor],
        mean: torch.Tensor,
        unbiased: bool,
        high_precision: bool,
        all_reduce: bool,
        reduce_group,
    ) -> torch.Tensor:
        """Compute std only, given precomputed mean."""
        dtype = torch.float64 if high_precision else torch.float32
        x = x.to(dtype)
        mean = mean.to(dtype)
        dim = tuple(range(len(x.shape)))

        if mask is None:
            factor = torch.tensor(
                np.prod([x.shape[d] for d in dim]), dtype=dtype, device=x.device
            )
            x_centered = x - mean
            x_sum_sq = (x_centered**2).sum(dim=dim, keepdim=True)
        else:
            mask = mask.to(dtype)
            x_masked = x * mask
            factor = mask.sum(dim, keepdim=True)
            x_centered = x_masked - mean * mask  # only apply mean where mask is 1
            x_sum_sq = (x_centered**2).sum(dim=dim, keepdim=True)

        if dist.is_initialized() and all_reduce:
            dist.all_reduce(factor, op=dist.ReduceOp.SUM, group=reduce_group)
            dist.all_reduce(x_sum_sq, op=dist.ReduceOp.SUM, group=reduce_group)

        if unbiased:
            if factor.item() <= 1:
                return torch.ones_like(x_sum_sq)
            return (x_sum_sq / (factor - 1)).sqrt()

        if factor.item() == 0:
            return torch.ones_like(x_sum_sq)
        return (x_sum_sq / factor).sqrt()


class KLEstimator:
    """
    KL divergence estimator, supports k1, k2 and k3.
    """

    def __init__(self, kl_estimator: str = "k1", apply_clamp: bool = True):
        self.kl_estimator = kl_estimator
        if kl_estimator not in ["k1", "k2", "k3"]:
            raise ValueError(
                f"Invalid KL estimator: {kl_estimator}. Valid choices: k1, k2, k3"
            )
        self.apply_clamp = apply_clamp

    def __call__(
        self, log_probs: torch.Tensor, log_probs_base: torch.Tensor
    ) -> torch.Tensor:
        return self._compute_approx_kl(
            log_probs, log_probs_base, self.kl_estimator, self.apply_clamp
        )

    # adapted from https://github.com/OpenRLHF/OpenRLHF/blob/main/openrlhf/models/utils.py#L7
    @staticmethod
    def _compute_approx_kl(
        log_probs: torch.Tensor,
        log_probs_base: torch.Tensor,
        kl_estimator: str = "k1",
        apply_clamp: bool = True,
    ) -> torch.Tensor:
        """
        Compute the approximate KL divergence between two distributions.
        Schulman blog: http://joschu.net/blog/kl-approx.html

        Args:
            log_probs: Log probabilities of the new distribution.
            log_probs_base: Log probabilities of the base distribution.
        """

        if kl_estimator == "k1":
            log_ratio = log_probs.float() - log_probs_base.float()

        # The k2 estimator is the non negative kl approximation in
        # http://joschu.net/blog/kl-approx.html
        # The k2_loss is approximately equivalent to the
        # one-step KL divergence penalty with the k1 estimator
        # used in https://arxiv.org/pdf/2310.10505.
        if kl_estimator == "k2":
            log_ratio = log_probs.float() - log_probs_base.float()
            log_ratio = log_ratio**2 / 2.0

        # The k3 estimator is the non negative kl approximation in
        # http://joschu.net/blog/kl-approx.html
        if kl_estimator == "k3":
            log_ratio = log_probs.float() - log_probs_base.float()
            log_ratio = -log_ratio
            log_ratio = log_ratio.exp() - 1 - log_ratio

        if apply_clamp:
            log_ratio = log_ratio.clamp(min=-10, max=10)
        return log_ratio<|MERGE_RESOLUTION|>--- conflicted
+++ resolved
@@ -221,49 +221,6 @@
     return result
 
 
-<<<<<<< HEAD
-def aggregate_metric_dicts(
-    dicts: List[Dict[str, Any]]
-) -> Dict[str, Any]:
-    """Aggregate multiple dictionaries containing numeric values.
-
-    Args:
-        dicts: List of dictionaries to aggregate
-
-    Returns:
-        Aggregated dictionary with the same keys
-    """
-    if not dicts:
-        return {}
-
-    # Get all unique keys from all dictionaries
-    all_keys = set()
-    for d in dicts:
-        all_keys.update(d.keys())
-
-    result = {}
-
-    for key in all_keys:
-        # Collect all values for this key
-        values = [d.get(key) for d in dicts if key in d]
-
-        if not values:
-            continue
-
-        # Check if all values are numeric (int, float)
-        if all(isinstance(v, (int, float)) for v in values):
-            # Sum numeric values
-            result[key] = sum(values)
-
-        else:
-            # For mixed or other types, keep as list
-            result[key] = values
-
-    return result
-
-
-=======
->>>>>>> bdf0ae57
 def truncate_dict_to_batch_size(
     data: Dict[str, Any], batch_size: int
 ) -> Dict[str, Any]:
