# Copyright 2025 Ant Group Inc.
# Licensed under the Apache License, Version 2.0

# Pad/unpad operations are modified from flash-attention under BSD-3 license.
# Copyright (c) 2023, Tri Dao.

from dataclasses import dataclass
from typing import Any, Callable, Dict, List, Optional, Tuple

import numpy as np
import torch
import torch.distributed as dist
import torch.nn.functional as F
from einops import rearrange
from tensordict import TensorDict

from areal.api.cli_args import MicroBatchSpec
from realhf.base import datapack, logging

logger = logging.getLogger("data utils")


def reorder_list(xs: List, indices: List[int]) -> List:
    assert len(set(indices)) == len(xs)
    return [xs[i] for i in indices]


def dict_map(x: Dict, fn: Callable) -> Dict:
    return {k: fn(v) for k, v in x.items()}


def dict_of_list2list_of_dict(
    dict_of_lists: Dict[str, List[Any]],
) -> List[Dict[str, Any]]:
    if not dict_of_lists:
        return []
    keys = list(dict_of_lists.keys())
    length = len(dict_of_lists[keys[0]])
    for key, value_list in dict_of_lists.items():
        if len(value_list) != length:
            raise ValueError(
                f"All lists must have the same length. Key '{key}' has length {len(value_list)}, expected {length}"
            )
    return [{key: dict_of_lists[key][i] for key in keys} for i in range(length)]


def list_of_dict2dict_of_list(
    list_of_dicts: List[Dict[str, Any]],
) -> Dict[str, List[Any]]:
    if not list_of_dicts:
        return {}
    keys = list(list_of_dicts[0].keys())
    for i, dict_item in enumerate(list_of_dicts):
        if set(dict_item.keys()) != set(keys):
            raise ValueError(
                f"All dictionaries must have the same keys. Dictionary at index {i} has keys {set(dict_item.keys())}, expected {set(keys)}"
            )
    return {key: [dict_item[key] for dict_item in list_of_dicts] for key in keys}


def pad_sequences_to_tensors(
    sequence_list: List[TensorDict], pad_value: float = 0.0
) -> TensorDict:
    if not sequence_list:
        return TensorDict()
    skip_keys = {"pixel_values", "image_grid_thw"}
    max_length = max(
        len(seq)
        for item in sequence_list
        for key, seq in item.items()
        if key not in skip_keys
    )
    result = {}
    for key in sequence_list[0].keys():
        padded = []
        if key in skip_keys:
            result[key] = [sequence_list[i][key] for i in range(len(sequence_list))]
            continue
        for item in sequence_list:
            x = item[key]
            if not torch.is_tensor(x):
                x = torch.tensor(x)
            padded_x = torch.nn.functional.pad(
                x, (0, max_length - len(item[key])), value=pad_value
            )
            padded.append(padded_x)
        result[key] = torch.stack(padded)
    attention_mask = [
        [1] * len(next(iter(item[key] for key in item.keys() if key not in skip_keys)))
        + [0]
        * (
            max_length
            - len(next(iter(item[key] for key in item.keys() if key not in skip_keys)))
        )
        for item in sequence_list
    ]
    result["attention_mask"] = torch.tensor(attention_mask, dtype=torch.bool)
    return TensorDict(result, batch_size=[result["attention_mask"].shape[0]])


def unpad_input(
    hidden_states, attention_mask
) -> Tuple[torch.Tensor, torch.Tensor, torch.Tensor, int]:
    seqlens_in_batch = attention_mask.sum(dim=-1, dtype=torch.int32)
    indices = torch.nonzero(attention_mask.flatten(), as_tuple=False).flatten()
    max_seqlen_in_batch = seqlens_in_batch.max().item()
    cu_seqlens = F.pad(torch.cumsum(seqlens_in_batch, dim=0, dtype=torch.int32), (1, 0))
    return (
        rearrange(hidden_states, "b s ... -> (b s) ...")[indices],
        indices,
        cu_seqlens,
        max_seqlen_in_batch,
    )


def pad_input(hidden_states, indices, batch, seqlen):
    output = hidden_states.new_zeros(batch * seqlen)
    output[indices] = hidden_states
    return rearrange(output, "(b s) ... -> b s ...", b=batch)


def concat_padded_tensors(
    tensor_dicts: List[TensorDict], pad_value: float = 0.0
) -> TensorDict:
    """Concatenate and pad tensors from multiple padded tensor dictionaries."""
    if not tensor_dicts:
        return TensorDict()

    batch_sizes = [tuple(d.batch_size) for d in tensor_dicts]
    new_batch_size = [sum(x[0] for x in batch_sizes), *batch_sizes[0][1:]]

    # Find max sequence length across all dictionaries
    assert all("attention_mask" in td for td in tensor_dicts)
    max_length = max([x["attention_mask"].shape[1] for x in tensor_dicts])
    result = {}

    # Process each key
    for key in tensor_dicts[0].keys():
        tensors_to_concat = []

        for tensor_dict in tensor_dicts:
            tensor = tensor_dict[key]
            # Skip 1D tensors like rewards
            if len(tensor.shape) == 1:
                tensors_to_concat.append(tensor)
                continue
            current_length = tensor.shape[1]
            if key == "pixel_values" or key == "image_grid_thw":
                tensors_to_concat.append(tensor)
                continue
            if current_length < max_length:
                # Pad tensor to max_length
                pad_width = max_length - current_length
                if key == "attention_mask":
                    # Pad attention mask with 0s
                    padding = torch.zeros(
                        (tensor.shape[0], pad_width), dtype=tensor.dtype
                    )

                else:
                    # Pad feature tensors with pad_value
                    padding = torch.full(
                        (tensor.shape[0], pad_width), pad_value, dtype=tensor.dtype
                    )

                tensor = torch.cat([tensor, padding], dim=1)
            tensors_to_concat.append(tensor)

        result[key] = torch.cat(tensors_to_concat, dim=0)
    return TensorDict(result, batch_size=new_batch_size)


def to_device(data: Dict[str, torch.Tensor | Any], device) -> Dict[str, torch.Tensor]:
    """Move tensors in a dictionary to the specified device."""
    return {
        key: value.to(device) if torch.is_tensor(value) else value
        for key, value in data.items()
    }


def unpack_sequence(
    x: torch.Tensor,
    cu_seqlens: Optional[torch.Tensor] = None,
    lens: Optional[List[int]] = None,
    dim: int = 0,
):
    """Unpack a sequence tensor into a list of tensors based on cumulative sequence lengths."""
    if lens is not None:
        return torch.split(x, lens, dim=dim)
    if cu_seqlens is not None:
        return torch.split(
            x, (cu_seqlens[1:] - cu_seqlens[:-1]).cpu().numpy().tolist(), dim=dim
        )
    raise ValueError("Either cu_seqlens or input_lens must be provided.")


def allocate_balanced_mbs(mb_spec: MicroBatchSpec, lens: List[int]) -> List[List[int]]:
    group_indices = datapack.ffd_allocate(
        lens, mb_spec.max_tokens_per_mb, min_groups=mb_spec.n_mbs
    )
    group_indices = sorted([sorted(g) for g in group_indices])
    return group_indices


def allocate_balanced_mbs_synced(
    mb_spec: MicroBatchSpec,
    lens: List[int],
    group: Optional[dist.ProcessGroup] = None,
) -> List[List[int]]:
    group_indices = allocate_balanced_mbs(mb_spec, lens)
    if not dist.is_initialized():
        return group_indices

    all_n_mbs = [None for _ in range(dist.get_world_size(group))]
    dist.all_gather_object(all_n_mbs, len(group_indices), group=group)
    if all(mbs == len(group_indices) for mbs in all_n_mbs):
        return group_indices
    return allocate_balanced_mbs_synced(
        MicroBatchSpec.new(mb_spec, n_mbs=max(all_n_mbs)), lens
    )


def pack_tensor_dict(data: TensorDict):
    """Pack a tensordict of shape [B, S, ...] into [total_length, ...], leaving other keys unchanged.

    Args:
        data (Dict[str, Any]): Dictionary containing tensors to be packed. Should contain key "attention_mask" with shape [B, S].

    Returns:
        Dict[str, Any]: Dictionary with packed tensors. The "attention_mask" key will be replaced by "cu_seqlens" with shape [B+1].
    """

    assert "attention_mask" in data, "Input data must contain 'attention_mask' key."
    attention_mask = data["attention_mask"]
    assert attention_mask.ndim == 2, "Attention mask must be a 2D tensor."
    bs = attention_mask.shape[0]
    seq_len = attention_mask.shape[1]

    # Calculate cumulative sequence lengths
    lens = attention_mask.sum(dim=1, dtype=torch.int32)
    max_seqlen = lens.max().item()
    cu_seqlens = torch.cumsum(lens, dim=0)
    cu_seqlens = F.pad(cu_seqlens, (1, 0), value=0)

    total_length = int(cu_seqlens[-1].item())
    # Pack tensors
    packed_data = {}
    for key, value in data.items():
        if key == "attention_mask":
<<<<<<< HEAD
            packed_data["cu_seqlens"] = cu_seqlens
            packed_data["max_seqlen"] = max_seqlen
=======
            continue
>>>>>>> a1b149e2
        # tensor and of shape [B, S, ...]
        if (
            torch.is_tensor(value)
            and value.ndim >= 2
            and value.shape[0] == bs
            and value.shape[1] == seq_len
        ):
            packed_tensor = torch.empty(
                (total_length, *value.shape[2:]), dtype=value.dtype, device=value.device
            )
            # Fill the packed tensor with values from the original tensor
            for i in range(bs):
                start = cu_seqlens[i].item()
                end = cu_seqlens[i + 1].item()
                packed_tensor[start:end] = value[i][: end - start]
            packed_data[key] = packed_tensor
        else:
            packed_data[key] = value

    return TensorDict(**packed_data)


def pad_and_stack_tensors_along_first_dim(tensor_list: List[torch.Tensor]):
    max_length = max(tensor.shape[0] for tensor in tensor_list)
    n_dim = tensor_list[0].ndim
    assert all(
        tensor.ndim == n_dim for tensor in tensor_list
    ), "All tensors must have the same number of dimensions."

    padded_tensors = []
    for tensor in tensor_list:
        pad_mode = (0,) * (2 * (n_dim - 1)) + (0, max_length - tensor.shape[0])
        padded_tensor = F.pad(tensor, pad_mode, value=0.0)
        padded_tensors.append(padded_tensor)
    return torch.stack(padded_tensors, dim=0)


@dataclass
class MicroBatchList:
    data: TensorDict
    mb_spec: MicroBatchSpec
    mbs: List[TensorDict]
    forward_indices: List[int]
    backward_indices: List[int]
    group_lens: List[int]
    padded_mbs: Optional[List[TensorDict]] = None
    padding_lengths: Optional[List[int]] = None


DEFAULT_MAX_TOKENS_PER_MB = int(1e12)


def split_padded_tensor_dict_into_mb_list(
    data: TensorDict, mb_spec: MicroBatchSpec, group: Optional[dist.ProcessGroup] = None
) -> MicroBatchList:
    """Split a padded tensordict into micro-batches based on the attention mask.

    Args:
        data (TensorDict): Dictionary containing padded tensors.
        mb_spec (MicroBatchSpec): Specification for micro-batch splitting.
        group (Optional[dist.ProcessGroup]): Process group for distributed synchronization.

    Returns:
        MicroBatchList: A structure containing the split micro-batches and metadata.
    """
    assert (
        "attention_mask" in data
    ), "Input data must be padded and contain 'attention_mask' key."
    if mb_spec.max_tokens_per_mb is None:
        mb_spec = MicroBatchSpec.new(
            mb_spec, max_tokens_per_mb=DEFAULT_MAX_TOKENS_PER_MB
        )
    bs = data["attention_mask"].shape[0]
    max_seqlen = data["attention_mask"].shape[1]
    input_lens = data["attention_mask"].sum(1).long().cpu().numpy()

    # check tensor shape, split only 1d tensors with length "total_lens"
    to_split = {}
    not_to_split = {}
    for key, value in data.items():
        if key == "image_grid_thw" or key == "pixel_values":
            continue
        if not torch.is_tensor(value) or value.numel() != bs * max_seqlen:
            not_to_split[key] = value
        else:
            to_split[key] = value

    # split
    group_indices = allocate_balanced_mbs_synced(mb_spec, input_lens, group=group)
    splitted_lens = [
        [input_lens[i] for i in group_index] for group_index in group_indices
    ]
    group_n_seqs = [len(x) for x in splitted_lens]
    group_lens = [sum(x) for x in splitted_lens]

    forward_indices = datapack.flat2d(group_indices)
    backward_indices = np.zeros(bs, dtype=np.int64)
    backward_indices[forward_indices] = np.arange(bs)

    def _split(tensor):
        """Split and pad a tensor based on forward indices and lens."""
        # Unpack the sequence
        unpacked = [tensor[i] for i in range(bs)]
        # Reorder according to forward indices
        reordered = reorder_list(unpacked, forward_indices)
        reordered = torch.stack(reordered)
        # Unpack again according to split lens
        splitted = []
        offset = 0
        for _n_seqs in group_n_seqs:
            splitted.append(reordered[offset : offset + _n_seqs])
            offset += _n_seqs
        return splitted

    to_split = dict_map(to_split, lambda x: _split(x))
    if data.get("pixel_values", None) is not None:
        pixel_values = data.get("pixel_values", [])
        image_grid_thw = data.get("image_grid_thw", [])

        # Prepare the pixel_values and image_grid_thw for each group
        pixel_values_split = []
        image_grid_thw_split = []

        for group_index in group_indices:
            group_pixel_values = [pixel_values[i] for i in group_index]
            group_image_grid_thw = [image_grid_thw[i].squeeze() for i in group_index]

            # Stack pixel_values for each group (assuming pixel_values is a list of tensors)
            pixel_values_split.append(torch.stack(group_pixel_values))
            image_grid_thw_split.append(torch.stack(group_image_grid_thw))

        # Pack the split pixel_values and image_grid_thw back into the data
        to_split["pixel_values"] = pixel_values_split
        to_split["image_grid_thw"] = image_grid_thw_split
    mbs = dict_of_list2list_of_dict(to_split)

    results = []
    # organize splitted micro batches
    assert len(mbs) == len(splitted_lens), (len(mbs), len(splitted_lens))
    for i, (mb, lens) in enumerate(zip(mbs, splitted_lens)):
        results.append(TensorDict(**mb, **not_to_split))
    return MicroBatchList(
        data=data,
        mbs=results,
        mb_spec=mb_spec,
        forward_indices=forward_indices,
        backward_indices=backward_indices.tolist(),
        group_lens=group_lens,
    )


def pad_packed_tensor_dict(
    data: TensorDict,
    pad_to_length: int,
    pad_value: float = 0.0,
) -> Tuple[TensorDict, int]:
    """Pad a packed tensor dict to a specified length.
    This function assumes that the input data contains "cu_seqlens" and "max_seqlen" key,
    and all other tensors of shape [total_length, ] will be padded to `pad_to_length`.
    This function will pad a new sequence filled with `pad_value` to the end of each tensor,
    and update the "cu_seqlens" and "max_seqlen" keys accordingly.

    Args:
        data (TensorDict): Dictionary containing tensors to be packed.
        pad_to_length (int): The length to pad the tensors to. All tensors

    Returns:
        TensorDict: Dictionary with padded tensors and modified "cu_seqlens" and
            "max_seqlen".
        int: The pad length.
    """
    assert "cu_seqlens" in data, "Input data must contain 'cu_seqlens' key."
    assert "max_seqlen" in data, "Input data must contain 'max_seqlen' key."
    total_length = data["cu_seqlens"][-1].item()
    pad_length = pad_to_length - total_length
    assert (
        pad_length >= 0
    ), f"pad_to_length {pad_to_length} must be greater than or equal to total length {total_length}."
    cu_seqlens = data["cu_seqlens"]
    max_seqlen = data["max_seqlen"]
    new_cu_seqlens = F.pad(cu_seqlens, (0, 1), value=pad_to_length)
    new_max_seqlen = max(max_seqlen, pad_length)
    padded_data = {}
    for key, value in data.items():
        if key == "cu_seqlens":
            padded_data[key] = new_cu_seqlens
        elif key == "max_seqlen":
            padded_data[key] = new_max_seqlen
        elif key == "position_ids":
            if len(value.shape)==2 and value.shape[1]==3:
                pad = torch.arange(pad_length, dtype=torch.long, device=value.device).unsqueeze(1).expand(-1, 3)
                padded_tensor = torch.cat([value, pad])
            else:
                pad = torch.arange(pad_length, dtype=torch.long, device=value.device)
                padded_tensor = torch.cat([value, pad])
            padded_data[key] = padded_tensor
        elif torch.is_tensor(value) and value.numel() == total_length:
            # Pad the tensor to the new total length
            padded_tensor = torch.nn.functional.pad(
                value, (0, pad_length), value=pad_value
            )
            padded_data[key] = padded_tensor
        else:
            padded_data[key] = value
    return TensorDict(padded_data, batch_size=data.batch_size), pad_length


def pad_mb_list(
    mb_list: MicroBatchList,
    pad_value: float = 0.0,
    pad_to_maximum: bool = False,
) -> MicroBatchList:
    padded_mb_inputs, pad_lengths = [], []
    pad_to_lengths = []
    if (
        pad_to_maximum
        and mb_list.mb_spec.max_tokens_per_mb is not None
        and mb_list.mb_spec.max_tokens_per_mb < DEFAULT_MAX_TOKENS_PER_MB
    ):
        pad_to_length = mb_list.mb_spec.max_tokens_per_mb
    else:
        if pad_to_maximum:
            logger.warning(
                f"Cannot pad to upper bound since mb_spec.max_tokens_per_mb is not set."
            )
        # NOTE: GPU page size is 2MB
        # Take hidden size 4096 with bf16 dtype as an example,
        # the batch size of a page is 256
        pad_to_length = (int(max(mb_list.group_lens)) + 255) // 256 * 256
    for mb, l in zip(mb_list.mbs, mb_list.group_lens):
        padded_mb, pad_len = pad_packed_tensor_dict(
            mb, pad_to_length, pad_value=pad_value
        )
        padded_mb_inputs.append(padded_mb)
        pad_lengths.append(pad_len)
        pad_to_lengths.append(pad_to_length)
    mb_list.padded_mbs = padded_mb_inputs
    mb_list.padding_lengths = pad_lengths
    mb_list.padded_to_lengths = pad_to_lengths
    return mb_list


def unsqueeze_packed_tensor_dict(data: TensorDict) -> TensorDict:
    assert "cu_seqlens" in data, "Input data must contain 'cu_seqlens' key."
    assert "max_seqlen" in data, "Input data must contain 'max_seqlen' key."

    total_length = data["cu_seqlens"][-1].item()
    new_data = {}
    for key, value in data.items():
        if (
            key
            not in [
                "cu_seqlens",
                "max_seqlen",
            ]
            and torch.is_tensor(value)
            and value.numel() == total_length
        ):
            new_data[key] = value.unsqueeze(dim=0)
        elif key == "position_ids":
            value=value.unsqueeze(dim=0)
            if len(value.shape)==3 and value.shape[2]==3:
                value=torch.einsum("ijk->kij", value)
            
            new_data[key] = value
        else:
            new_data[key] = value
    return TensorDict(new_data, batch_size=data.batch_size)


def unsqueeze_mb_list(
    mb_list: MicroBatchList,
) -> MicroBatchList:
    """Unsqueeze the packed tensordict in the micro-batch list."""
    new_padded_mbs = []
    for i, mb in enumerate(mb_list.mbs):
        if mb_list.padded_mbs is not None:
            new_padded_mbs.append(unsqueeze_packed_tensor_dict(mb_list.padded_mbs[i]))
    mb_list.padded_mbs = new_padded_mbs if mb_list.padded_mbs is not None else None
    return mb_list


def amend_position_ids(data: TensorDict) -> TensorDict:
    assert "attention_mask" in data, "Input data must contain 'attention_mask' key."

    attn_mask = data["attention_mask"]
    bs, seqlen = attn_mask.shape[:2]
    position_ids = (
        torch.arange(0, seqlen, dtype=torch.long, device=attn_mask.device)
        .unsqueeze(0)
        .expand(bs, -1)
    )
    position_ids.masked_fill(~attn_mask.bool(), 0)
    data["position_ids"] = position_ids
    return data

def amend_position_ids_3d(data: TensorDict, rope_fn) -> TensorDict:
    assert "attention_mask" in data, "Input data must contain 'attention_mask' key."
    torch.set_printoptions(threshold=float("inf"))
    attn_mask = data["attention_mask"]
    input_ids=data['input_ids']
    image_grid_thw=data.get('image_grid_thw',None)
    video_grid_thw=data.get('video_grid_thw',None)

    if image_grid_thw!=None:
        image_grid_thw=image_grid_thw.squeeze(1)
    position_ids, rope_deltas = rope_fn(input_ids, image_grid_thw, video_grid_thw, attn_mask)

    position_ids=torch.einsum("ijk->jki", position_ids)
    data["position_ids"] = position_ids
    return data<|MERGE_RESOLUTION|>--- conflicted
+++ resolved
@@ -247,12 +247,8 @@
     packed_data = {}
     for key, value in data.items():
         if key == "attention_mask":
-<<<<<<< HEAD
             packed_data["cu_seqlens"] = cu_seqlens
             packed_data["max_seqlen"] = max_seqlen
-=======
-            continue
->>>>>>> a1b149e2
         # tensor and of shape [B, S, ...]
         if (
             torch.is_tensor(value)
