# Pad/unpad operations are modified from flash-attention under BSD-3 license.
# Copyright (c) 2023, Tri Dao.

from dataclasses import dataclass
from typing import Any, Callable, Dict, List, Optional, Tuple

import numpy as np
import torch
import torch.distributed as dist
import torch.nn.functional as F
from einops import rearrange
from torchdata.stateful_dataloader import StatefulDataLoader

from areal.api.cli_args import MicroBatchSpec, NormConfig, PPOActorConfig
from areal.platforms import current_platform
from areal.utils import datapack, logging

logger = logging.getLogger("data utils")


def get_batch_size(data: Dict[str, Any]) -> int:
    if not data:
        return 0

    am = data.get("attention_mask")
    if torch.is_tensor(am) and am.ndim >= 1:
        return int(am.shape[0])

    cu = data.get("cu_seqlens")
    if torch.is_tensor(cu) and cu.ndim >= 1 and cu.numel() >= 1:
        return max(int(cu.shape[0]) - 1, 0)

    mmi = data.get("multi_modal_input")
    if isinstance(mmi, list):
        return len(mmi)

    for v in data.values():
        if torch.is_tensor(v) and v.ndim >= 1:
            return int(v.shape[0])

    return 0


def reorder_list(xs: List, indices: List[int]) -> List:
    assert len(set(indices)) == len(xs)
    return [xs[i] for i in indices]


def dict_map(x: Dict, fn: Callable) -> Dict:
    return {k: fn(v) for k, v in x.items()}


def dict_of_list2list_of_dict(
    dict_of_lists: Dict[str, List[Any]],
) -> List[Dict[str, Any]]:
    if not dict_of_lists:
        return []
    keys = list(dict_of_lists.keys())
    length = len(dict_of_lists[keys[0]])
    for key, value_list in dict_of_lists.items():
        if len(value_list) != length:
            raise ValueError(
                f"All lists must have the same length. Key '{key}' has length {len(value_list)}, expected {length}"
            )
    return [{key: dict_of_lists[key][i] for key in keys} for i in range(length)]


def list_of_dict2dict_of_list(
    list_of_dicts: List[Dict[str, Any]],
) -> Dict[str, List[Any]]:
    if not list_of_dicts:
        return {}
    keys = list(list_of_dicts[0].keys())
    for i, dict_item in enumerate(list_of_dicts):
        if set(dict_item.keys()) != set(keys):
            raise ValueError(
                f"All dictionaries must have the same keys. Dictionary at index {i} has keys {set(dict_item.keys())}, expected {set(keys)}"
            )
    return {key: [dict_item[key] for dict_item in list_of_dicts] for key in keys}


def pad_sequences_to_tensors(
    sequence_list: List[Dict[str, Any]], pad_value: float = 0.0
) -> Dict[str, Any]:
    if not sequence_list:
        return {}
    skip_keys = {"multi_modal_input"}
    max_length = max(
        len(seq)
        for item in sequence_list
        for key, seq in item.items()
        if key not in skip_keys
    )
    result = {}
    for key in sequence_list[0].keys():
        padded = []
        if key == "multi_modal_input":
            for i in range(len(sequence_list)):
                if sequence_list[i][key]:
                    item = sequence_list[i][key][0]
                    for k, v in item.items():
                        if not torch.is_tensor(v):
                            item[k] = torch.tensor(v)
            # list concat
            result[key] = sum(
                [sequence_list[i][key] for i in range(len(sequence_list))], []
            )
            continue
        for item in sequence_list:
            x = item[key]
            if not torch.is_tensor(x):
                x = torch.tensor(x)
            padded_x = torch.nn.functional.pad(
                x, (0, max_length - len(item[key])), value=pad_value
            )
            padded.append(padded_x)
        result[key] = torch.stack(padded)
    attention_mask = [
        [1] * len(next(iter(item[key] for key in item.keys() if key not in skip_keys)))
        + [0]
        * (
            max_length
            - len(next(iter(item[key] for key in item.keys() if key not in skip_keys)))
        )
        for item in sequence_list
    ]
    result["attention_mask"] = torch.tensor(attention_mask, dtype=torch.bool)
    return result


def unpad_input(
    hidden_states, attention_mask
) -> Tuple[torch.Tensor, torch.Tensor, torch.Tensor, int]:
    seqlens_in_batch = attention_mask.sum(dim=-1, dtype=torch.int32)
    indices = torch.nonzero(attention_mask.flatten(), as_tuple=False).flatten()
    max_seqlen_in_batch = seqlens_in_batch.max().item()
    cu_seqlens = F.pad(torch.cumsum(seqlens_in_batch, dim=0, dtype=torch.int32), (1, 0))
    return (
        rearrange(hidden_states, "b s ... -> (b s) ...")[indices],
        indices,
        cu_seqlens,
        max_seqlen_in_batch,
    )


def pad_input(hidden_states, indices, batch, seqlen):
    output = hidden_states.new_zeros(batch * seqlen)
    output[indices] = hidden_states
    return rearrange(output, "(b s) ... -> b s ...", b=batch)


def concat_padded_tensors(
    tensor_dicts: List[Dict[str, Any]], pad_value: float = 0.0
) -> Dict[str, Any]:
    """Concatenate and pad tensors from multiple dictionaries of padded tensors."""
    if not tensor_dicts:
        return {}

    # Find max sequence length across all dictionaries
    assert all("attention_mask" in td for td in tensor_dicts)
    max_length = max([x["attention_mask"].shape[1] for x in tensor_dicts])
    result = {}

    has_any_multi_modal = any("multi_modal_input" in td for td in tensor_dicts)

    merged_multi_modal = None

    if has_any_multi_modal:
        merged_multi_modal = []

        # Merge multi-modal data maintaining per-dp correspondence
        for tensor_dict in tensor_dicts:
            td_batch_size = get_batch_size(tensor_dict)

            if "multi_modal_input" in tensor_dict:
                # Has multi_modal_input - extend the lists
                multi_modal = tensor_dict["multi_modal_input"]
            else:
                multi_modal = [{} for _ in range(td_batch_size)]

            merged_multi_modal.extend(multi_modal)

        result["multi_modal_input"] = merged_multi_modal

    # Process each key
    for key in tensor_dicts[0].keys():
        tensors_to_concat = []
        if key == "multi_modal_input":
            continue
        for tensor_dict in tensor_dicts:
            tensor = tensor_dict[key]
            # Skip 1D tensors like rewards
            if len(tensor.shape) == 1:
                tensors_to_concat.append(tensor)
                continue
            current_length = tensor.shape[1]
            if current_length < max_length:
                # Pad tensor to max_length
                pad_width = max_length - current_length
                if key == "attention_mask":
                    # Pad attention mask with 0s
                    padding = torch.zeros(
                        (tensor.shape[0], pad_width),
                        dtype=tensor.dtype,
                        device=tensor.device,
                    )

                else:
                    # Pad feature tensors with pad_value
                    padding = torch.full(
                        (tensor.shape[0], pad_width),
                        pad_value,
                        dtype=tensor.dtype,
                        device=tensor.device,
                    )

                tensor = torch.cat([tensor, padding], dim=1)
            tensors_to_concat.append(tensor)

        result[key] = torch.cat(tensors_to_concat, dim=0)
    return result


def unpack_sequence(
    x: torch.Tensor,
    cu_seqlens: Optional[torch.Tensor] = None,
    lens: Optional[List[int]] = None,
    dim: int = 0,
):
    """Unpack a sequence tensor into a list of tensors based on cumulative sequence lengths."""
    if lens is not None:
        return torch.split(x, lens, dim=dim)
    if cu_seqlens is not None:
        return torch.split(
            x, (cu_seqlens[1:] - cu_seqlens[:-1]).cpu().numpy().tolist(), dim=dim
        )
    raise ValueError("Either cu_seqlens or input_lens must be provided.")


def allocate_balanced_mbs(mb_spec: MicroBatchSpec, lens: List[int]) -> List[List[int]]:
    assert mb_spec.max_tokens_per_mb is not None
    group_indices = datapack.ffd_allocate(
        lens, mb_spec.max_tokens_per_mb, min_groups=mb_spec.n_mbs
    )
    group_indices = sorted([sorted(g) for g in group_indices])
    return group_indices


def allocate_balanced_mbs_synced(
    mb_spec: MicroBatchSpec,
    lens: List[int],
    group: Optional[dist.ProcessGroup] = None,
) -> List[List[int]]:
    group_indices = allocate_balanced_mbs(mb_spec, lens)
    if not dist.is_initialized():
        return group_indices
    all_n_mbs = [None for _ in range(dist.get_world_size(group))]
    dist.all_gather_object(all_n_mbs, len(group_indices), group=group)
    if all(mbs == len(group_indices) for mbs in all_n_mbs):
        return group_indices
    return allocate_balanced_mbs_synced(
        MicroBatchSpec.new(mb_spec, n_mbs=max(all_n_mbs)), lens, group=group
    )


def pack_tensor_dict(data: Dict[str, Any]) -> Dict[str, Any]:
    """Pack a dict of tensors of shape [B, S, ...] into [total_length, ...], leaving other keys unchanged.

    Args:
        data (Dict[str, Any]): Dictionary containing tensors to be packed. Should contain key "attention_mask" with shape [B, S].

    Returns:
        Dict[str, Any]: Dictionary with packed tensors. The "attention_mask" key will be replaced by "cu_seqlens" with shape [B+1].
    """

    assert "attention_mask" in data, "Input data must contain 'attention_mask' key."
    attention_mask = data["attention_mask"]
    assert attention_mask.ndim == 2, "Attention mask must be a 2D tensor."
    bs = attention_mask.shape[0]
    seq_len = attention_mask.shape[1]

    # Calculate cumulative sequence lengths
    lens = attention_mask.sum(dim=1, dtype=torch.int32)
    max_seqlen = lens.max().item()
    cu_seqlens = torch.cumsum(lens, dim=0, dtype=torch.int32)
    cu_seqlens = F.pad(cu_seqlens, (1, 0), value=0)

    total_length = int(cu_seqlens[-1].item())
    # Pack tensors
    packed_data = {}
    for key, value in data.items():
        if key == "attention_mask":
            packed_data["cu_seqlens"] = cu_seqlens
            packed_data["max_seqlen"] = max_seqlen
            continue
        # tensor and of shape [B, S, ...]
        if (
            torch.is_tensor(value)
            and value.ndim >= 2
            and value.shape[0] == bs
            and value.shape[1] == seq_len
        ):
            packed_tensor = torch.empty(
                (total_length, *value.shape[2:]), dtype=value.dtype, device=value.device
            )
            # Fill the packed tensor with values from the original tensor
            for i in range(bs):
                start = cu_seqlens[i].item()
                end = cu_seqlens[i + 1].item()
                packed_tensor[start:end] = value[i][: end - start]
            packed_data[key] = packed_tensor
        else:
            packed_data[key] = value

    return packed_data


def pad_and_stack_tensors_along_first_dim(tensor_list: List[torch.Tensor]):
    max_length = max(tensor.shape[0] for tensor in tensor_list)
    n_dim = tensor_list[0].ndim
    assert all(
        tensor.ndim == n_dim for tensor in tensor_list
    ), "All tensors must have the same number of dimensions."

    padded_tensors = []
    for tensor in tensor_list:
        pad_mode = (0,) * (2 * (n_dim - 1)) + (0, max_length - tensor.shape[0])
        padded_tensor = F.pad(tensor, pad_mode, value=0.0)
        padded_tensors.append(padded_tensor)
    return torch.stack(padded_tensors, dim=0)


def tensor_container_to(
    d: Dict[str, Any] | torch.Tensor | List[torch.Tensor], *args, **kwargs
):
    """Apply `t.to(*args, **kwargs)` to all tensors in the dictionary.
    Support nested dictionaries.
    """
    new_dict = {}
    if torch.is_tensor(d):
        return d.to(*args, **kwargs)
    elif isinstance(d, list):
        return [tensor_container_to(v, *args, **kwargs) for v in d]
    elif isinstance(d, dict):
        for key, value in d.items():
            if isinstance(value, dict) or isinstance(value, list):
                new_dict[key] = tensor_container_to(value, *args, **kwargs)
            elif torch.is_tensor(value):
                new_dict[key] = value.to(*args, **kwargs)
            else:
                new_dict[key] = value
        return new_dict
    else:
        raise ValueError(f"Unsupported type: {type(d)}")


@dataclass
class MicroBatchList:
    data: Dict[str, Any]
    mb_spec: MicroBatchSpec
    mbs: List[Dict[str, Any]]
    forward_indices: List[int]
    backward_indices: List[int]
    group_lens: List[int]
    padded_mbs: List[Dict[str, Any]] | None = None
    # Batch-level padding information
    padding_lengths: List[int] | None = None
    padded_to_lengths: List[int] | None = None
    # sequence-level padding information
    align_to_lengths: List[int] | None = None
    old_cu_seqlens_list: List[torch.Tensor] | None = None

    def to(self, *args, **kwargs):
        mbs = [tensor_container_to(mb, *args, **kwargs) for mb in self.mbs]
        data = tensor_container_to(self.data, *args, **kwargs)
        padded_mbs = None
        if self.padded_mbs is not None:
            padded_mbs = [
                tensor_container_to(mb, *args, **kwargs) for mb in self.padded_mbs
            ]
        old_cu_seqlens_list = None
        if self.old_cu_seqlens_list is not None:
            old_cu_seqlens_list = [
                t.to(*args, **kwargs) for t in self.old_cu_seqlens_list
            ]
        return MicroBatchList(
            data=data,
            mb_spec=self.mb_spec,
            mbs=mbs,
            forward_indices=self.forward_indices,
            backward_indices=self.backward_indices,
            group_lens=self.group_lens,
            padded_mbs=padded_mbs,
            padding_lengths=self.padding_lengths,
            padded_to_lengths=self.padded_to_lengths,
            old_cu_seqlens_list=old_cu_seqlens_list,
            align_to_lengths=self.align_to_lengths,
        )


DEFAULT_MAX_TOKENS_PER_MB = int(1e12)


def split_padded_tensor_dict_into_mb_list(
    data: Dict[str, Any],
    mb_spec: MicroBatchSpec,
    group: Optional[dist.ProcessGroup] = None,
) -> MicroBatchList:
    """Split a padded dict of tensors into micro-batches based on the attention mask.

    Args:
        data (Dict): Dictionary containing padded tensors.
        mb_spec (MicroBatchSpec): Specification for micro-batch splitting.
        group (Optional[dist.ProcessGroup]): Process group for distributed synchronization.

    Returns:
        MicroBatchList: A structure containing the split micro-batches and metadata.
    """
    # TODO: should align sequences first and then split, needs refactor
    assert (
        "attention_mask" in data
    ), "Input data must be padded and contain 'attention_mask' key."
    if mb_spec.max_tokens_per_mb is None:
        mb_spec = MicroBatchSpec.new(
            mb_spec, max_tokens_per_mb=DEFAULT_MAX_TOKENS_PER_MB
        )
    granularity = mb_spec.granularity
    bs = data["attention_mask"].shape[0]
    if bs % granularity != 0:
        raise RuntimeError(f"Batch size {bs} cannot divide granularity {granularity}.")
    max_seqlen = data["attention_mask"].shape[1]
    seq_lens = data["attention_mask"].sum(1).long().cpu().numpy().tolist()
    input_lens = (
        data["attention_mask"]
        .view(bs // granularity, granularity, -1)
        .sum(dim=(1, 2))
        .long()
        .cpu()
        .numpy()
    )

    # check tensor shape, split only 1d tensors with length "total_lens"
    to_split = {}
    not_to_split = {}
    for key, value in data.items():
        if key == "multi_modal_input":
            continue
        if key == "position_ids" or (
            torch.is_tensor(value) and value.numel() == bs * max_seqlen
        ):
            # NOTE: qwen2.5-vl position_ids.numel() == bs * max_seqlen * 3
            to_split[key] = value
        else:
            not_to_split[key] = value

    # split
    group_indices = allocate_balanced_mbs_synced(mb_spec, input_lens, group=group)
    group_indices = [
        datapack.flat2d(
            [list(range(i * granularity, (i + 1) * granularity)) for i in group_index]
        )
        for group_index in group_indices
    ]
    splitted_lens = [
        [seq_lens[i] for i in group_index] for group_index in group_indices
    ]
    group_n_seqs = [len(x) for x in splitted_lens]
    group_lens = [sum(x) for x in splitted_lens]

    forward_indices = datapack.flat2d(group_indices)
    backward_indices = np.zeros(bs, dtype=np.int64)
    backward_indices[forward_indices] = np.arange(bs)

    def _split(tensor):
        """Split and pad a tensor based on forward indices and lens."""
        # Unpack the sequence
        unpacked = [tensor[i] for i in range(bs)]
        # Reorder according to forward indices
        reordered = reorder_list(unpacked, forward_indices)
        reordered = torch.stack(reordered)
        # Unpack again according to split lens
        splitted = []
        offset = 0
        for _n_seqs in group_n_seqs:
            splitted.append(reordered[offset : offset + _n_seqs])
            offset += _n_seqs
        return splitted

    to_split = dict_map(to_split, lambda x: _split(x))

    if "multi_modal_input" in data:
        multi_modal_input = data["multi_modal_input"]

        # Prepare the pixel_values and image_grid_thw for each group
        multi_modal_input_split = []

        for group_index in group_indices:
            group_pixel_multi_modal_input = [multi_modal_input[i] for i in group_index]
            # Stack pixel_values for each group (assuming pixel_values is a list of tensors)
            multi_modal_input_split.append(group_pixel_multi_modal_input)
        # Pack the split pixel_values and image_grid_thw back into the data
        to_split["multi_modal_input"] = multi_modal_input_split
    mbs = dict_of_list2list_of_dict(to_split)

    results = []
    # organize splitted micro batches
    assert len(mbs) == len(splitted_lens), (len(mbs), len(splitted_lens))
    for i, (mb, lens) in enumerate(zip(mbs, splitted_lens)):
        results.append({**mb, **not_to_split})

    return MicroBatchList(
        data=data,
        mb_spec=mb_spec,
        mbs=results,
        forward_indices=forward_indices,
        backward_indices=backward_indices.tolist(),
        group_lens=group_lens,
    )


N_TOKENS_PER_PAGE = 256


def pad_packed_tensor_dict(
    data: Dict[str, Any],
    pad_to_length: int,
    pad_value: float = 0.0,
    align_sequences: bool = False,
    align_to_multiple_of: Optional[int] = None,
) -> Tuple[Dict[str, Any], int, torch.Tensor, int]:
    """Pad a packed dict of tensors to a specified length.
    This function assumes that the input data contains "cu_seqlens" and "max_seqlen" key,
    and all other tensors of shape [total_length, ] will be padded to `pad_to_length`.
    This function will pad a new sequence filled with `pad_value` to the end of each tensor,
    and update the "cu_seqlens" and "max_seqlen" keys accordingly.

    Args:
        data (Dict): Dictionary containing tensors to be packed.
        pad_to_length (int): The length to pad the tensors to. All tensors

    Returns:
        Dict: Dictionary with padded tensors and modified "cu_seqlens" and
            "max_seqlen".
        int: The pad length.
    """
    assert "cu_seqlens" in data, "Input data must contain 'cu_seqlens' key."
    assert "max_seqlen" in data, "Input data must contain 'max_seqlen' key."
    cu_seqlens = data["cu_seqlens"]
    max_seqlen = data["max_seqlen"]
    old_cu_seqlens = cu_seqlens.clone()
    total_length = data["cu_seqlens"][-1].item()
    # First pad sequences
    sequence_padded_data = {}
    align_to_length = None
    if align_sequences:
        assert (
            align_to_multiple_of is not None
        ), "align_to_multiple_of must be specified when align_sequences is True."
        input_lens = cu_seqlens[1:] - cu_seqlens[:-1]
        batch_size = input_lens.shape[0]
        # Align sequences to an integer multiple of align_to_multiple_of
        pad_size = (
            align_to_multiple_of - input_lens % align_to_multiple_of
        ) % align_to_multiple_of
        input_lens_padded = input_lens + pad_size
        cu_seqlens_padded = torch.zeros(
            batch_size + 1, dtype=torch.int32, device=cu_seqlens.device
        )
        cu_seqlens_padded[1:] = torch.cumsum(input_lens_padded, dim=0)
        max_seqlens_padded = input_lens_padded.max().item()
        padded_shape = (input_lens_padded.sum().item(),)
        for key, value in data.items():
            if key == "cu_seqlens":
                sequence_padded_data["cu_seqlens"] = cu_seqlens_padded
            elif key == "max_seqlen":
                sequence_padded_data["max_seqlen"] = max_seqlens_padded
            elif key == "position_ids":
                if len(value.shape) == 2 and value.shape[1] == 3:
                    # [total_seq_len, channel] for qwen2.5 vl, channel==3 for t,h,w
                    new_value = torch.zeros(
                        (padded_shape[0], 3), dtype=value.dtype, device=value.device
                    )
                    for i in range(batch_size):
                        new_start = cu_seqlens_padded[i]
                        new_end = cu_seqlens_padded[i + 1]
                        old_start = cu_seqlens[i]
                        old_end = cu_seqlens[i + 1]
                        length = old_end - old_start
                        pad_length = new_end - new_start - length
                        new_value[new_start : new_start + length] = value[
                            old_start:old_end
                        ]
                        new_value[new_start + length : new_end] = (
                            torch.arange(
                                pad_length, dtype=torch.long, device=value.device
                            )
                            .unsqueeze(1)
                            .expand(-1, 3)
                        )
                else:
                    new_value = torch.zeros(
                        padded_shape, dtype=value.dtype, device=value.device
                    )
                    for i in range(batch_size):
                        new_start = cu_seqlens_padded[i]
                        new_end = cu_seqlens_padded[i + 1]
                        new_value[new_start:new_end] = torch.arange(
                            new_end - new_start, dtype=value.dtype, device=value.device
                        )
                sequence_padded_data[key] = new_value
            elif torch.is_tensor(value) and value.numel() == total_length:
                new_value = torch.full(
                    padded_shape,
                    fill_value=pad_value,
                    dtype=value.dtype,
                    device=value.device,
                )
                for i in range(batch_size):
                    new_start = cu_seqlens_padded[i]
                    start = cu_seqlens[i]
                    end = cu_seqlens[i + 1]
                    length = end - start
                    new_value[new_start : new_start + length] = value[start:end]
                sequence_padded_data[key] = new_value
            else:
                sequence_padded_data[key] = value

        data = sequence_padded_data
        align_to_length = cu_seqlens_padded[-1].item()
        # ensure pad_to_length is a integer multiple of both align_to_multiple_of and N_TOKENS_PER_PAGE
        lcm = np.lcm(align_to_multiple_of, N_TOKENS_PER_PAGE).item()
        pad_to_length = (pad_to_length + lcm - 1) // lcm * lcm

        cu_seqlens = data["cu_seqlens"]
        max_seqlen = data["max_seqlen"]
        total_length = data["cu_seqlens"][-1].item()
        if pad_to_length < total_length:
            # NOTE: In some occasion where sequence lengths, sequence padding will make total length
            # exceed expected `pad_to_length`. This happens more often when sequence lengths are small.
            # In this case, we increase pad_to_length.
            pad_to_length = (total_length + lcm - 1) // lcm * lcm

    # Pad batch
    pad_length = pad_to_length - total_length
    assert (
        pad_length >= 0
    ), f"pad_to_length {pad_to_length} must be greater than or equal to total length {total_length}."
    new_cu_seqlens = F.pad(cu_seqlens, (0, 1), value=pad_to_length)
    new_max_seqlen = max(max_seqlen, pad_length)
    padded_data = {}
    for key, value in data.items():
        if key == "cu_seqlens":
            padded_data[key] = new_cu_seqlens
        elif key == "max_seqlen":
            padded_data[key] = new_max_seqlen
        elif key == "position_ids":
            # [total_seqlen, channel] for qwen2.5 vl, channel==3 for t,h,w
            if len(value.shape) == 2 and value.shape[1] == 3:
                pad = (
                    torch.arange(pad_length, dtype=torch.long, device=value.device)
                    .unsqueeze(1)
                    .expand(-1, 3)
                )
                padded_tensor = torch.cat([value, pad])
            else:
                pad = torch.arange(pad_length, dtype=torch.long, device=value.device)
                padded_tensor = torch.cat([value, pad])
            padded_data[key] = padded_tensor
        elif torch.is_tensor(value) and value.numel() == total_length:
            # Pad the tensor to the new total length
            padded_tensor = torch.nn.functional.pad(
                value, (0, pad_length), value=pad_value
            )
            padded_data[key] = padded_tensor
        else:
            padded_data[key] = value
    return (
        padded_data,
        pad_length,
        old_cu_seqlens,
        align_to_length,
    )


def pad_mb_list(
    mb_list: MicroBatchList,
    pad_value: float = 0.0,
    pad_to_maximum: bool = False,
    align_sequences: bool = False,
    align_to_multiple_of: Optional[int] = None,
) -> MicroBatchList:
    """Pad the micro-batch list to the maximum length or to a specific size to:
        1. Reduce memory fragmentation.
        2. Align sequences to an integer multiple of `align_to_multiple_of`
        to be equally sliced into context and sequence parallel ranks.

    Args:
        mb_list (MicroBatchList): The micro-batch list to pad.
        pad_value (float, optional): The value to pad the tensors with. Defaults to 0.0.
        pad_to_maximum (bool, optional): Whether to pad to the maximum length specified in `mb_spec`. Defaults to False.
        align_sequences (bool, optional): Whether to align sequences to an integer multiple of `align_to_multiple_of`. Defaults to False.
        align_to_multiple_of (int, optional): The size to align sequences to. Defaults to None.

    Returns:
        MicroBatchList: The padded micro-batch list.
    """
    if align_sequences:
        assert (
            align_to_multiple_of is not None
        ), "align_to_multiple_of must be specified when align_sequences is True."
    padded_mb_inputs, pad_lengths = [], []
    pad_to_lengths = []
    old_cu_seqlens_list = []
    align_to_lengths = []
    if pad_to_maximum and (
        mb_list.mb_spec.max_tokens_per_mb is None
        or mb_list.mb_spec.max_tokens_per_mb == DEFAULT_MAX_TOKENS_PER_MB
    ):
        logger.warning(
            f"Unable to pad to maximum because max_tokens_per_mb is not properly set."
        )
        pad_to_maximum = False
    for mb, l in zip(mb_list.mbs, mb_list.group_lens):
        if pad_to_maximum:
            pad_to_length = mb_list.mb_spec.max_tokens_per_mb
        else:
            # NOTE: GPU page size is 2MB
            # Take hidden size 4096 with bf16 dtype as an example,
            # the batch size of a page is 256
            pad_to_length = (
                (int(l) + N_TOKENS_PER_PAGE - 1)
                // N_TOKENS_PER_PAGE
                * N_TOKENS_PER_PAGE
            )
        padded_mb, pad_len, old_cu_seqlens, align_to_length = pad_packed_tensor_dict(
            mb,
            pad_to_length,
            pad_value=pad_value,
            align_sequences=align_sequences,
            align_to_multiple_of=align_to_multiple_of,
        )
        padded_mb_inputs.append(padded_mb)
        pad_lengths.append(pad_len)
        pad_to_lengths.append(pad_to_length)
        old_cu_seqlens_list.append(old_cu_seqlens)
        align_to_lengths.append(align_to_length)
    mb_list.padded_mbs = padded_mb_inputs
    mb_list.padding_lengths = pad_lengths
    mb_list.padded_to_lengths = pad_to_lengths
    if align_sequences:
        mb_list.old_cu_seqlens_list = old_cu_seqlens_list
        mb_list.align_to_lengths = align_to_lengths
    return mb_list


def unpad_logits(
    logits: torch.Tensor,
    padding_length: int,
    cu_seqlens: Optional[torch.Tensor] = None,
    old_cu_seqlens: Optional[torch.Tensor] = None,
):
    # TODO: when using megatron, logits are in fp32,
    # create new logits in bucket to reduce peak memory usage
    # First unpad batch
    if padding_length > 0:
        logits = logits[:-padding_length]

    # Then unpad according to old_cu_seqlens
    if old_cu_seqlens is not None:
        new_logits = torch.empty(
            (old_cu_seqlens[-1].item(), *logits.shape[1:]),
            dtype=logits.dtype,
            device=logits.device,
        )
        batch_size = old_cu_seqlens.shape[0] - 1
        for i in range(batch_size):
            old_start = old_cu_seqlens[i].item()
            old_end = old_cu_seqlens[i + 1].item()
            start = cu_seqlens[i].item()
            length = old_end - old_start
            new_logits[old_start:old_end] = logits[start : start + length]
        return new_logits

    return logits


def unsqueeze_packed_tensor_dict(
    data: Dict[str, Any],
) -> Dict[str, Any]:
    assert "cu_seqlens" in data, "Input data must contain 'cu_seqlens' key."
    assert "max_seqlen" in data, "Input data must contain 'max_seqlen' key."

    total_length = data["cu_seqlens"][-1].item()
    new_data = {}
    for key, value in data.items():
        if key == "position_ids" or (
            key
            not in [
                "cu_seqlens",
                "max_seqlen",
            ]
            and torch.is_tensor(value)
            and value.numel() == total_length
        ):
            new_data[key] = value.unsqueeze(dim=0)
        else:
            new_data[key] = value
    return new_data


def unsqueeze_mb_list(
    mb_list: MicroBatchList,
) -> MicroBatchList:
    """Unsqueeze the packed dict of tensors in the micro-batch list."""
    new_padded_mbs = []
    for i, mb in enumerate(mb_list.mbs):
        if mb_list.padded_mbs is not None:
            new_padded_mbs.append(unsqueeze_packed_tensor_dict(mb_list.padded_mbs[i]))
    mb_list.padded_mbs = new_padded_mbs if mb_list.padded_mbs is not None else None
    return mb_list


def amend_position_ids(data: Dict) -> Dict:
    assert "attention_mask" in data, "Input data must contain 'attention_mask' key."

    attn_mask = data["attention_mask"]
    bs, seqlen = attn_mask.shape[:2]
    position_ids = (
        torch.arange(0, seqlen, dtype=torch.long, device=attn_mask.device)
        .unsqueeze(0)
        .expand(bs, -1)
    )
    position_ids.masked_fill(~attn_mask.bool(), 0)
    data["position_ids"] = position_ids
    return data


def broadcast_tensor(tensor: torch.Tensor | None, src_rank=0, group=None):
    """
    Broadcast a tensor from source rank to all other ranks in the process group.

    Args:
        tensor: Tensor on source rank, None on non-source ranks
        src_rank: The rank that holds the tensor to broadcast (default: 0)
        group: The process group to use for broadcasting (default: None, uses the default group)
        device: The device of the output tensor.

    Returns:
        Tensor: The broadcasted tensor on all ranks
    """
    if not dist.is_initialized():
        raise RuntimeError("torch.distributed is not initialized")

    current_rank = dist.get_rank()

    # On source rank, prepare the tensor for broadcasting
    if current_rank == src_rank:
        if tensor is None:
            raise ValueError(f"Tensor cannot be None on source rank {src_rank}")

        tensor = tensor.contiguous()
        device = tensor.device
        # Prepare metadata as Python objects
        metadata = {
            "shape": list(tensor.shape),
            "dtype": tensor.dtype,
            "device_type": device.type,
        }

        # Broadcast metadata using broadcast_object_list
        metadata_list = [metadata]
        dist.broadcast_object_list(metadata_list, src=src_rank, group=group)

        # Broadcast the actual tensor
        tensor = tensor.contiguous()
        dist.broadcast(tensor, src=src_rank, group=group)

        return tensor
    else:
        # On non-source ranks, receive metadata
        metadata_list = [None]
        dist.broadcast_object_list(metadata_list, src=src_rank, group=group)

        metadata = metadata_list[0]
        tensor_shape = metadata["shape"]
        dtype = metadata["dtype"]
        device_type = metadata["device_type"]
        device = (
            torch.device("cpu")
            if device_type == "cpu"
            else current_platform.current_device()
        )
        # Create tensor with the received shape and dtype
        tensor = torch.empty(tensor_shape, dtype=dtype, device=device)

        # Receive the actual tensor data
        dist.broadcast(tensor, src=src_rank, group=group)

        return tensor


def _unpad_unflatten(x, shape):
    assert len(x.shape) == 1
    pad_size = x.numel() - np.prod(shape)
    assert pad_size >= 0, pad_size
    return x[: x.numel() - pad_size].view(*shape)


def _flatten_pad_to_max_numel(x, shapes):
    pad_size = max(np.prod(shape) for shape in shapes) - x.numel()
    assert pad_size >= 0, pad_size
    return torch.nn.functional.pad(x.view(-1), (0, pad_size), value=0)


def all_gather_tensor_container(data, group=None) -> List:
    if torch.is_tensor(data):

        local_shape = list(data.shape)
        shapes = [None for _ in range(dist.get_world_size(group))]
        dist.all_gather_object(shapes, local_shape, group=group)

        y = _flatten_pad_to_max_numel(data, shapes)

        ys = [torch.empty_like(y) for _ in range(dist.get_world_size(group=group))]
        dist.all_gather(ys, y, group=group)

        return [_unpad_unflatten(y, shape) for y, shape in zip(ys, shapes)]

    if isinstance(data, list):
        data = [all_gather_tensor_container(d, group=group) for d in data]
        return list(zip(*data))

    if isinstance(data, dict):
        results = {
            k: all_gather_tensor_container(v, group=group) for k, v in data.items()
        }
        results = [
            {k: v[i] for k, v in results.items()}
            for i in range(dist.get_world_size(group))
        ]
        return results

    results = [None for _ in range(dist.get_world_size(group))]
    dist.all_gather_object(results, data, group=group)
    return results


def broadcast_tensor_container(data, src_rank=0, group=None):
    if dist.get_rank() != src_rank:
        metadata = [None]
        dist.broadcast_object_list(metadata, src=src_rank, group=group)
        data_type, info = metadata[0]
        if data_type == "none":
            return None
        if data_type == "tensor":
            return broadcast_tensor(data, src_rank=src_rank, group=group)
        elif data_type == "list":
            length = info
            return [
                broadcast_tensor_container(None, src_rank=src_rank, group=group)
                for _ in range(length)
            ]
        elif data_type == "dict":
            keys = info
            return {
                k: broadcast_tensor_container(None, src_rank=src_rank, group=group)
                for k in keys
            }
        elif data_type == "object":
            to_broadcast = [None]
            dist.broadcast_object_list(to_broadcast, src=src_rank, group=group)
            return to_broadcast[0]
        else:
            raise ValueError(f"Unknown data type: {data_type}")
    else:
        if data is None:
            metadata = [("none", None)]
            dist.broadcast_object_list(metadata, src=src_rank, group=group)
            return None
        elif torch.is_tensor(data):
            metadata = [("tensor", None)]
            dist.broadcast_object_list(metadata, src=src_rank, group=group)
            return broadcast_tensor(data, src_rank=src_rank, group=group)
        elif isinstance(data, list):
            metadata = [("list", len(data))]
            dist.broadcast_object_list(metadata, src=src_rank, group=group)
            return [
                broadcast_tensor_container(d, src_rank=src_rank, group=group)
                for d in data
            ]
        elif isinstance(data, dict):
            metadata = [("dict", list(data.keys()))]
            dist.broadcast_object_list(metadata, src=src_rank, group=group)
            return {
                k: broadcast_tensor_container(v, src_rank=src_rank, group=group)
                for k, v in data.items()
            }
        else:
            metadata = [("object", None)]
            dist.broadcast_object_list(metadata, src=src_rank, group=group)
            to_broadcast = [data]
            dist.broadcast_object_list(to_broadcast, src=src_rank, group=group)
            return to_broadcast[0]


def bcast_mb_list(
    mb_list: MicroBatchList | None, src_rank=0, group=None
) -> MicroBatchList:
    if dist.get_rank() == src_rank:
        assert mb_list is not None
    # bcast tensor container attributes
    data = broadcast_tensor_container(
        mb_list.data if mb_list else None, src_rank=src_rank, group=group
    )
    mbs = broadcast_tensor_container(
        mb_list.mbs if mb_list else None, src_rank=src_rank, group=group
    )
    padded_mbs = broadcast_tensor_container(
        mb_list.padded_mbs if mb_list else None, src_rank=src_rank, group=group
    )
    old_cu_seqlens_list = broadcast_tensor_container(
        mb_list.old_cu_seqlens_list if mb_list else None, src_rank=src_rank, group=group
    )
    # bcast other attributes
    to_broadcast = (
        [
            mb_list.mb_spec,
            mb_list.forward_indices,
            mb_list.backward_indices,
            mb_list.group_lens,
            mb_list.padding_lengths,
            mb_list.padded_to_lengths,
            mb_list.align_to_lengths,
        ]
        if mb_list
        else [None for _ in range(7)]
    )
    dist.broadcast_object_list(to_broadcast, src=src_rank, group=group)
    (
        mb_spec,
        forward_indices,
        backward_indices,
        group_lens,
        padding_lengths,
        padded_to_lengths,
        align_to_lengths,
    ) = to_broadcast
    return MicroBatchList(
        data=data,
        mb_spec=mb_spec,
        mbs=mbs,
        forward_indices=forward_indices,
        backward_indices=backward_indices,
        group_lens=group_lens,
        padded_mbs=padded_mbs,
        padding_lengths=padding_lengths,
        padded_to_lengths=padded_to_lengths,
        old_cu_seqlens_list=old_cu_seqlens_list,
        align_to_lengths=align_to_lengths,
    )


def cycle_dataloader(dataloader: StatefulDataLoader):
    """Cycle through a dataloader indefinitely."""
    g = iter(dataloader)
    while True:
        try:
            yield next(g)
        except StopIteration:
            g = iter(dataloader)


# base native normalization implementation (for both reward and adv norm)
class Normalization:
    """
    Adaptive normalization with different levels.

    Supports independent specification of normalization level for mean and std:
    - "batch": normalize across entire batch (with optional all_reduce in distributed setting)
    - "group": normalize within fixed-size groups
    - None: no centering or no std scaling
    """

    def __init__(self, config: NormConfig):
        if config.mean_level not in {"batch", "group", None}:
            raise ValueError(
                f"mean_level must be 'batch', 'group' or None, got {config.mean_level}"
            )
        if config.std_level not in {"batch", "group", None}:
            raise ValueError(
                f"std_level must be 'batch', 'group', or None, got {config.std_level}"
            )
        if (
            config.mean_level == "group" or config.std_level == "group"
        ) and config.group_size is None:
            raise ValueError("group_size must be provided if using group normalization")

        self.mean_level = config.mean_level
        self.mean_leave1out = config.mean_leave1out
        self.std_level = config.std_level
        self.std_unbiased = config.std_unbiased
        self.group_size = config.group_size
        self.eps = config.eps

    @torch.no_grad()
    def __call__(
        self,
        x: torch.Tensor,
        loss_mask: Optional[torch.Tensor] = None,
        high_precision: bool = True,
        reduce_group=None,
        calculation_base: str = "deviation",
    ) -> torch.Tensor:

        # x can be advantage or reward in shape [bs*self.group_size, max_tokens]

        bs = x.size(0)
        eps = self.eps

        # Early return if no elements are active (all masked out)
        if loss_mask is not None and loss_mask.sum().item() == 0:
            return x.float()

        # Step 1: Compute mean
        if self.mean_level == "batch":
            mean = self._compute_mean(
                x,
                loss_mask,
                high_precision=high_precision,
                leave_one_out=self.mean_leave1out,
                all_reduce=True,
                reduce_group=reduce_group,
            )
            mean = mean.expand_as(x)
        elif self.mean_level == "group":
            mean = torch.zeros_like(x)
            for i in range(0, bs // self.group_size):
                s = slice(i * self.group_size, (i + 1) * self.group_size)
                xx = x[s]
                m = loss_mask[s] if loss_mask is not None else None

                # Special case: with group_size=1 and leave_one_out=True, mean should be 0
                if self.group_size == 1 and self.mean_leave1out:
                    dtype = torch.float64 if high_precision else torch.float32
                    group_mean = torch.zeros(
                        (1, xx.shape[1]), dtype=dtype, device=xx.device
                    )
                else:
                    group_mean = self._compute_mean(
                        xx,
                        m,
                        high_precision=high_precision,
                        leave_one_out=self.mean_leave1out,
                        all_reduce=False,
                        reduce_group=None,
                    )
                mean[s] = group_mean.expand_as(xx)
        else:  # mean_level == "none"
            mean = torch.zeros_like(x)

        # Subtract mean
        x_centered = x - mean
        # mask unrelevant elements as 0
        if loss_mask is not None:
            x_centered = x_centered * loss_mask

        # Step 2: Compute std
        if self.std_level == "batch":
            std = self._compute_std(
                x,
                loss_mask,
                mean,
                unbiased=self.std_unbiased,
                high_precision=high_precision,
                all_reduce=True,
                reduce_group=reduce_group,
            )
            std = std.expand_as(x)
        elif self.std_level == "group":
            std = torch.zeros_like(x)
            for i in range(0, bs // self.group_size):
                s = slice(i * self.group_size, (i + 1) * self.group_size)
                xx = x[s]
                m = loss_mask[s] if loss_mask is not None else None
                group_mean_slice = mean[s]  # already computed and expanded

                # Special case: with group_size=1 and std_unbiased=True, std should be 1 for numerical stability
                if self.group_size == 1 and self.std_unbiased:
                    dtype = torch.float64 if high_precision else torch.float32
                    group_std = torch.ones(
                        (1, xx.shape[1]), dtype=dtype, device=xx.device
                    )
                else:
                    group_std = self._compute_std(
                        xx,
                        m,
                        group_mean_slice,
                        unbiased=self.std_unbiased,
                        high_precision=high_precision,
                        all_reduce=False,
                        reduce_group=reduce_group,
                    )
                std[s] = group_std.expand_as(xx)
        else:
            std = torch.ones_like(x)
            eps = 0.0

        assert calculation_base in [
            "mean",
            "deviation",
        ], "calculation_base must be either mean or deviation"
        base = std if calculation_base == "deviation" else mean
        # Ensure stability
        base += eps
        # Normalize
        return (x_centered / base).float()

    @staticmethod
    def _compute_mean(
        x: torch.Tensor,
        mask: Optional[torch.Tensor],
        high_precision: bool,
        leave_one_out: bool,
        all_reduce: bool,
        reduce_group,
    ) -> torch.Tensor:
        """Compute mean only, using masked_normalization internals."""
        dtype = torch.float64 if high_precision else torch.float32
        x = x.to(dtype)
        dim = tuple(range(len(x.shape)))

        if mask is None:
            factor = torch.tensor(
                np.prod([x.shape[d] for d in dim]), dtype=dtype, device=x.device
            )
            x_masked = x
            x_sum = x.sum(dim=dim, keepdim=True)
        else:
            mask = mask.to(dtype)
            x_masked = x * mask
            factor = mask.sum(dim, keepdim=True)
            x_sum = x_masked.sum(dim=dim, keepdim=True)

        if dist.is_initialized() and all_reduce:
            dist.all_reduce(factor, op=dist.ReduceOp.SUM, group=reduce_group)
            dist.all_reduce(x_sum, op=dist.ReduceOp.SUM, group=reduce_group)

        if leave_one_out:
            if factor.item() <= 1:
                return torch.zeros_like(x_sum)
            # For leave-one-out, we need to compute mean excluding each element individually
            # This requires broadcasting: (total_sum - each_element) / (count - 1)
            if mask is None:
                # Broadcast x_sum to original shape and subtract each element
                x_sum_broadcast = x_sum.expand_as(x)
                leave_one_out_sum = x_sum_broadcast - x
                return leave_one_out_sum / (factor - 1)
            else:
                # For masked case, only subtract where mask is 1
                x_sum_broadcast = x_sum.expand_as(x)
                leave_one_out_sum = x_sum_broadcast - x_masked
                # Only compute leave-one-out where mask is 1, elsewhere return global mean
                regular_mean = x_sum / factor
                leave_one_out_mean = leave_one_out_sum / torch.clamp(
                    factor - mask, min=1.0
                )
                return torch.where(
                    mask > 0, leave_one_out_mean, regular_mean.expand_as(x)
                )

        if factor.item() == 0:
            return torch.zeros_like(x_sum)
        return x_sum / factor

    @staticmethod
    def _compute_std(
        x: torch.Tensor,
        mask: Optional[torch.Tensor],
        mean: torch.Tensor,
        unbiased: bool,
        high_precision: bool,
        all_reduce: bool,
        reduce_group,
    ) -> torch.Tensor:
        """Compute std only, given precomputed mean."""
        dtype = torch.float64 if high_precision else torch.float32
        x = x.to(dtype)
        mean = mean.to(dtype)
        dim = tuple(range(len(x.shape)))

        if mask is None:
            factor = torch.tensor(
                np.prod([x.shape[d] for d in dim]), dtype=dtype, device=x.device
            )
            x_centered = x - mean
            x_sum_sq = (x_centered**2).sum(dim=dim, keepdim=True)
        else:
            mask = mask.to(dtype)
            x_masked = x * mask
            factor = mask.sum(dim, keepdim=True)
            x_centered = x_masked - mean * mask  # only apply mean where mask is 1
            x_sum_sq = (x_centered**2).sum(dim=dim, keepdim=True)

        if dist.is_initialized() and all_reduce:
            dist.all_reduce(factor, op=dist.ReduceOp.SUM, group=reduce_group)
            dist.all_reduce(x_sum_sq, op=dist.ReduceOp.SUM, group=reduce_group)

        if unbiased:
            if factor.item() <= 1:
                return torch.ones_like(x_sum_sq)
            return (x_sum_sq / (factor - 1)).sqrt()

        if factor.item() == 0:
            return torch.ones_like(x_sum_sq)
        return (x_sum_sq / factor).sqrt()


<<<<<<< HEAD
# the mixed adv norm implementation to paper MAPO, derived from base native normalization implementation
class MAPOAdvNorm(Normalization):
    def __call__(self, advantages, loss_mask=None, **kwargs) -> torch.Tensor:
        # Calculate the unique number of elements in advantages Tensor，exclude element of 0 (because 0 means adv over pad_token)

        # deviation_base_norm shape [batch_size*group_size, max_token]
        deviation_base_norm = super().__call__(
            advantages, loss_mask=loss_mask, calculation_base="deviation", **kwargs
        )

        unique_elements = torch.unique(advantages[advantages != 0]).numel()

        if unique_elements >= 3 or unique_elements <= 1:
            # means all advantages are same but not 0
            if unique_elements >= 3:
                logger.warning(
                    (
                        f"The MAPO only support reward modeling in a binary, but detected {unique_elements} unique elements in advantages Tensor. Please check: "
                        f"1. the definition of reward_fun: return the binary number "
                        f"2. overlong_reward_panalty set to false"
                    )
                )
            # means all advantages are same but not 0
            else:
                logger.info(
                    (
                        f"the advantage are all same in the batch, please check your reward function"
                    )
                )

            logger.info((f"falling back to native advantage normalization"))
            # fall back to native implementation is ok
            return super().__call__(
                advantages, loss_mask=loss_mask, calculation_base="deviation", **kwargs
            )

        # the 'unique_upper_value' means the reward of success trajectory
        unique_upper_value, unique_lower_value = (
            max(unique_elements).item(),
            min(unique_elements).item(),
        )

        assert unique_elements <= 2, (
            f"The MAPO only support reward modeling in a binary, but detected {unique_elements} unique elements in advantages Tensor. Please check: "
            f"1. the definition of reward_fun: return the binary number "
            f"2. overlong_reward_panalty set to false"
        )

        # mean_base_norm shape [batch_size*group_size, max_token]
        mean_base_norm = super().__call__(
            advantages, loss_mask=loss_mask, calculation_base="mean", **kwargs
        )

        bs, max_token = int(advantages.shape[0] / self.group_size), advantages.shape[-1]

        # since the advantages is same within same trajectory, we can get the trajectory_level advantage from first token
        # base on assumption that the advantage on last dim are totally same

        advantages_ = advantages[:, 0]  # advantages shape [batch_size*group_size]

        advantages_ = advantages_.reshape(
            bs, self.group_size
        )  # advantages shape [batch_size, group_size]

        # the number of sucess trajectory within each group and batch
        success_trajectory_nums_per_group = (advantages_ == unique_upper_value).sum(
            dim=1
        )  # success_trajectory_nums shape [batch_size]
        # the number of total trajectory within each group
        total_trajectory_nums_per_group = torch.tensor([self.group_size] * bs).to(
            device=success_trajectory_nums_per_group.device,
            dtype=success_trajectory_nums_per_group.dtype,
        )  # total_trajectory_nums shape [batch_size]
        # the probability of success trajectory within each group and batch
        trajectory_certainty_degree = (
            success_trajectory_nums_per_group / total_trajectory_nums_per_group
        )

        # trajectory_reweight shape [batch_size], represent the reweight of tragetories
        trajectory_reweight = (
            4 * trajectory_certainty_degree * (1 - trajectory_certainty_degree)
        )
        # trajectory_reweight shape to expand each_token of advantages
        # trajectory_reweight [batch_size]->[batch_size*group_size]->[batch_size*group_size, max_token],each trajectory has same reweight for each token.
        # i.e. trajectory_reweight granularity: group-level-> trajectory-level->token-level
        trajectory_reweight = (
            trajectory_reweight.repeat_interleave(self.group_size)
            .unsqueeze(-1)
            .expand(-1, max_token)
        )
        # in this case 'trajectory_reweight' & 'deviation_base_norm' & 'mean_base_norm' have the same granularity
        # torch auto broadcasting will automatically expand the dimension to do the calculation
        return (
            1 - trajectory_reweight
        ) * deviation_base_norm + trajectory_reweight * mean_base_norm


def get_reward_norm(config: PPOActorConfig):
    if config.reward_norm:
        return Normalization(config.reward_norm)
    else:
        return None


def get_adv_norm(config: PPOActorConfig):
    if config.adv_norm:
        if config.adv_norm.adv_norm_mode == "mix":
            return MAPOAdvNorm(config.adv_norm)
        else:
            return Normalization(config.adv_norm)
=======
class KLEstimator:
    """
    KL divergence estimator, supports k1, k2 and k3.
    """

    def __init__(self, kl_estimator: str = "k1", apply_clamp: bool = True):
        self.kl_estimator = kl_estimator
        if kl_estimator not in ["k1", "k2", "k3"]:
            raise ValueError(
                f"Invalid KL estimator: {kl_estimator}. Valid choices: k1, k2, k3"
            )
        self.apply_clamp = apply_clamp

    def __call__(
        self, log_probs: torch.Tensor, log_probs_base: torch.Tensor
    ) -> torch.Tensor:
        return self._compute_approx_kl(
            log_probs, log_probs_base, self.kl_estimator, self.apply_clamp
        )

    # adapted from https://github.com/OpenRLHF/OpenRLHF/blob/main/openrlhf/models/utils.py#L7
    @staticmethod
    def _compute_approx_kl(
        log_probs: torch.Tensor,
        log_probs_base: torch.Tensor,
        kl_estimator: str = "k1",
        apply_clamp: bool = True,
    ) -> torch.Tensor:
        """
        Compute the approximate KL divergence between two distributions.
        Schulman blog: http://joschu.net/blog/kl-approx.html

        Args:
            log_probs: Log probabilities of the new distribution.
            log_probs_base: Log probabilities of the base distribution.
        """

        if kl_estimator == "k1":
            log_ratio = log_probs.float() - log_probs_base.float()

        # The k2 estimator is the non negative kl approximation in
        # http://joschu.net/blog/kl-approx.html
        # The k2_loss is approximately equivalent to the
        # one-step KL divergence penalty with the k1 estimator
        # used in https://arxiv.org/pdf/2310.10505.
        if kl_estimator == "k2":
            log_ratio = log_probs.float() - log_probs_base.float()
            log_ratio = log_ratio**2 / 2.0

        # The k3 estimator is the non negative kl approximation in
        # http://joschu.net/blog/kl-approx.html
        if kl_estimator == "k3":
            log_ratio = log_probs.float() - log_probs_base.float()
            log_ratio = -log_ratio
            log_ratio = log_ratio.exp() - 1 - log_ratio

        if apply_clamp:
            log_ratio = log_ratio.clamp(min=-10, max=10)
        return log_ratio
>>>>>>> d34094fa
<|MERGE_RESOLUTION|>--- conflicted
+++ resolved
@@ -1315,7 +1315,67 @@
         return (x_sum_sq / factor).sqrt()
 
 
-<<<<<<< HEAD
+class KLEstimator:
+    """
+    KL divergence estimator, supports k1, k2 and k3.
+    """
+
+    def __init__(self, kl_estimator: str = "k1", apply_clamp: bool = True):
+        self.kl_estimator = kl_estimator
+        if kl_estimator not in ["k1", "k2", "k3"]:
+            raise ValueError(
+                f"Invalid KL estimator: {kl_estimator}. Valid choices: k1, k2, k3"
+            )
+        self.apply_clamp = apply_clamp
+
+    def __call__(
+        self, log_probs: torch.Tensor, log_probs_base: torch.Tensor
+    ) -> torch.Tensor:
+        return self._compute_approx_kl(
+            log_probs, log_probs_base, self.kl_estimator, self.apply_clamp
+        )
+
+    # adapted from https://github.com/OpenRLHF/OpenRLHF/blob/main/openrlhf/models/utils.py#L7
+    @staticmethod
+    def _compute_approx_kl(
+        log_probs: torch.Tensor,
+        log_probs_base: torch.Tensor,
+        kl_estimator: str = "k1",
+        apply_clamp: bool = True,
+    ) -> torch.Tensor:
+        """
+        Compute the approximate KL divergence between two distributions.
+        Schulman blog: http://joschu.net/blog/kl-approx.html
+
+        Args:
+            log_probs: Log probabilities of the new distribution.
+            log_probs_base: Log probabilities of the base distribution.
+        """
+
+        if kl_estimator == "k1":
+            log_ratio = log_probs.float() - log_probs_base.float()
+
+        # The k2 estimator is the non negative kl approximation in
+        # http://joschu.net/blog/kl-approx.html
+        # The k2_loss is approximately equivalent to the
+        # one-step KL divergence penalty with the k1 estimator
+        # used in https://arxiv.org/pdf/2310.10505.
+        if kl_estimator == "k2":
+            log_ratio = log_probs.float() - log_probs_base.float()
+            log_ratio = log_ratio**2 / 2.0
+
+        # The k3 estimator is the non negative kl approximation in
+        # http://joschu.net/blog/kl-approx.html
+        if kl_estimator == "k3":
+            log_ratio = log_probs.float() - log_probs_base.float()
+            log_ratio = -log_ratio
+            log_ratio = log_ratio.exp() - 1 - log_ratio
+
+        if apply_clamp:
+            log_ratio = log_ratio.clamp(min=-10, max=10)
+        return log_ratio
+
+
 # the mixed adv norm implementation to paper MAPO, derived from base native normalization implementation
 class MAPOAdvNorm(Normalization):
     def __call__(self, advantages, loss_mask=None, **kwargs) -> torch.Tensor:
@@ -1425,65 +1485,4 @@
         if config.adv_norm.adv_norm_mode == "mix":
             return MAPOAdvNorm(config.adv_norm)
         else:
-            return Normalization(config.adv_norm)
-=======
-class KLEstimator:
-    """
-    KL divergence estimator, supports k1, k2 and k3.
-    """
-
-    def __init__(self, kl_estimator: str = "k1", apply_clamp: bool = True):
-        self.kl_estimator = kl_estimator
-        if kl_estimator not in ["k1", "k2", "k3"]:
-            raise ValueError(
-                f"Invalid KL estimator: {kl_estimator}. Valid choices: k1, k2, k3"
-            )
-        self.apply_clamp = apply_clamp
-
-    def __call__(
-        self, log_probs: torch.Tensor, log_probs_base: torch.Tensor
-    ) -> torch.Tensor:
-        return self._compute_approx_kl(
-            log_probs, log_probs_base, self.kl_estimator, self.apply_clamp
-        )
-
-    # adapted from https://github.com/OpenRLHF/OpenRLHF/blob/main/openrlhf/models/utils.py#L7
-    @staticmethod
-    def _compute_approx_kl(
-        log_probs: torch.Tensor,
-        log_probs_base: torch.Tensor,
-        kl_estimator: str = "k1",
-        apply_clamp: bool = True,
-    ) -> torch.Tensor:
-        """
-        Compute the approximate KL divergence between two distributions.
-        Schulman blog: http://joschu.net/blog/kl-approx.html
-
-        Args:
-            log_probs: Log probabilities of the new distribution.
-            log_probs_base: Log probabilities of the base distribution.
-        """
-
-        if kl_estimator == "k1":
-            log_ratio = log_probs.float() - log_probs_base.float()
-
-        # The k2 estimator is the non negative kl approximation in
-        # http://joschu.net/blog/kl-approx.html
-        # The k2_loss is approximately equivalent to the
-        # one-step KL divergence penalty with the k1 estimator
-        # used in https://arxiv.org/pdf/2310.10505.
-        if kl_estimator == "k2":
-            log_ratio = log_probs.float() - log_probs_base.float()
-            log_ratio = log_ratio**2 / 2.0
-
-        # The k3 estimator is the non negative kl approximation in
-        # http://joschu.net/blog/kl-approx.html
-        if kl_estimator == "k3":
-            log_ratio = log_probs.float() - log_probs_base.float()
-            log_ratio = -log_ratio
-            log_ratio = log_ratio.exp() - 1 - log_ratio
-
-        if apply_clamp:
-            log_ratio = log_ratio.clamp(min=-10, max=10)
-        return log_ratio
->>>>>>> d34094fa
+            return Normalization(config.adv_norm)