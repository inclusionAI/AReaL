--- conflicted
+++ resolved
@@ -255,9 +255,8 @@
     assert len(grads) > 0, len(grads)
     clip_coeff = max_norm / (total_norm + 1.0e-6)
     if clip_coeff < 1.0:
-<<<<<<< HEAD
         for dtype, _grads in grads.items():
-            dummy_overflow_buf = torch.tensor([0], dtype=torch.int, device="cuda")
+            dummy_overflow_buf = torch.tensor([0], dtype=torch.int, device=current_platform.device_type)
             if dtype == torch.float32:
                 multi_tensor_applier(
                     multi_tensor_scale_impl,
@@ -277,14 +276,6 @@
                     [_grads, _grads],
                     clip_coeff,
                 )
-=======
-        dummy_overflow_buf = torch.tensor(
-            [0], dtype=torch.int, device=current_platform.device_type
-        )
-        multi_tensor_applier(
-            multi_tensor_scale_impl, dummy_overflow_buf, [grads, grads], clip_coeff
-        )
->>>>>>> 46eaac59
 
 
 def fsdp2_clip_grad_norm(
