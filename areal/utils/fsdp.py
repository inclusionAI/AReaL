--- conflicted
+++ resolved
@@ -80,11 +80,7 @@
 logger = logging.getLogger("FSDPEngine")
 
 
-<<<<<<< HEAD
-# Copied from torchtiton.
-=======
 # Copied from torchtitan. Used for Qwen3 Q/K norm.
->>>>>>> 6b78aad2
 # NOTE: This is to achieve replicate computation on the gate module in the MoE router.
 # It does nothing other than (1) setting the module parameters as DTensors on the given mesh
 # and (2) inserting hooks to module boundary to change torch.Tensor to DTensor and back.
@@ -260,13 +256,9 @@
     clip_coeff = max_norm / (total_norm + 1.0e-6)
     if clip_coeff < 1.0:
         for dtype, _grads in grads.items():
-<<<<<<< HEAD
-            dummy_overflow_buf = torch.tensor([0], dtype=torch.int, device=current_platform.device_type)
-=======
             dummy_overflow_buf = torch.tensor(
                 [0], dtype=torch.int, device=current_platform.device_type
             )
->>>>>>> 6b78aad2
             if dtype == torch.float32:
                 multi_tensor_applier(
                     multi_tensor_scale_impl,
