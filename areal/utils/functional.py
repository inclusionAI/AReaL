--- conflicted
+++ resolved
@@ -310,78 +310,11 @@
     return value_loss, stat
 
 
-<<<<<<< HEAD
 def filter_batch_fn_DAPO_per_group(data: Dict[str, Any]) -> bool:
     rewards_tensor = data["rewards"]
     if rewards_tensor.shape[0] == 1:
         raise ValueError("DAPO is base on group and requires batch size > 1")
     return torch.all(rewards_tensor == rewards_tensor[0])
-=======
-def filter_batch(filter_batch_fn, data: Dict[str, Any], group_size: int):
-    return filter_batch_fn(data, group_size)
-
-
-def filter_batch_fn_DAPO(
-    data: Dict[str, Any], group_size: int
-) -> Tuple[Dict[str, Any], Dict[str, int]]:
-    """Filter samples by group when all rewards in a group are equal.
-
-    Assumes samples of the same group are adjacent in the batch.
-
-    Returns a new dict containing only kept samples (mask applied on batch dim
-    for all tensor values whose first dimension equals batch size), and a small
-    stats dict.
-    """
-    rewards = data["rewards"]
-    if not torch.is_tensor(rewards):
-        raise TypeError("data['rewards'] must be a torch.Tensor")
-    batch_size = rewards.shape[0]
-
-    if group_size <= 0:
-        warnings.warn("group_size <= 0; returning original data")
-        return data, dict(n_group_kept=0, n_group_filtered=0)
-
-    if batch_size % group_size != 0:
-        warnings.warn(
-            "The group size is not divisible by the batch size. Return the original data"
-        )
-        return data, dict(
-            n_group_kept=batch_size // max(group_size, 1), n_group_filtered=0
-        )
-
-    # Calculate number of groups (must be divisible)
-    num_groups = batch_size // group_size
-
-    # Reshape rewards to (num_groups, group_size) for group-wise operations
-    rewards_reshaped = rewards.view(num_groups, group_size)
-
-    # Check if all elements in each group are equal to the first element
-    all_equal = (rewards_reshaped == rewards_reshaped[:, 0:1]).all(dim=1)
-
-    # Create mask for groups to keep (where not all rewards are equal)
-    valid_groups = ~all_equal
-
-    # Expand the group mask to individual samples
-    mask = valid_groups.repeat_interleave(group_size)
-
-    # In case all groups are filtered out, keep the first group to prevent an infinite loop in the data collection process (though this group will not contribute to the gradient).
-    if not mask.any():
-        mask[:group_size] = True
-        valid_groups[0] = True
-
-    n_group_kept = int(valid_groups.sum().item())
-    n_group_filtered = int(num_groups - n_group_kept)
-
-    # Apply mask row-wise across tensors that share the same batch dimension
-    filtered: Dict[str, Any] = {}
-    for k, v in data.items():
-        if torch.is_tensor(v) and v.shape[:1] == (batch_size,):
-            filtered[k] = v[mask]
-        else:
-            # keep untouched (e.g., scalars, metadata); caller should ensure consistency
-            filtered[k] = v
-    return filtered, dict(n_group_kept=n_group_kept, n_group_filtered=n_group_filtered)
->>>>>>> bdf0ae57
 
 
 # code modified from VERL: https://github.com/volcengine/verl/blob/main/verl/workers/reward_manager/dapo.py
