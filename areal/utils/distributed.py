from datetime import timedelta

import torch
import torch.distributed as dist

GLOO_GROUP = None


def init_gloo_group():
    global GLOO_GROUP
    if GLOO_GROUP is None:
        GLOO_GROUP = dist.new_group(backend="gloo")
    return GLOO_GROUP


def get_gloo_group():
    global GLOO_GROUP
    if GLOO_GROUP is None:
        raise RuntimeError(
            "Gloo group has not been initialized. Call init_gloo_group() first."
        )
    return GLOO_GROUP


def patch_dist_group_timeout(timeout: timedelta):
    """
    Patch the default timeout for process groups in torch.distributed.

    Args:
        timeout (float): Timeout in seconds.
    """
    from torch.distributed import distributed_c10d

    if hasattr(distributed_c10d, "default_pg_timeout"):
        distributed_c10d.default_pg_timeout = timeout

    if hasattr(distributed_c10d, "default_pg_nccl_timeout"):
        distributed_c10d.default_pg_nccl_timeout = timeout


# Copy from pytorch and OpenRLHF to allow creating multiple main groups.
# https://github.com/pytorch/pytorch/blob/main/torch/distributed/distributed_c10d.py
# https://github.com/OpenRLHF/OpenRLHF/blob/main/openrlhf/utils/distributed_util.py
def init_custom_process_group(
    backend=None,
    init_method=None,
    timeout=None,
    world_size=-1,
    rank=-1,
    store=None,
    group_name=None,
    pg_options=None,
):
    from torch.distributed.distributed_c10d import (
        Backend,
        PrefixStore,
        _new_process_group_helper,
        _world,
        default_pg_timeout,
        rendezvous,
    )

    if store is not None and init_method is not None:
<<<<<<< HEAD
        raise ValueError("Cannot specify both init_method and store.")
=======
        raise RuntimeError("Cannot specify both init_method and store.")
>>>>>>> 8d9d82b2

    if store is not None:
        assert world_size > 0, "world_size must be positive if using store"
        assert rank >= 0, "rank must be non-negative if using store"
    elif init_method is None:
        init_method = "env://"

    if backend:
        backend = Backend(backend)
    else:
        backend = Backend("undefined")

    if timeout is None:
        timeout = default_pg_timeout

    # backward compatible API
    if store is None:
        rendezvous_iterator = rendezvous(init_method, rank, world_size, timeout=timeout)
        store, rank, world_size = next(rendezvous_iterator)
        store.set_timeout(timeout)

        # Use a PrefixStore to avoid accidental overrides of keys used by
        # different systems (e.g. RPC) in case the store is multi-tenant.
        store = PrefixStore(group_name, store)

    # NOTE: The pg_options parameter was renamed into backend_options in PyTorch 2.6.0
    # https://github.com/pytorch/pytorch/commit/a0c7029a75628cd5fa8df83c0de0ea98ee7fd844
    # We need to determine the appropriate parameter name based on PyTorch version
    pg_options_param_name = (
        "backend_options" if str(torch.__version__) >= "2.6" else "pg_options"
    )
    pg, _ = _new_process_group_helper(
        world_size,
        rank,
        [],
        backend,
        store,
        group_name=group_name,
        **{pg_options_param_name: pg_options},
        timeout=timeout,
    )

    _world.pg_group_ranks[pg] = {i: i for i in range(world_size)}

    return pg<|MERGE_RESOLUTION|>--- conflicted
+++ resolved
@@ -61,11 +61,7 @@
     )
 
     if store is not None and init_method is not None:
-<<<<<<< HEAD
-        raise ValueError("Cannot specify both init_method and store.")
-=======
         raise RuntimeError("Cannot specify both init_method and store.")
->>>>>>> 8d9d82b2
 
     if store is not None:
         assert world_size > 0, "world_size must be positive if using store"
