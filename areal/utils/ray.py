--- conflicted
+++ resolved
@@ -17,15 +17,8 @@
         num_cpus=1,
         num_gpus=0,
         memory=10 * 1024 * 1024,  # Convert MB to bytes
-<<<<<<< HEAD
         scheduling_strategy="DEFAULT",  
         # DEFAULT scheduling strategy 
         # to avoid placement group conflict
-=======
-        scheduling_strategy=PlacementGroupSchedulingStrategy(
-            placement_group=placement_group,
-            placement_group_bundle_index=placement_group_bundle_index,
-        ),
->>>>>>> f5d0f2f6
     )(_master_ip_and_port).remote()
     return ray.get(future)