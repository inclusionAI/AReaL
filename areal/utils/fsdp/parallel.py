from dataclasses import dataclass
from functools import partial
from typing import Dict

import torch
from torch import nn
from torch.distributed.device_mesh import DeviceMesh, init_device_mesh
from torch.distributed.fsdp import CPUOffloadPolicy, MixedPrecisionPolicy
from torch.distributed.tensor import DTensor, Replicate, Shard, distribute_module
from torch.distributed.tensor.parallel import (
    ColwiseParallel,
    ParallelStyle,
    PrepareModuleInput,
    PrepareModuleInputOutput,
    RowwiseParallel,
    SequenceParallel,
    parallelize_module,
)
from torch.distributed.tensor.placement_types import Placement
from transformers import PretrainedConfig

from areal.api.alloc_mode import FSDPParallelStrategy
from areal.api.cli_args import FSDPWrapPolicy, TrainEngineConfig
from areal.platforms import current_platform
from areal.utils.fsdp import apply_fsdp2
from areal.utils.model import is_gemma3_model, is_moe_model, is_valid_vision_model

__all__ = ["ReplicateParallel", "ParallelHelper", "parallelize_model"]


# Copied from torchtitan. Used for Qwen3 Q/K norm.
# NOTE: This is to achieve replicate computation on the gate module in the MoE router.
# It does nothing other than (1) setting the module parameters as DTensors on the given mesh
# and (2) inserting hooks to module boundary to change torch.Tensor to DTensor and back.
# The reason we need this wrapping is to ensure all parameters are on the same 1D/2D mesh,
# which is assumed by (1) gradient norm clipping, and (2) optimizer fused implementation.
class ReplicateParallel(ParallelStyle):
    def __init__(
        self,
        *,
        input_layout: Placement | None = None,
        output_layout: Placement | None = None,
        use_local_output: bool = True,
    ):
        super().__init__()
        self.input_layout = input_layout or Replicate()
        self.output_layout = output_layout or Replicate()
        self.desired_input_layout = Replicate()
        self.use_local_output = use_local_output

    @staticmethod
    def _prepare_input_fn(input_layout, desired_input_layout, mod, inputs, device_mesh):
        # annotate module input placements/sharding with input_layouts
        input_tensor = inputs[0]
        if not isinstance(input_tensor, DTensor):
            input_tensor = DTensor.from_local(
                input_tensor, device_mesh, (input_layout,), run_check=False
            )

        if input_layout != desired_input_layout:
            input_tensor = input_tensor.redistribute(
                placements=(desired_input_layout,), async_op=True
            )
        return (input_tensor, *inputs[1:])

    @staticmethod
    def _prepare_output_fn(output_layout, use_local_output, mod, outputs, device_mesh):
        if outputs.placements != (output_layout,):
            outputs = outputs.redistribute(placements=(output_layout,), async_op=True)
        # back to local tensor
        return outputs.to_local() if use_local_output else outputs

    def _apply(self, module: nn.Module, device_mesh: DeviceMesh) -> nn.Module:
        return distribute_module(
            module,
            device_mesh,
            None,
            partial(
                self._prepare_input_fn, self.input_layout, self.desired_input_layout
            ),  # type: ignore[arg-type]
            partial(self._prepare_output_fn, self.output_layout, self.use_local_output),
        )


@dataclass
class ParallelHelper:
    _ps: FSDPParallelStrategy
    _world_mesh: DeviceMesh | None = None

    @classmethod
    def from_parallel_strategy(cls, fsdp_ps: FSDPParallelStrategy) -> "ParallelHelper":
        assert fsdp_ps.pp_size == 1, "Pipeline parallelism is not supported in FSDP"

        return cls(_ps=fsdp_ps)

    def __str__(self) -> str:
        _ps = self._ps
        return f"(dp={_ps.dp_size}, sp={_ps.cp_size}, tp={_ps.tp_size}, ep={_ps.ep_size}, etp={_ps.etp_size}, world_size={_ps.world_size})"

    def __post_init__(self):
        self._validate()

    def _validate(self):
        dp, sp, tp, ep, etp, world_size = (
            self._ps.dp_size,
            self._ps.cp_size,
            self._ps.tp_size,
            self._ps.ep_size,
            self._ps.etp_size,
            self._ps.world_size,
        )
        for d in (sp, tp, ep, etp):
            assert d >= 1, "Parallelism degree should be >= 1"

        assert (
            dp * sp * tp == world_size
        ), f"Invalid parallel dims: dp({dp}) * sp({sp}) * tp({tp}) != WORLD_SIZE({world_size})"

        if ep > 1:
            assert etp == tp or etp == 1, "Currently we only support ETP=TP or ETP=1"
            if etp == tp:
                # ep would borrow all sp and some dp degree
                assert ep % sp == 0 and (dp * sp) % ep == 0
            elif etp == 1:
                # ep would borrow all sp and tp and some dp degree
                assert ep % (sp * tp) == 0 and (dp * sp * tp) % ep == 0

    def build_mesh(self) -> DeviceMesh:
        if self._ps.ep_size > 1:
            return self._build_mesh_with_ep()
        else:
            return self._build_mesh_without_ep()

    def _build_mesh_with_ep(self) -> DeviceMesh:
        dp, sp, tp, ep, etp = (
            self._ps.dp_size,
            self._ps.cp_size,
            self._ps.tp_size,
            self._ps.ep_size,
            self._ps.etp_size,
        )

        # With ep, dp and ep are derived submeshes:
        # dp = dp_mod_ep * dp_in_ep
        if etp == tp:
            # ep = dp_in_ep * sp
            dp_mod_ep = dp * sp // ep
            dp_in_ep = ep // sp
        else:
            assert etp == 1
            # ep = dp_in_ep * sp * tp
            dp_mod_ep = dp * sp * tp // ep
            dp_in_ep = ep // (sp * tp)

        mesh = init_device_mesh(
            current_platform.device_type,
            mesh_shape=(dp_mod_ep, dp_in_ep, sp, tp),
            mesh_dim_names=("dp_mod_ep", "dp_in_ep", "sp", "tp"),
        )

        # Create all the submesh here for process groups
        # Guaranteed dims:
        #     root mesh: dp_mod_ep, dp_in_ep, sp, tp
        #     sub  mesh: dp, dp_sp, sp_tp, ep
        mesh["dp_mod_ep", "dp_in_ep"]._flatten(mesh_dim_name="dp")
        mesh["dp_mod_ep", "dp_in_ep", "sp"]._flatten(mesh_dim_name="dp_sp")
        mesh["sp", "tp"]._flatten(mesh_dim_name="sp_tp")
        ep_mesh_dim_names = ("dp_in_ep", "sp", "tp") if etp == 1 else ("dp_in_ep", "sp")
        mesh[tuple(ep_mesh_dim_names)]._flatten(mesh_dim_name="ep")

        return mesh

    def _build_mesh_without_ep(self) -> DeviceMesh:
        dp, sp, tp = (self._ps.dp_size, self._ps.cp_size, self._ps.tp_size)

        mesh = init_device_mesh(
            current_platform.device_type,
            mesh_shape=(dp, sp, tp),
            mesh_dim_names=("dp", "sp", "tp"),
        )

        # Create all the submesh here for process groups
        # Guaranteed dims:
        #     root mesh: dp, sp, tp
        #     sub  mesh: dp_sp, sp_tp
        mesh["dp", "sp"]._flatten(mesh_dim_name="dp_sp")
        mesh["sp", "tp"]._flatten(mesh_dim_name="sp_tp")

        return mesh

    @property
    def world_mesh(self) -> DeviceMesh:
        if self._world_mesh is None:
            self._world_mesh = self.build_mesh()
        return self._world_mesh

    @property
    def dp_enabled(self) -> bool:
        return self._ps.dp_size > 1

    @property
    def sp_enabled(self) -> bool:
        return self._ps.cp_size > 1

    @property
    def tp_enabled(self) -> bool:
        return self._ps.tp_size > 1

    @property
    def ep_enabled(self) -> bool:
        return self._ps.ep_size > 1

    @property
    def etp_enabled(self) -> bool:
        return self._ps.etp_size > 1

    @property
    def dp_size(self) -> int:
        return self._ps.dp_size

    @property
    def sp_size(self) -> int:
        return self._ps.cp_size

    @property
    def tp_size(self) -> int:
        return self._ps.tp_size

    @property
    def ep_size(self) -> int:
        return self._ps.ep_size

    @property
    def etp_size(self) -> int:
        return self._ps.etp_size

    @property
    def gradient_div_factor(self) -> int:
        # This is needed for FSDP-sharded experts when Expert Parallel is enabled.
        # Although the FSDP sharding of experts is done on a mesh of a different size than
        # other parameters, the gradient division factor should be consistent with data.
        return self._ps.dp_size * self._ps.cp_size

    @property
    def non_data_parallel_size(self) -> int:
        return self._ps.cp_size * self._ps.tp_size

    @property
    def seq_len_divisor(self) -> int:
        # 1. Sequence Parallel requires that seq_len be divisible by TP degree.
        # 2. Ulysses Sequence Parallel requires that seq_len be divisible by SP degree.
        return self._ps.tp_size * self._ps.cp_size


def apply_non_moe_tp(
    model: nn.Module,
    model_config: PretrainedConfig,
    parallel_helper: ParallelHelper,
    tp_device_mesh: DeviceMesh,
):
    num_attention_heads: int
    num_key_value_heads: int
    try:
        num_attention_heads, num_key_value_heads = (
            model.config.num_attention_heads,  # type: ignore
            model.config.num_key_value_heads,  # type: ignore
        )
    except AttributeError:
        num_attention_heads, num_key_value_heads = (
            model.config.text_config.num_attention_heads,  # type: ignore
            model.config.text_config.num_key_value_heads,  # type: ignore
        )

    tensor_parallel_size = parallel_helper.tp_size

    if (
        num_attention_heads % tensor_parallel_size != 0
        or num_key_value_heads % tensor_parallel_size != 0
    ):
        raise ValueError(
            f"num_attention_heads {num_attention_heads} and num_key_value_heads {num_key_value_heads} must be divisible by tensor_parallel_size {tensor_parallel_size}"
        )

    if not isinstance(model.model, nn.Module):
        raise RuntimeError("Model does not have the required submodule 'model'.")

    # For model or model.language_model
    model_tp_plan: Dict[str, ParallelStyle] = {
        "embed_tokens": RowwiseParallel(
            input_layouts=Replicate(),
            output_layouts=Shard(1),
            use_local_output=False,
        ),
        "layers.*.input_layernorm": SequenceParallel(),
        # All-gather
        "layers.*.self_attn": PrepareModuleInput(
            input_kwarg_layouts={"hidden_states": Shard(1)},
            desired_input_kwarg_layouts={"hidden_states": Replicate()},
        ),
        "layers.*.self_attn.q_proj": ColwiseParallel(),
        "layers.*.self_attn.k_proj": ColwiseParallel(),
        "layers.*.self_attn.v_proj": ColwiseParallel(),
        # special q/k norm for qwen3
        "layers.*.self_attn.q_norm": ReplicateParallel(),
        "layers.*.self_attn.k_norm": ReplicateParallel(),
        # Reduce in RowwiseParallel, Scatter by Shard(1)
        "layers.*.self_attn.o_proj": RowwiseParallel(
            output_layouts=Shard(1),
            use_local_output=False,
        ),
        "layers.*.post_attention_layernorm": SequenceParallel(),
        "norm": SequenceParallel(),
    }

    if not is_moe_model(model_config.model_type):
        model_tp_plan.update(
            {
                # All-gather
                "layers.*.mlp": PrepareModuleInput(
                    input_layouts=Shard(1),
                    desired_input_layouts=Replicate(),
                ),
                "layers.*.mlp.gate_proj": ColwiseParallel(),
                "layers.*.mlp.up_proj": ColwiseParallel(),
                # Reduce in RowwiseParallel, Scatter by Shard(1)
                "layers.*.mlp.down_proj": RowwiseParallel(
                    output_layouts=Shard(1),
                    use_local_output=False,
                ),
            }
        )

    if is_gemma3_model(model_config.model_type):
        model_tp_plan.update(
            {
                "layers.*.pre_feedforward_layernorm": SequenceParallel(),
                "layers.*.post_feedforward_layernorm": SequenceParallel(),
            }
        )

    # For root module
    root_tp_plan: Dict[str, ParallelStyle] = {}
    if hasattr(model, "lm_head") and isinstance(model.lm_head, nn.Module):
        # All-gather
<<<<<<< HEAD
        "score": ReplicateParallel(
            input_layout=Shard(1),
        ),
        "lm_head": ColwiseParallel(
            input_layouts=Shard(1),
            output_layouts=Replicate(),
        ),
    }
=======
        root_tp_plan.update(
            {
                "lm_head": ColwiseParallel(
                    input_layouts=Shard(1),
                    output_layouts=Replicate(),
                )
            }
        )
    if hasattr(model, "score") and isinstance(model.score, nn.Module):
        # For PPO's critic model's score layer:
        # 1. The input is sharded by sequence parallelism
        # 2. `score` is a linear layer, but its weight is not a DTensor. Use local input.
        # 3. All-gather the output along the sequence dimension to get the full results.
        root_tp_plan.update(
            {
                "score": PrepareModuleInputOutput(
                    input_layouts=Shard(1),
                    desired_input_layouts=Shard(1),
                    use_local_input=True,
                    output_layouts=Shard(1),
                    desired_output_layouts=Replicate(),
                )
            }
        )
>>>>>>> 05c9b7df

    if is_valid_vision_model(model_config.model_type):
        if isinstance(model.model.language_model, nn.Module):
            # For vision-language models, avoid sharding the embedding layer because
            # the visual components access it without tensor parallelism support.
            # Instead, configure the first transformer layer to handle input
            # sharding properly.
            model_tp_plan.pop("embed_tokens", None)
            model_tp_plan["layers.0"] = PrepareModuleInput(
                input_layouts=Replicate(),
                desired_input_layouts=Shard(1),
            )

            parallelize_module(
                model.model.language_model,
                device_mesh=tp_device_mesh,
                parallelize_plan=model_tp_plan,
            )
        else:
            raise RuntimeError(
                "Vision model does not have the required submodule 'model.language_model'"
            )
    else:
        parallelize_module(
            model.model,
            device_mesh=tp_device_mesh,
            parallelize_plan=model_tp_plan,
        )

    parallelize_module(
        model,
        device_mesh=tp_device_mesh,
        parallelize_plan=root_tp_plan,
    )


def parallelize_model(
    model: nn.Module,
    config: TrainEngineConfig,
    model_config: PretrainedConfig,
    nd_device_mesh: DeviceMesh,
    parallel_helper: ParallelHelper,
    cpu_offload: CPUOffloadPolicy | None = None,
    wrap_policy: FSDPWrapPolicy | None = None,
):
    tp_enabled = parallel_helper.tp_enabled

    if tp_enabled:
        apply_non_moe_tp(model, model_config, parallel_helper, nd_device_mesh["tp"])

    mixed_precision_policy = MixedPrecisionPolicy(
        param_dtype=getattr(torch, config.dtype),
        reduce_dtype=getattr(torch, config.grad_reduce_dtype),
        cast_forward_inputs=True,
    )
    fsdp_kwargs = {
        # This dim is guaranteed to exist by FSDPParallelDims
        "mesh": nd_device_mesh["dp_sp"],
        "mp_policy": mixed_precision_policy,
        "offload_policy": cpu_offload,
        "reshard_after_forward": True,
    }
    apply_fsdp2(model, fsdp_kwargs, wrap_policy)<|MERGE_RESOLUTION|>--- conflicted
+++ resolved
@@ -342,16 +342,6 @@
     root_tp_plan: Dict[str, ParallelStyle] = {}
     if hasattr(model, "lm_head") and isinstance(model.lm_head, nn.Module):
         # All-gather
-<<<<<<< HEAD
-        "score": ReplicateParallel(
-            input_layout=Shard(1),
-        ),
-        "lm_head": ColwiseParallel(
-            input_layouts=Shard(1),
-            output_layouts=Replicate(),
-        ),
-    }
-=======
         root_tp_plan.update(
             {
                 "lm_head": ColwiseParallel(
@@ -376,7 +366,6 @@
                 )
             }
         )
->>>>>>> 05c9b7df
 
     if is_valid_vision_model(model_config.model_type):
         if isinstance(model.model.language_model, nn.Module):
