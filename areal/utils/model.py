import torch

VALID_VISION_MODELS = [
    "qwen2_vl",
    "qwen2_5_vl",
    "gemma3",
]
# This registry is used to check if a model is a vision model that we have checked it works with AReaL.
# As different vision models vary in their image processing, special tokens and keys, etc.
# We will add models to this registry as we test them.
# If you want to add a new vision model, please make sure it works with AReaL.


def is_qwen2_vl_model(model_type):
    return model_type in ["qwen2_vl", "qwen2_5_vl"]


def is_qwen3_moe_model(model_type):
    return model_type in ["qwen3_moe"]


def is_gemma3_model(model_type):
<<<<<<< HEAD
    return "gemma3" in model_type
=======
    return model_type in ["gemma3"]
>>>>>>> 40045eb8


# Copied from trl
def disable_dropout_in_model(model: torch.nn.Module) -> None:
    for module in model.modules():
        if isinstance(module, torch.nn.Dropout):
            module.p = 0<|MERGE_RESOLUTION|>--- conflicted
+++ resolved
@@ -20,11 +20,7 @@
 
 
 def is_gemma3_model(model_type):
-<<<<<<< HEAD
-    return "gemma3" in model_type
-=======
     return model_type in ["gemma3"]
->>>>>>> 40045eb8
 
 
 # Copied from trl
