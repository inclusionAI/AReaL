import torch

VALID_VISION_MODELS = [
    "qwen2_vl",
    "qwen2_5_vl",
<<<<<<< HEAD
    "gemma3",
=======
    "vila",
    "gemma",
>>>>>>> b70d82e9
]
# This registry is used to check if a model is a vision model that we have checked it works with AReaL.
# As different vision models vary in their image processing, special tokens and keys, etc.
# We will add models to this registry as we test them.
# If you want to add a new vision model, please make sure it works with AReaL.


def is_qwen2_vl_model(model_type):
    return model_type in ["qwen2_vl", "qwen2_5_vl"]


def is_qwen3_moe_model(model_type):
    return model_type in ["qwen3_moe"]


def is_gemma3_model(model_type):
    return model_type in ["gemma3"]


# Copied from trl
def disable_dropout_in_model(model: torch.nn.Module) -> None:
    for module in model.modules():
        if isinstance(module, torch.nn.Dropout):
            module.p = 0<|MERGE_RESOLUTION|>--- conflicted
+++ resolved
@@ -3,12 +3,8 @@
 VALID_VISION_MODELS = [
     "qwen2_vl",
     "qwen2_5_vl",
-<<<<<<< HEAD
-    "gemma3",
-=======
     "vila",
     "gemma",
->>>>>>> b70d82e9
 ]
 # This registry is used to check if a model is a vision model that we have checked it works with AReaL.
 # As different vision models vary in their image processing, special tokens and keys, etc.
