--- conflicted
+++ resolved
@@ -11,12 +11,8 @@
 from hydra import initialize as hydra_init
 from omegaconf import MISSING, DictConfig, OmegaConf
 
-<<<<<<< HEAD
+from areal.platforms import current_platform
 from areal.utils import name_resolve, pkg_version, logging
-=======
-from areal.platforms import current_platform
-from areal.utils import name_resolve, pkg_version
->>>>>>> 240286e0
 from areal.utils.fs import get_user_tmp
 
 logger = logging.getLogger("CLI Args")
