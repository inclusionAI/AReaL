--- conflicted
+++ resolved
@@ -175,11 +175,7 @@
             "help": "Enable beam search in the vLLM engine. When enabled, sampling parameters like temperature, top-p, and top-k are auto ignored."
         },
     )
-<<<<<<< HEAD
-    # NOTE: to add new parameters, please correctly handle the `to_openai_completions_args_dict`
-=======
     # NOTE: to add new parameters, please correctly handle them in the `to_openai_args_dict` method.
->>>>>>> c5e131e0
 
     def new(self, **kwargs):
         args = asdict(self)
