import argparse
import os
from dataclasses import asdict, dataclass, field
from pathlib import Path
from typing import Dict, List

import uvloop
import yaml

uvloop.install()
from hydra import compose as hydra_compose
from hydra import initialize as hydra_init
from omegaconf import MISSING, DictConfig, OmegaConf

from areal.platforms import current_platform
<<<<<<< HEAD
from areal.utils import logging, name_resolve, pkg_version
from areal.utils.fs import get_user_tmp
=======
from areal.utils import name_resolve, pkg_version
>>>>>>> 8f3ac9e5

logger = logging.getLogger("CLI Args")


@dataclass
class NormConfig:
    """Configuration for reward/advantage normalization."""

    mean_level: str | None = field(
        default="batch",
        metadata={
            "help": "Mean level for normalization. Choices: batch, group. Omit for no mean normalization."
        },
    )
    std_level: str | None = field(
        default="batch",
        metadata={
            "help": "Standard deviation level for normalization. Choices: batch, group. Omit for no std normalization."
        },
    )
    group_size: int = field(
        default=1, metadata={"help": "Group size for group-level normalization"}
    )


@dataclass
class MicroBatchSpec:
    """Specification for splitting micro-batches during training."""

    n_mbs: int | None = field(
        default=1,
        metadata={
            "help": "Number of micro-batches (or minimum number if max_tokens_per_mb is set). Used when max_tokens_per_mb is None or as minimum count",
        },
    )
    granularity: int = field(
        default=1,
        metadata={
            "help": "Granularity of each micro-batch. Adjacent sequences are grouped by this size when dividing microbatches.",
        },
    )
    max_tokens_per_mb: int | None = field(
        default=None,
        metadata={
            "help": "Maximum tokens per micro-batch for each forward pass. When set, n_mbs becomes the minimum number of micro-batches.",
        },
    )

    @classmethod
    def new(cls, mb_spec: "MicroBatchSpec", **kwargs):
        """Create new spec with updated fields while maintaining Omegaconf compatibility."""
        fields = dict(
            n_mbs=mb_spec.n_mbs,
            granularity=mb_spec.granularity,
            max_tokens_per_mb=mb_spec.max_tokens_per_mb,
        )
        fields.update(kwargs)
        return cls(**fields)


@dataclass
class GenerationHyperparameters:
    """Controls text generation behavior for rollout."""

    n_samples: int = field(
        default=1, metadata={"help": "Number of sequences to generate per prompt."}
    )
    max_new_tokens: int = field(
        default=16384, metadata={"help": "Maximum number of tokens to generate."}
    )
    min_new_tokens: int = field(
        default=0, metadata={"help": "Minimum number of tokens to generate."}
    )
    max_tokens: int = field(
        default=65536,
        metadata={
            "help": "Maximum number of tokens including prompt and generated tokens."
        },
    )
    greedy: bool = field(
        default=False,
        metadata={"help": "Whether to use greedy decoding (max probability)."},
    )
    top_p: float = field(
        default=1.0,
        metadata={"help": "Nucleus sampling probability threshold (0.0, 1.0]."},
    )
    top_k: int = field(
        default=int(1e8),
        metadata={"help": "Number of highest probability tokens to consider."},
    )
    temperature: float = field(
        default=1.0,
        metadata={"help": "Sampling temperature. Higher values increase diversity."},
    )
    stop_token_ids: List[int] = field(
        default_factory=list,
        metadata={"help": "Stop generation when encountering these token IDs."},
    )
    stop: List[str] | None = field(
        default=None,
        metadata={
            "help": "One or multiple stop words. Generation will stop if one of these words is sampled."
        },
    )
    frequency_penalty: float = field(
        default=0.0,
        metadata={
            "help": (
                "Penalizes tokens based on their frequency in generation so far. "
                "Must be between -2 and 2 where negative numbers encourage repetition."
            )
        },
    )

    def new(self, **kwargs):
        args = asdict(self)
        args.update(kwargs)
        return GenerationHyperparameters(**args)


# Train Engine Configs


@dataclass
class OptimizerConfig:
    """Configuration for model optimization during training."""

    type: str = field(
        default="adam",
        metadata={"help": "Optimizer type", "choices": ["adam"]},
    )
    lr: float = field(default=2e-5, metadata={"help": "Learning rate"})
    weight_decay: float = field(default=0.05, metadata={"help": "Weight decay"})
    beta1: float = field(default=0.9, metadata={"help": "Adam beta1 parameter"})
    beta2: float = field(default=0.95, metadata={"help": "Adam beta2 parameter"})
    eps: float = field(default=1e-5, metadata={"help": "Adam epsilon parameter"})
    min_lr_ratio: float = field(
        default=0.0,
        metadata={
            "help": "Minimum learning rate ratio after annealing",
        },
    )
    lr_scheduler_type: str = field(
        default="constant",
        metadata={
            "help": "Learning rate scheduler type",
            "choices": ["linear", "cosine", "constant"],
        },
    )
    warmup_steps_proportion: float = field(
        default=0.001,
        metadata={
            "help": "Proportion of training steps for warmup",
        },
    )
    offload: bool = field(
        default=False, metadata={"help": "Enable optimizer state offloading"}
    )
    initial_loss_scale: float = field(
        default=2**32, metadata={"help": "Initial loss scaling factor"}
    )
    min_loss_scale: float = field(
        default=1.0, metadata={"help": "Minimum loss scaling factor"}
    )
    loss_scale_window: float = field(
        default=5, metadata={"help": "Window size for loss scaling adjustment"}
    )
    hysteresis: int = field(
        default=2, metadata={"help": "Hysteresis (scaling factor) for loss scaling"}
    )
    gradient_clipping: float = field(
        default=1.0, metadata={"help": "Gradient clipping threshold"}
    )


@dataclass
class FSDPWrapPolicy:
    """Policy configuration for FSDP model layer wrapping. None defaults to wrapping transformer decoder layers defined by transformers."""

    transformer_layer_cls_to_wrap: List[str] | None = field(
        default=None,
        metadata={"help": "A list of transformer layer names for FSDP to wrap."},
    )


@dataclass
class FSDPEngineConfig:
    """Configuration for Fully Sharded Data Parallel (FSDP) training backend."""

    wrap_policy: FSDPWrapPolicy | None = field(
        default=None,
        metadata={"help": "FSDP wrap policy, specifying model layers to wrap."},
    )
    offload_params: bool = field(
        default=False,
        metadata={"help": "Whether to offload FSDP parameters to CPU."},
    )


@dataclass
class TrainEngineConfig:
    """Core configuration for model training, including optimization and backend settings."""

    experiment_name: str = MISSING
    trial_name: str = MISSING
    path: str = field(default="", metadata={"help": "Path to HuggingFace checkpoint"})
    attn_impl: str = field(
        default="flash_attention_2",
        metadata={
            "help": "Attention implementation for huggingface transformers model.",
            "choices": ["flash_attention_2"],
        },
    )
    init_from_scratch: bool = field(
        default=False, metadata={"help": "Initialize model weights randomly"}
    )
    is_critic: bool = field(
        default=False,
        metadata={"help": "Whether to use a critic/reward model"},
    )
    # Runtime microbatch limit
    mb_spec: MicroBatchSpec = field(default_factory=MicroBatchSpec)
    pad_to_maximum: bool = field(
        default=False,
        metadata={
            "help": (
                "Whether to pad each microbatch to the length upper bound specified by mb_spec. "
                "Can reduce memory fragmentation but slows down training."
            )
        },
    )

    # Training Backend Configuration
    disable_dropout: bool = field(
        default=False, metadata={"help": "Disable dropout layers during training"}
    )
    gradient_checkpointing: bool = field(
        default=True, metadata={"help": "Enable gradient checkpointing"}
    )
    dtype: str = field(default="bfloat16", metadata={"help": "Parameter data type."})
    grad_reduce_dtype: str = field(
        default="float32", metadata={"help": "Gradient reduction data type."}
    )
    optimizer: OptimizerConfig | None = field(
        default=None,
        metadata={"help": "Optimizer configuration. None means no training."},
    )

    backend: str = field(
        default="", metadata={"help": "Training backend (refer to documentation)"}
    )
    fsdp: FSDPEngineConfig = field(default_factory=FSDPEngineConfig)

    # Lora
    use_lora: bool = False
    lora_rank: int = field(default=32, metadata={"help": "lora_rank"})
    lora_alpha: int = field(default=16, metadata={"help": "lora alpha"})
    target_modules: List[str] | None = field(
        default=None, metadata={"help": "lora target_modules"}
    )
    peft_type: str | None = field(
        default=None, metadata={"help": "peft method type, include lora, ..."}
    )

    def __post_init__(self):
        if self.use_lora:
            if not self.peft_type:
                self.peft_type = "lora"
                logger.warning(
                    "Set the default peft_type to lora when use_lora is True"
                )
            elif self.peft_type.lower() != "lora":
                self.peft_type = "lora"
                logger.warning("Only support lora now!")
            if not self.target_modules:
                self.target_modules = "all-linear"
                logger.warning(
                    "Set the default target_modules to all-linear when use_lora is True"
                )
        else:
            self.peft_type = None
            self.target_modules = None


@dataclass
class PPOActorConfig(TrainEngineConfig):
    """Configuration for PPO actor model, a subclass of a TrainEngine."""

    # Core PPO/GRPO Parameters
    group_size: int = field(
        default=1, metadata={"help": "Number of sequences in each group"}
    )
    ppo_n_minibatches: int = field(
        default=4, metadata={"help": "Number of minibatches for each PPO update"}
    )
    eps_clip: float = field(
        default=0.2, metadata={"help": "Clipping factor for policy ratio"}
    )
    eps_clip_higher: float | None = field(
        default=None,
        metadata={
            "help": "Clipping factor (higher value) for policy ratio. Default is None. When eps_clip_higher is set (decoupled), eps_clip will be used as the lower value."
        },
    )
    c_clip: float | None = field(
        default=None,
        metadata={
            "help": "Dual clipping factor for policy ratio, must be > 1.0. None disables dual clipping."
        },
    )
    temperature: float = field(
        default=1.0, metadata={"help": "Temperature during generation."}
    )
    # Reward
    reward_norm: NormConfig | None = field(
        default=None,
        metadata={"help": "Normalization configuration for rewards"},
    )
    reward_scaling: float = field(
        default=1.0, metadata={"help": "Reward scaling factor"}
    )
    reward_bias: float = field(default=0.0, metadata={"help": "Reward bias"})
    reward_clip: float = field(
        default=20.0, metadata={"help": "Maximum absolute value for reward clipping"}
    )
    overlong_reward_penalty: bool = field(
        default=False,
        metadata={"help": "Penalty for overlong sequences. Used within DAPO."},
    )
    overlong_tokens: int | None = field(
        default=None,
        metadata={"help": "Number of tokens in the tail that will receive a penalty"},
    )
    overlong_penalty_factor: float | None = field(
        default=None,
        metadata={"help": "Penalty factor for tokens in the tail"},
    )
    mask_no_eos_with_zero: bool = field(
        default=False,
        metadata={
            "help": "Mask truncated generations (no EOS token) and exclude from training"
        },
    )

    # Advantage Estimation
    discount: float = field(
        default=1.0, metadata={"help": "Discount factor for future rewards"}
    )
    gae_lambda: float = field(
        default=1.0, metadata={"help": "Lambda parameter for GAE"}
    )
    adv_norm: NormConfig | None = field(
        default=None, metadata={"help": "Normalization configuration for advantages."}
    )

    # KL Control
    kl_ctl: float = field(default=0.1, metadata={"help": "KL divergence coefficient"})

    # Asynchronous RL
    recompute_logprob: bool = field(
        default=False,
        metadata={
            "help": "Recompute log probability and replace the log probability returned by inference."
        },
    )
    use_decoupled_loss: bool = field(
        default=False,
        metadata={
            "help": "Use the decoupled loss. Implicitly enables recompute_logprob."
        },
    )
    behav_imp_weight_cap: float | None = field(
        default=None,
        metadata={
            "help": "Filter out tokens where behav_imp_weight exceeds behav_imp_weight_cap when computing loss. Must be > 1.0. use_decoupled_loss must be true."
        },
    )
    # Advanced Options
    dynamic_sampling: bool = field(
        default=False,
        metadata={
            "help": "Enable dynamic sampling (within DAPO). If enabled, groups with the same reward will be masked out. "
            "Note that enabling this option will lead to variable batch sizes. If you want to use a constant batch size with dynamic filtering, "
            "you should use the `should_accept` parameter in `rollout_batch` and `prepare_batch`."
        },
    )

    # Logging Agent Trajectories
    log_agent_stats: bool = field(
        default=False,
        metadata={"help": "Log statistics for agent trajectories"},
    )
    log_agent_stats_keys: List[str] = field(
        default_factory=lambda: [],
        metadata={"help": "Keys for logging agent trajectory statistics"},
    )
    # Others
    max_new_tokens: int = field(
        default=1024,
        metadata={"help": "Maximum number of new tokens to generate"},
    )


@dataclass
class SGLangConfig:
    """Configuration for SGLang runtime. Refer to:
    https://github.com/sgl-project/sglang for detailed documentation.
    """

    model_path: str = ""
    random_seed: int = 1
    skip_tokenizer_init: bool = False
    disable_cuda_graph: bool = False
    disable_radix_cache: bool = False
    disable_cuda_graph_padding: bool = False
    enable_nccl_nvls: bool = False
    disable_outlines_disk_cache: bool = False
    disable_custom_all_reduce: bool = False
    disable_overlap_schedule: bool = False
    enable_mixed_chunk: bool = False
    enable_dp_attention: bool = False
    enable_ep_moe: bool = False
    enable_torch_compile: bool = False
    torch_compile_max_bs: int = 32
    cuda_graph_max_bs: int | None = None
    cuda_graph_bs: List[int] | None = None
    torchao_config: str = ""
    enable_nan_detection: bool = False
    enable_p2p_check: bool = False
    triton_attention_reduce_in_fp32: bool = False
    triton_attention_num_kv_splits: int = 8
    num_continuous_decode_steps: int = 1
    enable_memory_saver: bool = False
    allow_auto_truncate: bool = False
    attention_backend: str | None = "fa3"
    enable_multimodal: bool = False
    sampling_backend: str | None = None
    context_length: int | None = 32768
    mem_fraction_static: float | None = 0.9
    max_running_requests: int | None = None
    # NOTE: chunked_prefill_size is by default 8192 on GPUs with 80GB mem in SGLang,
    # but we disable it to avoid precision issues
    chunked_prefill_size: int | None = -1
    max_prefill_tokens: int = 32768
    schedule_policy: str = "lpm"
    schedule_conservativeness: float = 1.0
    cpu_offload_gb: int = 0
    dtype: str = "bfloat16"
    kv_cache_dtype: str = "auto"
    dp_size: int = 1  # only used for dp attention
    ep_size: int = 1
    # lora
    enable_lora: bool | None = None
    max_lora_rank: int | None = None
    lora_target_modules: List[str] | None = None
    lora_paths: List[str] | None = None
    max_loaded_loras: int | None = None
    max_loras_per_batch: int = 8
    lora_backend: str = "triton"
    # logging
    log_level: str = "warning"
    log_level_http: str | None = "warning"
    log_requests: bool = False
    log_requests_level: int = 0
    show_time_cost: bool = False
    enable_metrics: bool = True  # Exports Prometheus-like metrics
    # The interval (in decoding iterations) to log throughput
    # and update prometheus metrics
    decode_log_interval: int = 1

    # Use staticmethod to make OmegaConf happy.
    @staticmethod
    def build_cmd(
        sglang_config: "SGLangConfig",
        tp_size,
        base_gpu_id,
        host,
        port,
        dist_init_addr: str | None = None,
        n_nodes: int = 1,
        node_rank: int = 0,
    ):
        args = SGLangConfig.build_args(
            sglang_config=sglang_config,
            tp_size=tp_size,
            base_gpu_id=base_gpu_id,
            host=host,
            port=port,
            dist_init_addr=dist_init_addr,
            n_nodes=n_nodes,
            node_rank=node_rank,
        )

        # convert to flags
        flags = []
        for k, v in args.items():
            if v is None or v is False or v == "":
                continue
            if v is True:
                flags.append(f"--{k.replace('_','-')}")
            elif isinstance(v, list):
                flags.append(f"--{k.replace('_','-')} {' '.join(map(str, v))}")
            else:
                flags.append(f"--{k.replace('_','-')} {v}")
        return f"python3 -m sglang.launch_server {' '.join(flags)}"

    @staticmethod
    def build_args(
        sglang_config: "SGLangConfig",
        tp_size,
        base_gpu_id,
        host,
        port,
        dist_init_addr: str | None = None,
        n_nodes: int = 1,
        node_rank: int = 0,
    ):
        # Map "all-linear" to "all"
        if sglang_config.lora_target_modules:
            sglang_config.lora_target_modules = list(
                map(
                    lambda x: x.replace("-linear", ""),
                    sglang_config.lora_target_modules,
                )
            )
        args: Dict = conf_as_dict(sglang_config)
        args = dict(
            host=host,
            port=port,
            # Model and tokenizer
            tokenizer_path=sglang_config.model_path,
            tokenizer_mode="auto",
            load_format="auto",
            trust_remote_code=True,
            device=current_platform.device_type,
            is_embedding=False,
            # Other runtime options
            tp_size=tp_size,
            # Because we have set CUDA_VISIBLE_DEVICES to a single GPU in each process
            base_gpu_id=base_gpu_id,
            nnodes=n_nodes,
            node_rank=node_rank,
            # initialization addresses and ports
            dist_init_addr=dist_init_addr,
            **args,
        )
        if not pkg_version.is_version_greater_or_equal("sglang", "0.4.9.post2"):
            raise RuntimeError("Needs sglang>=0.4.9.post2 to run the code.")
        return args


@dataclass
class InferenceEngineConfig:
    """Configuration for inference servers, including offpolicyness control."""

    experiment_name: str | None = None
    trial_name: str | None = None
    max_concurrent_rollouts: None | int = field(
        default=None,
        metadata={
            "help": "Maximum number of concurrent rollouts to the inference engine. Defaults to consumer_batch_size."
        },
    )
    queue_size: None | int = field(
        default=None,
        metadata={"help": "Input/Output queue size for async rollout."},
    )
    consumer_batch_size: int = field(
        default=1,
        metadata={"help": "Batch size for consuming rollouts from the queue."},
    )
    max_head_offpolicyness: int = field(
        default=0,
        metadata={
            "help": "Maximum off-policyness for the head. "
            "If the current version is more than this many versions behind, "
            "the request will not be accepted.",
        },
    )
    enable_rollout_tracing: bool = field(
        default=False,
        metadata={
            "help": "Whether to output verbose tracing messages for each generation request."
        },
    )
    check_trajectory_format: bool = field(
        default=False,
        metadata={
            "help": "Whether to check the format of produced trajectories of a customized workflow. Useful when debugging the workflow in isolation. Should be False during RL training."
        },
    )
    schedule_policy: str = field(
        default="round_robin",
        metadata={"help": "Request scheduling policy", "choices": ["round_robin"]},
    )
    setup_timeout: float = field(
        default=120.0,
        metadata={
            "help": "Timeout in seconds of connecting to remote servers or launching local servers."
        },
    )
    request_timeout: float = field(
        default=3600, metadata={"help": "Timeout for HTTP requests."}
    )
    request_retries: int = field(
        default=3, metadata={"help": "Number of retries for failed requests."}
    )


@dataclass
class _Timer:
    experiment_name: str = MISSING
    trial_name: str = MISSING
    fileroot: str = MISSING
    freq_epochs: int | None = field(
        default=None,
        metadata={
            "help": "Trigger frequency in epochs. None disables epoch-based saving."
        },
    )
    freq_steps: int | None = field(
        default=None,
        metadata={
            "help": "Trigger frequency in steps. None disables step-based saving."
        },
    )
    freq_secs: int | None = field(
        default=None,
        metadata={
            "help": "Trigger frequency in seconds. None disables time-based saving."
        },
    )


@dataclass
class EvaluatorConfig(_Timer):
    """Configuration for model evaluation scheduling and timing."""


@dataclass
class SaverConfig(_Timer):
    """Configuration for model checkpoint saving scheduling and timing."""


@dataclass
class RecoverConfig(_Timer):
    """Configuration for experiment recovery and fault tolerance."""

    mode: str = field(
        default="disabled",
        metadata={
            "help": "Recovery mode for the launcher. "
            "Options: "
            "'disabled': Never recover from previous runs. "
            "'auto': Automatically recover from previous runs if recover info and checkpoints are available. "
            "'fault': Only recover from previous runs if the new run fails. "
            "'resume': Force to resume, raise an error if no recover info was found. Never resume if failed again."
        },
    )
    retries: int = field(
        default=3,
        metadata={"help": "Number of recovery retries (auto/fault modes only)."},
    )


@dataclass
class WandBConfig:
    """Configuration for Weights & Biases experiment tracking."""

    mode: str = "disabled"
    wandb_base_url: str = ""
    wandb_api_key: str = ""
    entity: str | None = None
    project: str | None = None
    name: str | None = None
    job_type: str | None = None
    group: str | None = None
    notes: str | None = None
    tags: List[str] | None = None
    config: Dict | None = None
    id_suffix: str | None = "train"


@dataclass
class SwanlabConfig:
    """Configuration for SwanLab experiment tracking and monitoring."""

    project: str | None = None
    name: str | None = None
    config: Dict | None = None
    logdir: str | None = None
    mode: str | None = "disabled"
    api_key: str | None = os.getenv("SWANLAB_API_KEY", None)


@dataclass
class TensorBoardConfig:
    """Configuration for TensorBoard logging and visualization."""

    path: str | None = None


@dataclass
class StatsLoggerConfig:
    """Configuration for experiment statistics logging and tracking services."""

    experiment_name: str = MISSING
    trial_name: str = MISSING
    fileroot: str = MISSING
    wandb: WandBConfig = field(
        default_factory=WandBConfig,
        metadata={"help": "Weights & Biases configuration."},
    )
    swanlab: SwanlabConfig = field(
        default_factory=SwanlabConfig,
        metadata={"help": "SwanLab configuration."},
    )
    tensorboard: TensorBoardConfig = field(
        default_factory=TensorBoardConfig,
        metadata={"help": "TensorBoard configuration. Only 'path' field required."},
    )


@dataclass
class NameResolveConfig:
    """Configuration for distributed name resolution and service discovery."""

    type: str = field(
        default="nfs",
        metadata={
            "help": "Type of the distributed KV store for name resolving.",
            "choices": ["nfs", "etcd3", "ray"],
        },
    )
    nfs_record_root: str = field(
        default="/tmp/areal/name_resolve",
        metadata={
            "help": "Record root for NFS name resolving. Should be available on all nodes."
        },
    )
    etcd3_addr: str = field(
        default="localhost:2379", metadata={"help": "Address of the ETCD3 server."}
    )
    ray_actor_name: str = field(
        default="ray_kv_store",
        metadata={"help": "Name of the distributed Ray KV store."},
    )


@dataclass
class ClusterSpecConfig:
    """Configuration for cluster specification and distributed computing setup."""

    name_resolve: NameResolveConfig = field(
        default_factory=NameResolveConfig,
        metadata={"help": "Name resolving configuration."},
    )
    cluster_name: str = field(
        default="local",
        metadata={"help": "Name of the cluster. Used to set specific environs."},
    )
    fileroot: str = field(
        default="/tmp/areal/",
        metadata={
            "help": "Root for logs and checkpoints. Should be available on all nodes."
        },
    )
    n_nodes: int = field(
        default=32,
        metadata={
            "help": "The size of the cluster. Used to decide slurm hostname suffix."
        },
    )
    n_gpus_per_node: int = field(
        default=8,
        metadata={"help": "Number of GPUs per node (physical)."},
    )


@dataclass
class SchedulerConfig:
    """Configuration for worker scheduling. Used in the single-controller mode. Experimental."""

    endpoint: str = field(default="http://localhost:8081")
    deploy_mode: str = field(default="separation")
    functioncall_service_domain: str = field(default="http://localhost:8080")
    reward_functioncall_config: Dict = field(default_factory=dict)
    reward_model_path: str = field(default="")
    reward_model_service_url: str = field(default="http://localhost:30000/classify")


@dataclass
class DatasetConfig:
    """Configuration for dataset loading and preprocessing."""

    path: str = field(
        default=MISSING,
        metadata={
            "help": "Path to the dataset. Can be a local path or a HuggingFace dataset name."
        },
    )
    type: str = field(
        default=MISSING,
        metadata={"help": "Type of training method, e.g., 'sft', 'rl', etc."},
    )
    batch_size: int = field(
        default=1, metadata={"help": "Batch size for the dataloader"}
    )
    shuffle: bool = field(
        default=True, metadata={"help": "Whether to shuffle the dataset"}
    )
    pin_memory: bool = field(
        default=False,
        metadata={
            "help": "Pin memory for faster data loading (set True for GPU training)"
        },
    )
    num_workers: int = field(
        default=0, metadata={"help": "Number of worker processes for data loading"}
    )
    drop_last: bool = field(
        default=True, metadata={"help": "Drop the last incomplete batch"}
    )
    max_length: int | None = field(
        default=None,
        metadata={
            "help": "Maximum token length of sequences in dataset. Longer sequences are filtered out."
        },
    )


@dataclass
class SlurmLauncherConfig:
    """Configuration for launching the training jobs with Slurm."""

    srun_additional_args: str = field(
        default="--mpi=pmi2 -K --chdir $PWD",
        metadata={"help": "Additional arguments to pass to the srun command."},
    )
    container_type: str = field(
        default="apptainer",
        metadata={
            "help": "Type of containers used in slurm",
            "choices": ["apptainer", "none"],
        },
    )
    mount: str = field(
        default="/storage:/storage", metadata={"help": "Mount path for slurm."}
    )
    trainer_image: str | None = field(
        default=None, metadata={"help": "slurm image for trainers."}
    )
    inference_server_image: str | None = field(
        default=None, metadata={"help": "slurm image for LLM inference."}
    )


@dataclass
class LauncherConfig:
    """Configuration for launching the LLM server and trainer processes."""

    inference_server_cpus_per_gpu: int = field(
        default=4,
        metadata={"help": "Number of CPUs allocated per GPU for inference server."},
    )
    inference_server_mem_per_gpu: int = field(
        default=32 * 1024,
        metadata={"help": "Memory allocated per GPU for inference server in MB."},
    )
    trainer_cpus_per_gpu: int = field(
        default=4,
        metadata={"help": "Number of CPUs allocated per GPU for training."},
    )
    trainer_mem_per_gpu: int = field(
        default=32 * 1024,
        metadata={"help": "Memory allocated per GPU for training in MB."},
    )
    inference_server_env_vars: str = field(
        default="",
        metadata={
            "help": "Environment variables for inference server, separated by commas. "
            "Example: 'ENV1=val1,ENV2=val2'."
        },
    )
    trainer_env_vars: str = field(
        default="",
        metadata={
            "help": "Environment variables for training, separated by commas. "
            "Example: 'ENV1=val1,ENV2=val2'."
        },
    )
    slurm: SlurmLauncherConfig = field(
        default_factory=SlurmLauncherConfig,
        metadata={"help": "Slurm launcher configuration."},
    )


@dataclass
class BaseExperimentConfig:
    """Base configuration class for all experiment types with common settings."""

    # NOTE: we need this unified config class because different experiments
    # have different config structures, e.g., GRPO has two engine configs,
    # but SFT only has a single one. We use subclasses to represent these structures.
    experiment_name: str = field(
        default=MISSING,
        metadata={"help": "Name of the experiment (no '_' or '/'). Required."},
    )
    trial_name: str = field(
        default=MISSING,
        metadata={"help": "Name of the trial (no '-' or '/'). Required."},
    )
    cluster: ClusterSpecConfig = field(
        default_factory=ClusterSpecConfig,
        metadata={"help": "Cluster specification. Mainly used by slurm."},
    )
    allocation_mode: str = field(
        default="",
        metadata={
            "help": "GPU parallel strategy allocation mode. "
            "Options: manual/heuristic or pattern-based."
        },
    )
    seed: int = field(default=1, metadata={"help": "Random seed for reproducibility."})
    total_train_epochs: int = field(
        default=1, metadata={"help": "Total number of epochs to train the model."}
    )
    total_train_steps: int | None = field(
        default=None,
        metadata={
            "help": "Terminate training after this number of steps. "
            "For benchmarking purposes only. None indicates normal training."
        },
    )
    total_train_n_seqs: int | None = field(
        default=None,
        metadata={
            "help": "Terminate training after consuming this number of samples. "
            "For benchmarking purposes only. None indicates normal training."
        },
    )
    tokenizer_path: str = field(
        default="",
        metadata={"help": "Path to the tokenizer."},
    )

    train_dataset: DatasetConfig = field(default_factory=DatasetConfig)
    valid_dataset: DatasetConfig | None = field(default=None)

    saver: SaverConfig = field(default_factory=SaverConfig)
    evaluator: EvaluatorConfig = field(default_factory=EvaluatorConfig)
    stats_logger: StatsLoggerConfig = field(default_factory=StatsLoggerConfig)
    recover: RecoverConfig = field(default_factory=RecoverConfig)

    sglang: SGLangConfig = field(default_factory=SGLangConfig)
    launcher: LauncherConfig = field(default_factory=LauncherConfig)

    scheduler: SchedulerConfig = field(default_factory=SchedulerConfig)


@dataclass
class SFTConfig(BaseExperimentConfig):
    """Configuration for Supervised Fine-Tuning (SFT) experiments."""

    model: TrainEngineConfig = field(default_factory=TrainEngineConfig)


@dataclass
class RWConfig(BaseExperimentConfig):
    """Configuration for Reward Model (RW) training experiments."""

    model: TrainEngineConfig = field(default_factory=TrainEngineConfig)


@dataclass
class GRPOConfig(BaseExperimentConfig):
    """Configuration for Group Relative Policy Optimization (GRPO) reinforcement learning experiments."""

    async_training: bool = field(
        default=True,
        metadata={
            "help": "Enable asynchronous training between rollout and policy update."
        },
    )
    gconfig: GenerationHyperparameters = field(
        default_factory=GenerationHyperparameters
    )
    rollout: InferenceEngineConfig = field(default_factory=InferenceEngineConfig)
    actor: PPOActorConfig = field(default_factory=PPOActorConfig)
    ref: PPOActorConfig = field(default_factory=PPOActorConfig)


def parse_cli_args(argv: List[str]):
    parser = argparse.ArgumentParser()
    parser.add_argument(
        "--config", help="Path to the main configuration file", required=True
    )
    args, overrides = parser.parse_known_args(argv)
    # Initialize hydra config
    config_file = Path(args.config).absolute()
    assert config_file.exists(), f"Config file {config_file} does not exist."
    # hydra only recognize relative paths
    relpath = Path(os.path.relpath(str(config_file), Path(__file__).parent.absolute()))
    hydra_init(config_path=str(relpath.parent), job_name="app", version_base=None)
    cfg = hydra_compose(
        config_name=str(relpath.name).split(".yaml")[0],
        overrides=overrides,
    )
    return cfg, config_file


def to_structured_cfg(cfg, config_cls):
    # Merge with the default configuration.
    # The yaml and commandline can omit some default values defined in python dataclasses.
    default_cfg = OmegaConf.structured(config_cls)
    cfg = OmegaConf.merge(default_cfg, cfg)
    return cfg


def load_expr_config(argv: List[str], config_cls):
    cfg, config_file = parse_cli_args(argv)
    cfg = to_structured_cfg(cfg, config_cls=config_cls)
    cfg = OmegaConf.to_object(cfg)
    assert isinstance(cfg, config_cls)
    # Setup environment

    name_resolve.reconfigure(cfg.cluster.name_resolve)

    from areal.utils.stats_logger import StatsLogger

    # Save configuration as yaml
    if os.getenv("RANK", "0") == "0":
        save_config(cfg, StatsLogger.get_log_path(cfg.stats_logger))

    return cfg, str(config_file)


def conf_as_dict(cfg):
    if isinstance(cfg, (OmegaConf, DictConfig)):
        return OmegaConf.to_container(cfg, resolve=True)
    return asdict(cfg)


def save_config(cfg, log_dir):
    os.makedirs(log_dir, exist_ok=True)
    config_save_path = os.path.join(log_dir, "config.yaml")
    with open(config_save_path, "w") as f:
        config_dict: Dict = asdict(cfg)
        yaml.dump(
            config_dict,
            f,
            default_flow_style=False,
            sort_keys=False,
        )<|MERGE_RESOLUTION|>--- conflicted
+++ resolved
@@ -13,12 +13,7 @@
 from omegaconf import MISSING, DictConfig, OmegaConf
 
 from areal.platforms import current_platform
-<<<<<<< HEAD
 from areal.utils import logging, name_resolve, pkg_version
-from areal.utils.fs import get_user_tmp
-=======
-from areal.utils import name_resolve, pkg_version
->>>>>>> 8f3ac9e5
 
 logger = logging.getLogger("CLI Args")
 
