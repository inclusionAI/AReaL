--- conflicted
+++ resolved
@@ -14,21 +14,8 @@
 
 from areal.platforms import current_platform
 from areal.utils import logging, name_resolve, pkg_version
-<<<<<<< HEAD
-from areal.utils.fs import get_user_tmp
 
 logger = logging.getLogger("CLI Args")
-
-
-@dataclass
-class NormConfig:
-    """Configuration for advantage normalization."""
-
-    # TODO: add common fields of adv_norm and reward_norm
-=======
-
-logger = logging.getLogger("CLI Args")
->>>>>>> 00acd8a1
 
 
 @dataclass
@@ -297,36 +284,6 @@
         default="lora",
         metadata={"help": "peft method type. Only LoRA is supported for now."},
     )
-
-    # Lora
-    use_lora: bool = False
-    lora_rank: int = field(default=32, metadata={"help": "lora_rank"})
-    lora_alpha: int = field(default=16, metadata={"help": "lora alpha"})
-    target_modules: List[str] | None = field(
-        default=None, metadata={"help": "lora target_modules"}
-    )
-    peft_type: str | None = field(
-        default=None, metadata={"help": "peft method type, include lora, ..."}
-    )
-
-    def __post_init__(self):
-        if self.use_lora:
-            if not self.peft_type:
-                self.peft_type = "lora"
-                logger.warning(
-                    "Set the default peft_type to lora when use_lora is True"
-                )
-            elif self.peft_type.lower() != "lora":
-                self.peft_type = "lora"
-                logger.warning("Only support lora now!")
-            if not self.target_modules:
-                self.target_modules = "all-linear"
-                logger.warning(
-                    "Set the default target_modules to all-linear when use_lora is True"
-                )
-        else:
-            self.peft_type = None
-            self.target_modules = None
 
 
 @dataclass
@@ -501,13 +458,8 @@
     max_lora_rank: int | None = None
     lora_target_modules: List[str] | None = None
     lora_paths: List[str] | None = None
-<<<<<<< HEAD
-    max_loaded_loras: int | None = None
-    max_loras_per_batch: int = 8
-=======
     max_loaded_loras: int = 1
     max_loras_per_batch: int = 1
->>>>>>> 00acd8a1
     lora_backend: str = "triton"
     # logging
     log_level: str = "warning"
