import argparse
import os
from dataclasses import asdict, dataclass, field
from pathlib import Path
from typing import Dict, List

import uvloop
import yaml

uvloop.install()
from hydra import compose as hydra_compose
from hydra import initialize as hydra_init
from omegaconf import MISSING, DictConfig, OmegaConf

from areal.platforms import current_platform
from areal.utils import name_resolve, pkg_version


@dataclass
class NormConfig:
    """Configuration for reward/advantage normalization."""

    mean_level: str | None = field(
        default="batch",
        metadata={
            "help": "Mean level for normalization. Choices: batch, group. Omit for no mean normalization."
        },
    )
    std_level: str | None = field(
        default="batch",
        metadata={
            "help": "Standard deviation level for normalization. Choices: batch, group. Omit for no std normalization."
        },
    )
    group_size: int = field(
        default=1, metadata={"help": "Group size for group-level normalization"}
    )


@dataclass
class MicroBatchSpec:
    """Specification for splitting micro-batches during training."""

    n_mbs: int | None = field(
        default=1,
        metadata={
            "help": "Number of micro-batches (or minimum number if max_tokens_per_mb is set). Used when max_tokens_per_mb is None or as minimum count",
        },
    )
    granularity: int = field(
        default=1,
        metadata={
            "help": "Granularity of each micro-batch. Adjacent sequences are grouped by this size when dividing microbatches.",
        },
    )
    max_tokens_per_mb: int | None = field(
        default=None,
        metadata={
            "help": "Maximum tokens per micro-batch for each forward pass. When set, n_mbs becomes the minimum number of micro-batches.",
        },
    )

    @classmethod
    def new(cls, mb_spec: "MicroBatchSpec", **kwargs):
        """Create new spec with updated fields while maintaining Omegaconf compatibility."""
        fields = dict(
            n_mbs=mb_spec.n_mbs,
            granularity=mb_spec.granularity,
            max_tokens_per_mb=mb_spec.max_tokens_per_mb,
        )
        fields.update(kwargs)
        return cls(**fields)


@dataclass
class GenerationHyperparameters:
    """Controls text generation behavior for rollout."""

    n_samples: int = field(
        default=1, metadata={"help": "Number of sequences to generate per prompt."}
    )
    max_new_tokens: int = field(
        default=16384, metadata={"help": "Maximum number of tokens to generate."}
    )
    min_new_tokens: int = field(
        default=0, metadata={"help": "Minimum number of tokens to generate."}
    )
    max_tokens: int = field(
        default=65536,
        metadata={
            "help": "Maximum number of tokens including prompt and generated tokens."
        },
    )
    greedy: bool = field(
        default=False,
        metadata={"help": "Whether to use greedy decoding (max probability)."},
    )
    top_p: float = field(
        default=1.0,
        metadata={"help": "Nucleus sampling probability threshold (0.0, 1.0]."},
    )
    top_k: int = field(
        default=int(1e8),
        metadata={"help": "Number of highest probability tokens to consider."},
    )
    temperature: float = field(
        default=1.0,
        metadata={"help": "Sampling temperature. Higher values increase diversity."},
    )
    stop_token_ids: List[int] = field(
        default_factory=list,
        metadata={"help": "Stop generation when encountering these token IDs."},
    )
    stop: List[str] | None = field(
        default=None,
        metadata={
            "help": "One or multiple stop words. Generation will stop if one of these words is sampled."
        },
    )
    frequency_penalty: float = field(
        default=0.0,
        metadata={
            "help": (
                "Penalizes tokens based on their frequency in generation so far. "
                "Must be between -2 and 2 where negative numbers encourage repetition."
            )
        },
    )

    def new(self, **kwargs):
        args = asdict(self)
        args.update(kwargs)
        return GenerationHyperparameters(**args)


# Train Engine Configs


@dataclass
class OptimizerConfig:
    """Configuration for model optimization during training."""

    type: str = field(
        default="adam",
        metadata={"help": "Optimizer type", "choices": ["adam"]},
    )
    lr: float = field(default=2e-5, metadata={"help": "Learning rate"})
    weight_decay: float = field(default=0.05, metadata={"help": "Weight decay"})
    beta1: float = field(default=0.9, metadata={"help": "Adam beta1 parameter"})
    beta2: float = field(default=0.95, metadata={"help": "Adam beta2 parameter"})
    eps: float = field(default=1e-5, metadata={"help": "Adam epsilon parameter"})
    min_lr_ratio: float = field(
        default=0.0,
        metadata={
            "help": "Minimum learning rate ratio after annealing",
        },
    )
    lr_scheduler_type: str = field(
        default="constant",
        metadata={
            "help": "Learning rate scheduler type",
            "choices": ["linear", "cosine", "constant"],
        },
    )
    warmup_steps_proportion: float = field(
        default=0.001,
        metadata={
            "help": "Proportion of training steps for warmup",
        },
    )
    offload: bool = field(
        default=False, metadata={"help": "Enable optimizer state offloading"}
    )
    initial_loss_scale: float = field(
        default=2**32, metadata={"help": "Initial loss scaling factor"}
    )
    min_loss_scale: float = field(
        default=1.0, metadata={"help": "Minimum loss scaling factor"}
    )
    loss_scale_window: float = field(
        default=5, metadata={"help": "Window size for loss scaling adjustment"}
    )
    hysteresis: int = field(
        default=2, metadata={"help": "Hysteresis (scaling factor) for loss scaling"}
    )
    gradient_clipping: float = field(
        default=1.0, metadata={"help": "Gradient clipping threshold"}
    )


@dataclass
class FSDPWrapPolicy:
    """Policy configuration for FSDP model layer wrapping. None defaults to wrapping transformer decoder layers defined by transformers."""

    transformer_layer_cls_to_wrap: List[str] | None = field(
        default=None,
        metadata={"help": "A list of transformer layer names for FSDP to wrap."},
    )


@dataclass
class FSDPEngineConfig:
    """Configuration for Fully Sharded Data Parallel (FSDP) training backend."""

    wrap_policy: FSDPWrapPolicy | None = field(
        default=None,
        metadata={"help": "FSDP wrap policy, specifying model layers to wrap."},
    )
    offload_params: bool = field(
        default=False,
        metadata={"help": "Whether to offload FSDP parameters to CPU."},
    )


@dataclass
class TrainEngineConfig:
    """Core configuration for model training, including optimization and backend settings."""

    experiment_name: str = MISSING
    trial_name: str = MISSING
    path: str = field(default="", metadata={"help": "Path to HuggingFace checkpoint"})
    attn_impl: str = field(
        default="flash_attention_2",
        metadata={
            "help": "Attention implementation for huggingface transformers model.",
            "choices": ["flash_attention_2"],
        },
    )
    init_from_scratch: bool = field(
        default=False, metadata={"help": "Initialize model weights randomly"}
    )
    is_critic: bool = field(
        default=False,
        metadata={"help": "Whether to use a critic/reward model"},
    )
    # Runtime microbatch limit
    mb_spec: MicroBatchSpec = field(default_factory=MicroBatchSpec)
    pad_to_maximum: bool = field(
        default=False,
        metadata={
            "help": (
                "Whether to pad each microbatch to the length upper bound specified by mb_spec. "
                "Can reduce memory fragmentation but slows down training."
            )
        },
    )

    # Training Backend Configuration
    disable_dropout: bool = field(
        default=False, metadata={"help": "Disable dropout layers during training"}
    )
    gradient_checkpointing: bool = field(
        default=True, metadata={"help": "Enable gradient checkpointing"}
    )
    dtype: str = field(default="bfloat16", metadata={"help": "Parameter data type."})
    grad_reduce_dtype: str = field(
        default="float32", metadata={"help": "Gradient reduction data type."}
    )
    optimizer: OptimizerConfig | None = field(
        default=None,
        metadata={"help": "Optimizer configuration. None means no training."},
    )

    backend: str = field(
        default="", metadata={"help": "Training backend (refer to documentation)"}
    )
    fsdp: FSDPEngineConfig = field(default_factory=FSDPEngineConfig)


@dataclass
class PPOActorConfig(TrainEngineConfig):
    """Configuration for PPO actor model, a subclass of a TrainEngine."""

    # Core PPO/GRPO Parameters
    group_size: int = field(
        default=1, metadata={"help": "Number of sequences in each group"}
    )
    ppo_n_minibatches: int = field(
        default=4, metadata={"help": "Number of minibatches for each PPO update"}
    )
    eps_clip: float = field(
        default=0.2, metadata={"help": "Clipping factor for policy ratio"}
    )
    eps_clip_higher: float | None = field(
        default=None,
        metadata={
            "help": "Clipping factor (higher value) for policy ratio. Default is None. When eps_clip_higher is set (decoupled), eps_clip will be used as the lower value."
        },
    )
    c_clip: float | None = field(
        default=None,
        metadata={
            "help": "Dual clipping factor for policy ratio, must be > 1.0. None disables dual clipping."
        },
    )
    temperature: float = field(
        default=1.0, metadata={"help": "Temperature during generation."}
    )
    # Reward
    reward_norm: NormConfig | None = field(
        default=None,
        metadata={"help": "Normalization configuration for rewards"},
    )
    reward_scaling: float = field(
        default=1.0, metadata={"help": "Reward scaling factor"}
    )
    reward_bias: float = field(default=0.0, metadata={"help": "Reward bias"})
    reward_clip: float = field(
        default=20.0, metadata={"help": "Maximum absolute value for reward clipping"}
    )
    overlong_reward_penalty: bool = field(
        default=False,
        metadata={"help": "Penalty for overlong sequences. Used within DAPO."},
    )
    overlong_tokens: int | None = field(
        default=None,
        metadata={"help": "Number of tokens in the tail that will receive a penalty"},
    )
    overlong_penalty_factor: float | None = field(
        default=None,
        metadata={"help": "Penalty factor for tokens in the tail"},
    )
    mask_no_eos_with_zero: bool = field(
        default=False,
        metadata={
            "help": "Mask truncated generations (no EOS token) and exclude from training"
        },
    )

    # Advantage Estimation
    discount: float = field(
        default=1.0, metadata={"help": "Discount factor for future rewards"}
    )
    gae_lambda: float = field(
        default=1.0, metadata={"help": "Lambda parameter for GAE"}
    )
    adv_norm: NormConfig | None = field(
        default=None, metadata={"help": "Normalization configuration for advantages."}
    )

    # KL Control
    kl_ctl: float = field(default=0.1, metadata={"help": "KL divergence coefficient"})

    # Asynchronous RL
    recompute_logprob: bool = field(
        default=False,
        metadata={
            "help": "Recompute log probability and replace the log probability returned by inference."
        },
    )
    use_decoupled_loss: bool = field(
        default=False,
        metadata={
            "help": "Use the decoupled loss. Implicitly enables recompute_logprob."
        },
    )
    behav_imp_weight_cap: float | None = field(
        default=None,
        metadata={
            "help": "Filter out tokens where behav_imp_weight exceeds behav_imp_weight_cap when computing loss. Must be > 1.0. use_decoupled_loss must be true."
        },
    )
    # Advanced Options
    dynamic_sampling: bool = field(
        default=False,
        metadata={
            "help": "Enable dynamic sampling (within DAPO). If enabled, groups with the same reward will be masked out. "
            "Note that enabling this option will lead to variable batch sizes. If you want to use a constant batch size with dynamic filtering, "
            "you should use the `should_accept` parameter in `rollout_batch` and `prepare_batch`."
        },
    )

    # Logging Agent Trajectories
    log_agent_stats: bool = field(
        default=False,
        metadata={"help": "Log statistics for agent trajectories"},
    )
    log_agent_stats_keys: List[str] = field(
        default_factory=lambda: [],
        metadata={"help": "Keys for logging agent trajectory statistics"},
    )
    # Others
    max_new_tokens: int = field(
        default=1024,
        metadata={"help": "Maximum number of new tokens to generate"},
    )


@dataclass
<<<<<<< HEAD
class PPOCriticConfig(TrainEngineConfig):
    """Configuration for PPO critic model, a subclass of a TrainEngine."""

    ppo_n_minibatches: int = field(
        default=4, metadata={"help": "Number of minibatches for each PPO update"}
    )
    eps_clip: float = field(
        default=0.5, metadata={"help": "Clipping factor for value loss"}
    )
    mask_no_eos_with_zero: bool = field(
        default=False,
        metadata={
            "help": "Mask truncated generations (no EOS token) and exclude from training"
        },
    )
=======
class vLLMConfig:
    """Configuration for vLLM runtime."""

    model: str = ""
    seed: int = 1
    skip_tokenizer_init: bool = False
    enforce_eager: bool = True
    dtype: str = "bfloat16"
    distributed_executor_backend = "mp"
    # original
    max_num_seqs: int = 256
    # kv_cache_type: str = "auto"
    block_size: int = 16
    swap_space: int = 4
    cpu_offload_gb: float = 0
    max_seq_len_to_capture: int = 32768
    disable_sliding_window: bool = True
    # NOTE: Defaults max_model_len to 32k because a larger value
    # will enable chunked prefill in vLLM, which will cause
    # evalution performance degeneration.
    max_model_len: int | None = 32768
    enable_chunked_prefill: bool = False
    # NOTE: Setting enable_prefix_caching to False
    # because it will reuse the block after
    # model weights are updated. Using v0.7.2 reset_prefix_cache
    # will fix this issue.
    enable_prefix_caching: bool = False
    gpu_memory_utilization: float = 0.9
    worker_extension_cls: str = (
        "areal.thirdparty.vllm.vllm_worker_extension.VLLMWorkerExtension"
    )
    enable_sleep_mode: bool = False

    @staticmethod
    def build_args(
        vllm_config: "vLLMConfig",
        tp_size,
        host,
        port,
        dist_init_addr: str | None = None,
    ):
        args: Dict = conf_as_dict(vllm_config)
        args = dict(
            host=host,
            port=port,
            # Model and tokenizer
            tokenizer=vllm_config.model,
            load_format="auto",
            trust_remote_code=True,
            tensor_parallel_size=tp_size,
            **args,
        )
        return args

    @staticmethod
    def build_cmd(
        vllm_config: "vLLMConfig",
        tp_size,
        host,
        port,
        dist_init_addr: str | None = None,
    ):
        args = vLLMConfig.build_args(
            vllm_config=vllm_config,
            tp_size=tp_size,
            host=host,
            port=port,
            dist_init_addr=dist_init_addr,
        )
        # convert to flags
        flags = []
        for k, v in args.items():
            if v is None or v is False or v == "":
                continue
            if v is True:
                flags.append(f"--{k.replace('_','-')}")
            elif isinstance(v, list):
                flags.append(f"--{k.replace('_','-')} {' '.join(map(str, v))}")
            else:
                flags.append(f"--{k.replace('_','-')} {v}")
        return f"python3 -m areal.thirdparty.vllm.areal_vllm_server {' '.join(flags)}"
>>>>>>> a327a9fc


@dataclass
class SGLangConfig:
    """Configuration for SGLang runtime. Refer to:
    https://github.com/sgl-project/sglang for detailed documentation.
    """

    model_path: str = ""
    random_seed: int = 1
    skip_tokenizer_init: bool = False
    disable_cuda_graph: bool = False
    disable_radix_cache: bool = False
    disable_cuda_graph_padding: bool = False
    enable_nccl_nvls: bool = False
    disable_outlines_disk_cache: bool = False
    disable_custom_all_reduce: bool = False
    disable_overlap_schedule: bool = False
    enable_mixed_chunk: bool = False
    enable_dp_attention: bool = False
    enable_ep_moe: bool = False
    enable_torch_compile: bool = False
    torch_compile_max_bs: int = 32
    cuda_graph_max_bs: int | None = None
    cuda_graph_bs: List[int] | None = None
    torchao_config: str = ""
    enable_nan_detection: bool = False
    enable_p2p_check: bool = False
    triton_attention_reduce_in_fp32: bool = False
    triton_attention_num_kv_splits: int = 8
    num_continuous_decode_steps: int = 1
    enable_memory_saver: bool = False
    allow_auto_truncate: bool = False
    attention_backend: str | None = "fa3"
    enable_multimodal: bool = False
    sampling_backend: str | None = None
    context_length: int | None = 32768
    mem_fraction_static: float | None = 0.9
    max_running_requests: int | None = None
    # NOTE: chunked_prefill_size is by default 8192 on GPUs with 80GB mem in SGLang,
    # but we disable it to avoid precision issues
    chunked_prefill_size: int | None = -1
    max_prefill_tokens: int = 32768
    schedule_policy: str = "lpm"
    schedule_conservativeness: float = 1.0
    cpu_offload_gb: int = 0
    dtype: str = "bfloat16"
    kv_cache_dtype: str = "auto"
    dp_size: int = 1  # only used for dp attention
    ep_size: int = 1
    # logging
    log_level: str = "warning"
    log_level_http: str | None = "warning"
    log_requests: bool = False
    log_requests_level: int = 0
    show_time_cost: bool = False
    enable_metrics: bool = True  # Exports Prometheus-like metrics
    # The interval (in decoding iterations) to log throughput
    # and update prometheus metrics
    decode_log_interval: int = 1

    # Use staticmethod to make OmegaConf happy.
    @staticmethod
    def build_cmd(
        sglang_config: "SGLangConfig",
        tp_size,
        base_gpu_id,
        host,
        port,
        dist_init_addr: str | None = None,
        n_nodes: int = 1,
        node_rank: int = 0,
    ):
        args = SGLangConfig.build_args(
            sglang_config=sglang_config,
            tp_size=tp_size,
            base_gpu_id=base_gpu_id,
            host=host,
            port=port,
            dist_init_addr=dist_init_addr,
            n_nodes=n_nodes,
            node_rank=node_rank,
        )

        # convert to flags
        flags = []
        for k, v in args.items():
            if v is None or v is False or v == "":
                continue
            if v is True:
                flags.append(f"--{k.replace('_','-')}")
            elif isinstance(v, list):
                flags.append(f"--{k.replace('_','-')} {' '.join(map(str, v))}")
            else:
                flags.append(f"--{k.replace('_','-')} {v}")
        return f"python3 -m sglang.launch_server {' '.join(flags)}"

    @staticmethod
    def build_args(
        sglang_config: "SGLangConfig",
        tp_size,
        base_gpu_id,
        host,
        port,
        dist_init_addr: str | None = None,
        n_nodes: int = 1,
        node_rank: int = 0,
    ):

        args: Dict = conf_as_dict(sglang_config)
        args = dict(
            host=host,
            port=port,
            # Model and tokenizer
            tokenizer_path=sglang_config.model_path,
            tokenizer_mode="auto",
            load_format="auto",
            trust_remote_code=True,
            device=current_platform.device_type,
            is_embedding=False,
            # Other runtime options
            tp_size=tp_size,
            # Because we have set CUDA_VISIBLE_DEVICES to a single GPU in each process
            base_gpu_id=base_gpu_id,
            nnodes=n_nodes,
            node_rank=node_rank,
            # initialization addresses and ports
            dist_init_addr=dist_init_addr,
            **args,
        )
        if not pkg_version.is_version_greater_or_equal("sglang", "0.4.9.post2"):
            raise RuntimeError("Needs sglang>=0.4.9.post2 to run the code.")
        return args


@dataclass
class InferenceEngineConfig:
    """Configuration for inference servers, including offpolicyness control."""

    experiment_name: str | None = None
    trial_name: str | None = None
    max_concurrent_rollouts: None | int = field(
        default=None,
        metadata={
            "help": "Maximum number of concurrent rollouts to the inference engine. Defaults to consumer_batch_size."
        },
    )
    queue_size: None | int = field(
        default=None,
        metadata={"help": "Input/Output queue size for async rollout."},
    )
    consumer_batch_size: int = field(
        default=1,
        metadata={"help": "Batch size for consuming rollouts from the queue."},
    )
    max_head_offpolicyness: int = field(
        default=0,
        metadata={
            "help": "Maximum off-policyness for the head. "
            "If the current version is more than this many versions behind, "
            "the request will not be accepted.",
        },
    )
    enable_rollout_tracing: bool = field(
        default=False,
        metadata={
            "help": "Whether to output verbose tracing messages for each generation request."
        },
    )
    check_trajectory_format: bool = field(
        default=False,
        metadata={
            "help": "Whether to check the format of produced trajectories of a customized workflow. Useful when debugging the workflow in isolation. Should be False during RL training."
        },
    )
    schedule_policy: str = field(
        default="round_robin",
        metadata={"help": "Request scheduling policy", "choices": ["round_robin"]},
    )
    setup_timeout: float = field(
        default=120.0,
        metadata={
            "help": "Timeout in seconds of connecting to remote servers or launching local servers."
        },
    )
    request_timeout: float = field(
        default=3600, metadata={"help": "Timeout for HTTP requests."}
    )
    request_retries: int = field(
        default=3, metadata={"help": "Number of retries for failed requests."}
    )


@dataclass
class _Timer:
    experiment_name: str = MISSING
    trial_name: str = MISSING
    fileroot: str = MISSING
    freq_epochs: int | None = field(
        default=None,
        metadata={
            "help": "Trigger frequency in epochs. None disables epoch-based saving."
        },
    )
    freq_steps: int | None = field(
        default=None,
        metadata={
            "help": "Trigger frequency in steps. None disables step-based saving."
        },
    )
    freq_secs: int | None = field(
        default=None,
        metadata={
            "help": "Trigger frequency in seconds. None disables time-based saving."
        },
    )


@dataclass
class EvaluatorConfig(_Timer):
    """Configuration for model evaluation scheduling and timing."""


@dataclass
class SaverConfig(_Timer):
    """Configuration for model checkpoint saving scheduling and timing."""


@dataclass
class RecoverConfig(_Timer):
    """Configuration for experiment recovery and fault tolerance."""

    mode: str = field(
        default="disabled",
        metadata={
            "help": "Recovery mode for the launcher. "
            "Options: "
            "'disabled': Never recover from previous runs. "
            "'auto': Automatically recover from previous runs if recover info and checkpoints are available. "
            "'fault': Only recover from previous runs if the new run fails. "
            "'resume': Force to resume, raise an error if no recover info was found. Never resume if failed again."
        },
    )
    retries: int = field(
        default=3,
        metadata={"help": "Number of recovery retries (auto/fault modes only)."},
    )


@dataclass
class WandBConfig:
    """Configuration for Weights & Biases experiment tracking."""

    mode: str = "disabled"
    wandb_base_url: str = ""
    wandb_api_key: str = ""
    entity: str | None = None
    project: str | None = None
    name: str | None = None
    job_type: str | None = None
    group: str | None = None
    notes: str | None = None
    tags: List[str] | None = None
    config: Dict | None = None
    id_suffix: str | None = "train"


@dataclass
class SwanlabConfig:
    """Configuration for SwanLab experiment tracking and monitoring."""

    project: str | None = None
    name: str | None = None
    config: Dict | None = None
    logdir: str | None = None
    mode: str | None = "disabled"
    api_key: str | None = os.getenv("SWANLAB_API_KEY", None)


@dataclass
class TensorBoardConfig:
    """Configuration for TensorBoard logging and visualization."""

    path: str | None = None


@dataclass
class StatsLoggerConfig:
    """Configuration for experiment statistics logging and tracking services."""

    experiment_name: str = MISSING
    trial_name: str = MISSING
    fileroot: str = MISSING
    wandb: WandBConfig = field(
        default_factory=WandBConfig,
        metadata={"help": "Weights & Biases configuration."},
    )
    swanlab: SwanlabConfig = field(
        default_factory=SwanlabConfig,
        metadata={"help": "SwanLab configuration."},
    )
    tensorboard: TensorBoardConfig = field(
        default_factory=TensorBoardConfig,
        metadata={"help": "TensorBoard configuration. Only 'path' field required."},
    )


@dataclass
class NameResolveConfig:
    """Configuration for distributed name resolution and service discovery."""

    type: str = field(
        default="nfs",
        metadata={
            "help": "Type of the distributed KV store for name resolving.",
            "choices": ["nfs", "etcd3", "ray"],
        },
    )
    nfs_record_root: str = field(
        default="/tmp/areal/name_resolve",
        metadata={
            "help": "Record root for NFS name resolving. Should be available on all nodes."
        },
    )
    etcd3_addr: str = field(
        default="localhost:2379", metadata={"help": "Address of the ETCD3 server."}
    )
    ray_actor_name: str = field(
        default="ray_kv_store",
        metadata={"help": "Name of the distributed Ray KV store."},
    )


@dataclass
class ClusterSpecConfig:
    """Configuration for cluster specification and distributed computing setup."""

    name_resolve: NameResolveConfig = field(
        default_factory=NameResolveConfig,
        metadata={"help": "Name resolving configuration."},
    )
    cluster_name: str = field(
        default="local",
        metadata={"help": "Name of the cluster. Used to set specific environs."},
    )
    fileroot: str = field(
        default="/tmp/areal/",
        metadata={
            "help": "Root for logs and checkpoints. Should be available on all nodes."
        },
    )
    n_nodes: int = field(
        default=32,
        metadata={
            "help": "The size of the cluster. Used to decide slurm hostname suffix."
        },
    )
    n_gpus_per_node: int = field(
        default=8,
        metadata={"help": "Number of GPUs per node (physical)."},
    )


@dataclass
class SchedulerConfig:
    """Configuration for worker scheduling. Used in the single-controller mode. Experimental."""

    endpoint: str = field(default="http://localhost:8081")
    deploy_mode: str = field(default="separation")
    functioncall_service_domain: str = field(default="http://localhost:8080")
    reward_functioncall_config: Dict = field(default_factory=dict)
    reward_model_path: str = field(default="")
    reward_model_service_url: str = field(default="http://localhost:30000/classify")


@dataclass
class DatasetConfig:
    """Configuration for dataset loading and preprocessing."""

    path: str = field(
        default=MISSING,
        metadata={
            "help": "Path to the dataset. Can be a local path or a HuggingFace dataset name."
        },
    )
    type: str = field(
        default=MISSING,
        metadata={"help": "Type of training method, e.g., 'sft', 'rl', etc."},
    )
    batch_size: int = field(
        default=1, metadata={"help": "Batch size for the dataloader"}
    )
    shuffle: bool = field(
        default=True, metadata={"help": "Whether to shuffle the dataset"}
    )
    pin_memory: bool = field(
        default=False,
        metadata={
            "help": "Pin memory for faster data loading (set True for GPU training)"
        },
    )
    num_workers: int = field(
        default=0, metadata={"help": "Number of worker processes for data loading"}
    )
    drop_last: bool = field(
        default=True, metadata={"help": "Drop the last incomplete batch"}
    )
    max_length: int | None = field(
        default=None,
        metadata={
            "help": "Maximum token length of sequences in dataset. Longer sequences are filtered out."
        },
    )


@dataclass
class SlurmLauncherConfig:
    """Configuration for launching the training jobs with Slurm."""

    srun_additional_args: str = field(
        default="--mpi=pmi2 -K --chdir $PWD",
        metadata={"help": "Additional arguments to pass to the srun command."},
    )
    container_type: str = field(
        default="apptainer",
        metadata={
            "help": "Type of containers used in slurm",
            "choices": ["apptainer", "none"],
        },
    )
    mount: str = field(
        default="/storage:/storage", metadata={"help": "Mount path for slurm."}
    )
    trainer_image: str | None = field(
        default=None, metadata={"help": "slurm image for trainers."}
    )
    inference_server_image: str | None = field(
        default=None, metadata={"help": "slurm image for LLM inference."}
    )


@dataclass
class LauncherConfig:
    """Configuration for launching the LLM server and trainer processes."""

    inference_server_cpus_per_gpu: int = field(
        default=4,
        metadata={"help": "Number of CPUs allocated per GPU for inference server."},
    )
    inference_server_mem_per_gpu: int = field(
        default=32 * 1024,
        metadata={"help": "Memory allocated per GPU for inference server in MB."},
    )
    trainer_cpus_per_gpu: int = field(
        default=4,
        metadata={"help": "Number of CPUs allocated per GPU for training."},
    )
    trainer_mem_per_gpu: int = field(
        default=32 * 1024,
        metadata={"help": "Memory allocated per GPU for training in MB."},
    )
    inference_server_env_vars: str = field(
        default="",
        metadata={
            "help": "Environment variables for inference server, separated by commas. "
            "Example: 'ENV1=val1,ENV2=val2'."
        },
    )
    trainer_env_vars: str = field(
        default="",
        metadata={
            "help": "Environment variables for training, separated by commas. "
            "Example: 'ENV1=val1,ENV2=val2'."
        },
    )
    slurm: SlurmLauncherConfig = field(
        default_factory=SlurmLauncherConfig,
        metadata={"help": "Slurm launcher configuration."},
    )


@dataclass
class BaseExperimentConfig:
    """Base configuration class for all experiment types with common settings."""

    # NOTE: we need this unified config class because different experiments
    # have different config structures, e.g., GRPO has two engine configs,
    # but SFT only has a single one. We use subclasses to represent these structures.
    experiment_name: str = field(
        default=MISSING,
        metadata={"help": "Name of the experiment (no '_' or '/'). Required."},
    )
    trial_name: str = field(
        default=MISSING,
        metadata={"help": "Name of the trial (no '-' or '/'). Required."},
    )
    cluster: ClusterSpecConfig = field(
        default_factory=ClusterSpecConfig,
        metadata={"help": "Cluster specification. Mainly used by slurm."},
    )
    allocation_mode: str = field(
        default="",
        metadata={
            "help": "GPU parallel strategy allocation mode. "
            "Options: manual/heuristic or pattern-based."
        },
    )
    seed: int = field(default=1, metadata={"help": "Random seed for reproducibility."})
    total_train_epochs: int = field(
        default=1, metadata={"help": "Total number of epochs to train the model."}
    )
    total_train_steps: int | None = field(
        default=None,
        metadata={
            "help": "Terminate training after this number of steps. "
            "For benchmarking purposes only. None indicates normal training."
        },
    )
    total_train_n_seqs: int | None = field(
        default=None,
        metadata={
            "help": "Terminate training after consuming this number of samples. "
            "For benchmarking purposes only. None indicates normal training."
        },
    )
    tokenizer_path: str = field(
        default="",
        metadata={"help": "Path to the tokenizer."},
    )
    weight_update_mode: str = field(default="disk")

    train_dataset: DatasetConfig = field(default_factory=DatasetConfig)
    valid_dataset: DatasetConfig | None = field(default=None)

    saver: SaverConfig = field(default_factory=SaverConfig)
    evaluator: EvaluatorConfig = field(default_factory=EvaluatorConfig)
    stats_logger: StatsLoggerConfig = field(default_factory=StatsLoggerConfig)
    recover: RecoverConfig = field(default_factory=RecoverConfig)

    sglang: SGLangConfig = field(default_factory=SGLangConfig)
    vllm: vLLMConfig = field(default_factory=vLLMConfig)
    launcher: LauncherConfig = field(default_factory=LauncherConfig)

    scheduler: SchedulerConfig = field(default_factory=SchedulerConfig)


@dataclass
class SFTConfig(BaseExperimentConfig):
    """Configuration for Supervised Fine-Tuning (SFT) experiments."""

    model: TrainEngineConfig = field(default_factory=TrainEngineConfig)


@dataclass
class RWConfig(BaseExperimentConfig):
    """Configuration for Reward Model (RW) training experiments."""

    model: TrainEngineConfig = field(default_factory=TrainEngineConfig)


@dataclass
class GRPOConfig(BaseExperimentConfig):
    """Configuration for Group Relative Policy Optimization (GRPO) reinforcement learning experiments."""

    async_training: bool = field(
        default=True,
        metadata={
            "help": "Enable asynchronous training between rollout and policy update."
        },
    )
    gconfig: GenerationHyperparameters = field(
        default_factory=GenerationHyperparameters
    )
    rollout: InferenceEngineConfig = field(default_factory=InferenceEngineConfig)
    actor: PPOActorConfig = field(default_factory=PPOActorConfig)
    ref: PPOActorConfig = field(default_factory=PPOActorConfig)


@dataclass
class PPOConfig(GRPOConfig):
    """Configuration for Proximal Policy Optimization (PPO) reinforcement learning experiments."""

    critic: PPOCriticConfig = field(default_factory=PPOCriticConfig)


def parse_cli_args(argv: List[str]):
    parser = argparse.ArgumentParser()
    parser.add_argument(
        "--config", help="Path to the main configuration file", required=True
    )
    # The first argument might be the path to a training script,
    # which should be ignored by the argument parser.
    if argv and argv[0].endswith(".py"):
        argv = argv[1:]
    args, overrides = parser.parse_known_args(argv)
    # Initialize hydra config
    config_file = Path(args.config).absolute()
    assert config_file.exists(), f"Config file {config_file} does not exist."
    # hydra only recognize relative paths
    relpath = Path(os.path.relpath(str(config_file), Path(__file__).parent.absolute()))
    hydra_init(config_path=str(relpath.parent), job_name="app", version_base=None)
    cfg = hydra_compose(
        config_name=str(relpath.name).split(".yaml")[0],
        overrides=overrides,
    )
    return cfg, config_file


def to_structured_cfg(cfg, config_cls):
    # Merge with the default configuration.
    # The yaml and commandline can omit some default values defined in python dataclasses.
    default_cfg = OmegaConf.structured(config_cls)
    cfg = OmegaConf.merge(default_cfg, cfg)
    return cfg


def load_expr_config(argv: List[str], config_cls):
    cfg, config_file = parse_cli_args(argv)
    cfg = to_structured_cfg(cfg, config_cls=config_cls)
    cfg = OmegaConf.to_object(cfg)
    assert isinstance(cfg, config_cls)
    # Setup environment

    name_resolve.reconfigure(cfg.cluster.name_resolve)

    from areal.utils.stats_logger import StatsLogger

    # Save configuration as yaml
    if os.getenv("RANK", "0") == "0":
        save_config(cfg, StatsLogger.get_log_path(cfg.stats_logger))

    return cfg, str(config_file)


def conf_as_dict(cfg):
    if isinstance(cfg, (OmegaConf, DictConfig)):
        return OmegaConf.to_container(cfg, resolve=True)
    return asdict(cfg)


def save_config(cfg, log_dir):
    os.makedirs(log_dir, exist_ok=True)
    config_save_path = os.path.join(log_dir, "config.yaml")
    with open(config_save_path, "w") as f:
        config_dict: Dict = asdict(cfg)
        yaml.dump(
            config_dict,
            f,
            default_flow_style=False,
            sort_keys=False,
        )<|MERGE_RESOLUTION|>--- conflicted
+++ resolved
@@ -387,7 +387,6 @@
 
 
 @dataclass
-<<<<<<< HEAD
 class PPOCriticConfig(TrainEngineConfig):
     """Configuration for PPO critic model, a subclass of a TrainEngine."""
 
@@ -403,7 +402,8 @@
             "help": "Mask truncated generations (no EOS token) and exclude from training"
         },
     )
-=======
+
+
 class vLLMConfig:
     """Configuration for vLLM runtime."""
 
@@ -485,7 +485,6 @@
             else:
                 flags.append(f"--{k.replace('_','-')} {v}")
         return f"python3 -m areal.thirdparty.vllm.areal_vllm_server {' '.join(flags)}"
->>>>>>> a327a9fc
 
 
 @dataclass
