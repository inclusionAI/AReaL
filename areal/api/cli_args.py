import argparse
import json
import os
from dataclasses import asdict, dataclass, field
from pathlib import Path
<<<<<<< HEAD
from typing import Any
=======
>>>>>>> 16bbfb33

import uvloop
import yaml
from hydra import compose as hydra_compose
from hydra import initialize as hydra_init
from hydra.core.global_hydra import GlobalHydra
from omegaconf import MISSING, DictConfig, OmegaConf

from areal.platforms import current_platform
from areal.utils import name_resolve, pkg_version
from areal.utils.pkg_version import is_version_less

uvloop.install()


@dataclass
class NormConfig:
    """Configuration for reward/advantage normalization."""

    mean_level: str | None = field(
        default="batch",
        metadata={
            "help": "Mean level for normalization. None for no mean normalization.",
            "choices": ["batch", "group", None],
        },
    )
    mean_leave1out: bool = field(
        default=False,
        metadata={"help": "Whether to use leave-one-out average."},
    )
    std_level: str | None = field(
        default="batch",
        metadata={
            "help": "Standard deviation level for normalization. None for no std normalization.",
            "choices": ["batch", "group", None],
        },
    )
    std_unbiased: bool = field(
        default=True,
        metadata={
            "help": "Whether to use unbiased standard deviation computation. Defaults to True (changed from False in v0.3.4)."
        },
    )
    eps: float = field(
        default=1e-5,
        metadata={
            "help": "The eps when dividing by standard deviation to avoid numerical issues."
        },
    )
    group_size: int = field(
        default=1, metadata={"help": "Group size for group-level normalization"}
    )


@dataclass
class MicroBatchSpec:
    """Specification for splitting micro-batches during training."""

    n_mbs: int | None = field(
        default=1,
        metadata={
            "help": "Number of micro-batches (or minimum number if max_tokens_per_mb is set). Used when max_tokens_per_mb is None or as minimum count",
        },
    )
    granularity: int = field(
        default=1,
        metadata={
            "help": "Granularity of each micro-batch. Adjacent sequences are grouped by this size when dividing microbatches.",
        },
    )
    max_tokens_per_mb: int | None = field(
        default=None,
        metadata={
            "help": "Maximum tokens per micro-batch for each forward pass. When set, n_mbs becomes the minimum number of micro-batches.",
        },
    )

    @classmethod
    def new(cls, mb_spec: "MicroBatchSpec", **kwargs):
        """Create new spec with updated fields while maintaining Omegaconf compatibility."""
        fields = dict(
            n_mbs=mb_spec.n_mbs,
            granularity=mb_spec.granularity,
            max_tokens_per_mb=mb_spec.max_tokens_per_mb,
        )
        fields.update(kwargs)
        return cls(**fields)


@dataclass
class GenerationHyperparameters:
    """Controls text generation behavior for rollout."""

    n_samples: int = field(
        default=1, metadata={"help": "Number of sequences to generate per prompt."}
    )
    max_new_tokens: int = field(
        default=16384, metadata={"help": "Maximum number of tokens to generate."}
    )
    min_new_tokens: int = field(
        default=0, metadata={"help": "Minimum number of tokens to generate."}
    )
    max_tokens: int = field(
        default=65536,
        metadata={
            "help": "Maximum number of tokens including prompt and generated tokens."
        },
    )
    greedy: bool = field(
        default=False,
        metadata={"help": "Whether to use greedy decoding (max probability)."},
    )
    top_p: float = field(
        default=1.0,
        metadata={"help": "Nucleus sampling probability threshold (0.0, 1.0]."},
    )
    top_k: int = field(
        default=int(1e8),
        metadata={"help": "Number of highest probability tokens to consider."},
    )
    temperature: float = field(
        default=1.0,
        metadata={"help": "Sampling temperature. Higher values increase diversity."},
    )
    stop_token_ids: list[int] = field(
        default_factory=list,
        metadata={"help": "Stop generation when encountering these token IDs."},
    )
    stop: list[str] | None = field(
        default=None,
        metadata={
            "help": "One or multiple stop words. Generation will stop if one of these words is sampled."
        },
    )
    frequency_penalty: float = field(
        default=0.0,
        metadata={
            "help": (
                "Penalizes tokens based on their frequency in generation so far. "
                "Must be between -2 and 2 where negative numbers encourage repetition."
            )
        },
    )

    def new(self, **kwargs):
        args = asdict(self)
        args.update(kwargs)
        return GenerationHyperparameters(**args)


# Train Engine Configs


@dataclass
class OptimizerConfig:
    """Configuration for model optimization during training."""

    type: str = field(
        default="adam",
        metadata={
            "help": "Optimizer type. Adam_bf16 currently only supported FSDP Engine.",
            "choices": ["adam", "sgd", "adam_bf16"],
        },
    )
    lr: float = field(default=1e-3, metadata={"help": "Learning rate"})
    weight_decay: float = field(default=0.01, metadata={"help": "Weight decay"})
    beta1: float = field(
        default=0.9,
        metadata={
            "help": "Adam beta1 parameter. Only effective when optimizer_type is adam/adam_bf16"
        },
    )
    beta2: float = field(
        default=0.999,
        metadata={
            "help": "Adam beta2 parameter. Only effective when optimizer_type is adam/adam_bf16"
        },
    )
    eps: float = field(
        default=1e-8,
        metadata={
            "help": "Adam epsilon parameter. Only effective when optimizer_type is adam/adam_bf16"
        },
    )
    min_lr_ratio: float = field(
        default=0.0,
        metadata={
            "help": "Minimum learning rate ratio after annealing",
        },
    )
    lr_scheduler_type: str = field(
        default="constant",
        metadata={
            "help": "Learning rate scheduler type",
            "choices": ["linear", "cosine", "constant"],
        },
    )
    warmup_steps_proportion: float = field(
        default=0.001,
        metadata={
            "help": "Proportion of training steps for warmup",
        },
    )
    offload: bool = field(
        default=False, metadata={"help": "Enable optimizer state offloading"}
    )
    initial_loss_scale: float = field(
        default=2**32, metadata={"help": "Initial loss scaling factor"}
    )
    min_loss_scale: float = field(
        default=1.0, metadata={"help": "Minimum loss scaling factor"}
    )
    loss_scale_window: float = field(
        default=5, metadata={"help": "Window size for loss scaling adjustment"}
    )
    hysteresis: int = field(
        default=2, metadata={"help": "Hysteresis (scaling factor) for loss scaling"}
    )
    gradient_clipping: float = field(
        default=1.0, metadata={"help": "Gradient clipping threshold"}
    )


@dataclass
class FSDPWrapPolicy:
    """Policy configuration for FSDP model layer wrapping. None defaults to wrapping transformer decoder layers defined by transformers."""

    transformer_layer_cls_to_wrap: list[str] | None = field(
        default=None,
        metadata={"help": "A list of transformer layer names for FSDP to wrap."},
    )


@dataclass
class FSDPEngineConfig:
    """Configuration for Fully Sharded Data Parallel (FSDP) training backend."""

    wrap_policy: FSDPWrapPolicy | None = field(
        default=None,
        metadata={"help": "FSDP wrap policy, specifying model layers to wrap."},
    )
    offload_params: bool = field(
        default=False,
        metadata={"help": "Whether to offload FSDP parameters to CPU."},
    )


# These configurations are used by Megatron Bridge to build Megatron models.
@dataclass
class DistributedDataParallelConfig:
    """Configuration for Megatron's DistributedDataParallel.
    Refer to Megatron-LM documentation for details.
    """

    grad_reduce_in_fp32: bool = True
    overlap_grad_reduce: bool = False
    overlap_param_gather: bool = False
    align_param_gather: bool = False
    use_distributed_optimizer: bool = True
    check_for_nan_in_grad: bool = False
    bucket_size: int | None = None
    average_in_collective: bool = False
    fp8_param_gather: bool = False


@dataclass
class MegatronEngineConfig:
    """Configuration for Megatron-LM training framework.
    Refer to Megatron-LM documentation for implementation details.
    """

    # Distributed Training Configuration
    wrap_with_ddp: bool = True
    use_torch_fsdp2: bool = False  # TODO: pending test
    use_custom_fsdp: bool = False  # TODO: pending test
    ddp: DistributedDataParallelConfig = field(
        default_factory=DistributedDataParallelConfig
    )
    # Don't use MegatronOptimizerConfig here because OmegaConf
    # does not recognize the annotation "torch.dtype"
    overlap_param_gather_with_optimizer_step: bool = False

    # Precision Configuration
    use_precision_aware_optimizer: bool = False
    main_grads_dtype: str = "float32"
    main_params_dtype: str = "float32"
    exp_avg_dtype: str = "float32"
    exp_avg_sq_dtype: str = "float32"

    # Checkpointing Configuration
    async_save: bool = False
    use_checkpoint_opt_param_scheduler: bool = True

    # Deterministic Option
    # NOTE: This option forces torch to use deterministic algorithms,
    # which makes sure that two forward passes with the same input
    # will produce the same output. However, it may have a performance impact.
    # It is recommended to set this option to True for RL training on MoE models for stability.
    use_deterministic_algorithms: bool = False

    # Gradient checkpointing options, only effective when gradient_checkpointing=True
    recompute_granularity: str | None = "full"
    recompute_method: str | None = "uniform"
    recompute_num_layers: int | None = 1
    distribute_saved_activations: bool | None = None
    recompute_modules: list[str] | None = None


@dataclass
class TrainEngineConfig:
    """Core configuration for model training, including optimization and backend settings."""

    experiment_name: str = MISSING
    trial_name: str = MISSING
    path: str = field(default="", metadata={"help": "Path to HuggingFace checkpoint"})
    attn_impl: str = field(
        default="flash_attention_2",
        metadata={
            "help": "Attention implementation for huggingface transformers model.",
            "choices": ["flash_attention_2"],
        },
    )
    init_from_scratch: bool = field(
        default=False, metadata={"help": "Initialize model weights randomly"}
    )
    is_critic: bool = field(
        default=False,
        metadata={"help": "Whether to use a critic/reward model"},
    )
    # Runtime microbatch limit
    mb_spec: MicroBatchSpec = field(default_factory=MicroBatchSpec)
    pad_to_maximum: bool = field(
        default=False,
        metadata={
            "help": (
                "Whether to pad each microbatch to the length upper bound specified by mb_spec. "
                "Can reduce memory fragmentation but slows down training."
            )
        },
    )

    # Training Backend Configuration
    disable_dropout: bool = field(
        default=False, metadata={"help": "Disable dropout layers during training"}
    )
    gradient_checkpointing: bool = field(
        default=False, metadata={"help": "Enable gradient checkpointing"}
    )
    dtype: str = field(default="bfloat16", metadata={"help": "Parameter data type."})
    grad_reduce_dtype: str = field(
        default="float32", metadata={"help": "Gradient reduction data type."}
    )
    optimizer: OptimizerConfig | None = field(
        default=None,
        metadata={"help": "Optimizer configuration. None means no training."},
    )

    weight_update_mode: str = field(default="disk")
    backend: str = field(
        default="", metadata={"help": "Training backend (refer to documentation)"}
    )
    fsdp: FSDPEngineConfig = field(default_factory=FSDPEngineConfig)
    megatron: MegatronEngineConfig = field(default_factory=MegatronEngineConfig)

    # Lora
    use_lora: bool = field(
        default=False,
        metadata={
            "help": "Whether to use LoRA. Only support FSDP. Note that should be enabled together with vLLM/SGLang."
        },
    )
    lora_rank: int = field(default=32, metadata={"help": "lora rank"})
    lora_alpha: int = field(default=16, metadata={"help": "lora alpha"})
    target_modules: list[str] = field(
        default_factory=list,
        metadata={"help": "lora target_modules."},
    )
    peft_type: str = field(
        default="lora",
        metadata={"help": "peft method type. Only LoRA is supported for now."},
    )


@dataclass
class PPOActorConfig(TrainEngineConfig):
    """Configuration for PPO actor model, a subclass of a TrainEngine."""

    # Core PPO/GRPO Parameters
    group_size: int = field(
        default=1, metadata={"help": "Number of sequences in each group"}
    )
    ppo_n_minibatches: int = field(
        default=4, metadata={"help": "Number of minibatches for each PPO update"}
    )
    eps_clip: float = field(
        default=0.2, metadata={"help": "Clipping factor for policy ratio"}
    )
    eps_clip_higher: float | None = field(
        default=None,
        metadata={
            "help": "Clipping factor (higher value) for policy ratio. Default is None. When eps_clip_higher is set (decoupled), eps_clip will be used as the lower value."
        },
    )
    c_clip: float | None = field(
        default=None,
        metadata={
            "help": "Dual clipping factor for policy ratio, must be > 1.0. None disables dual clipping."
        },
    )
    temperature: float = field(
        default=1.0, metadata={"help": "Temperature during generation."}
    )
    # Reward
    reward_norm: NormConfig | None = field(
        default=None,
        metadata={"help": "Normalization configuration for rewards"},
    )
    reward_scaling: float = field(
        default=1.0, metadata={"help": "Reward scaling factor"}
    )
    reward_bias: float = field(default=0.0, metadata={"help": "Reward bias"})
    reward_clip: float = field(
        default=20.0, metadata={"help": "Maximum absolute value for reward clipping"}
    )
    overlong_reward_penalty: bool = field(
        default=False,
        metadata={"help": "Penalty for overlong sequences. Used within DAPO."},
    )
    overlong_tokens: int | None = field(
        default=None,
        metadata={"help": "Number of tokens in the tail that will receive a penalty"},
    )
    overlong_penalty_factor: float | None = field(
        default=None,
        metadata={"help": "Penalty factor for tokens in the tail"},
    )
    mask_no_eos_with_zero: bool = field(
        default=False,
        metadata={
            "help": "Mask truncated generations (no EOS token) and exclude from training"
        },
    )

    # Advantage Estimation
    discount: float = field(
        default=1.0, metadata={"help": "Discount factor for future rewards"}
    )
    gae_lambda: float = field(
        default=1.0, metadata={"help": "Lambda parameter for GAE"}
    )
    adv_norm: NormConfig | None = field(
        default=None, metadata={"help": "Normalization configuration for advantages."}
    )

    # KL Control
    kl_ctl: float = field(default=0.1, metadata={"help": "KL divergence coefficient"})
    kl_estimator: str = field(
        default="k1",
        metadata={"help": "KL divergence estimator", "choices": ["k1", "k2", "k3"]},
    )

    # Asynchronous RL
    recompute_logprob: bool = field(
        default=False,
        metadata={
            "help": "Recompute log probability and replace the log probability returned by inference."
        },
    )
    use_decoupled_loss: bool = field(
        default=False,
        metadata={
            "help": "Use the decoupled loss. Implicitly enables recompute_logprob."
        },
    )
    behav_imp_weight_cap: float | None = field(
        default=None,
        metadata={
            "help": "Filter out tokens where behav_imp_weight exceeds behav_imp_weight_cap when computing loss. Must be > 1.0. use_decoupled_loss must be true."
        },
    )
    # Advanced Options
    dynamic_sampling: bool = field(
        default=False,
        metadata={
            "help": "Enable dynamic sampling (within DAPO). If enabled, groups with the same reward will be masked out. "
            "Note that enabling this option will lead to variable batch sizes. If you want to use a constant batch size with dynamic filtering, "
            "you should use the `should_accept` parameter in `rollout_batch` and `prepare_batch`."
        },
    )

    # Logging Agent Trajectories
    log_agent_stats: bool = field(
        default=False,
        metadata={"help": "Log statistics for agent trajectories"},
    )
    log_agent_stats_keys: list[str] = field(
        default_factory=lambda: [],
        metadata={"help": "Keys for logging agent trajectory statistics"},
    )
    # Others
    max_new_tokens: int = field(
        default=1024,
        metadata={"help": "Maximum number of new tokens to generate"},
    )


@dataclass
class PPOCriticConfig(TrainEngineConfig):
    """Configuration for PPO critic model, a subclass of a TrainEngine."""

    ppo_n_minibatches: int = field(
        default=4, metadata={"help": "Number of minibatches for each PPO update"}
    )
    eps_clip: float = field(
        default=0.5, metadata={"help": "Clipping factor for value loss"}
    )
    mask_no_eos_with_zero: bool = field(
        default=False,
        metadata={
            "help": "Mask truncated generations (no EOS token) and exclude from training"
        },
    )


@dataclass
class vLLMConfig:
    """Configuration for vLLM runtime. Refer to:
    https://docs.vllm.ai/en/stable/api/index.html for detailed documentation.
    """

    model: str = ""
    seed: int = 1
    skip_tokenizer_init: bool = False
    enforce_eager: bool = True
    dtype: str = "bfloat16"
    distributed_executor_backend: str = "mp"
    # original
    max_num_seqs: int = 256
    # kv_cache_type: str = "auto"
    block_size: int = 16
    swap_space: int = 4
    cpu_offload_gb: float = 0
    max_seq_len_to_capture: int = 32768
    disable_sliding_window: bool = True
    # NOTE: Defaults max_model_len to 32k because a larger value
    # will enable chunked prefill in vLLM, which will cause
    # evalution performance degeneration.
    max_model_len: int | None = 32768
    enable_chunked_prefill: bool = False
    # NOTE: Setting enable_prefix_caching to False
    # because it will reuse the block after
    # model weights are updated. Using v0.7.2 reset_prefix_cache
    # will fix this issue.
    enable_prefix_caching: bool = False
    gpu_memory_utilization: float = 0.9
    worker_extension_cls: str = (
        "areal.thirdparty.vllm.vllm_worker_extension.VLLMWorkerExtension"
    )
    enable_sleep_mode: bool = False
    uvicorn_log_level: str = "warning"

    @staticmethod
    def build_args(
        vllm_config: "vLLMConfig",
        tp_size,
        host,
        port,
        dist_init_addr: str | None = None,
    ):
        args: dict = conf_as_dict(vllm_config)
        args = dict(
            host=host,
            port=port,
            # Model and tokenizer
            tokenizer=vllm_config.model,
            load_format="auto",
            trust_remote_code=True,
            tensor_parallel_size=tp_size,
            **args,
        )
        return args

    @staticmethod
    def build_cmd_from_args(args: dict[str, Any]):
        # convert to flags
        flags = []
        for k, v in args.items():
            if v is None or v is False or v == "":
                continue
            if v is True:
                flags.append(f"--{k.replace('_', '-')}")
            elif isinstance(v, list):
                flags.append(f"--{k.replace('_', '-')} {' '.join(map(str, v))}")
            else:
                flags.append(f"--{k.replace('_', '-')} {v}")
        return f"python3 -m areal.thirdparty.vllm.areal_vllm_server {' '.join(flags)}"

    @staticmethod
    def build_cmd(
        vllm_config: "vLLMConfig",
        tp_size,
        host,
        port,
        dist_init_addr: str | None = None,
    ):
        args = vLLMConfig.build_args(
            vllm_config=vllm_config,
            tp_size=tp_size,
            host=host,
            port=port,
            dist_init_addr=dist_init_addr,
        )
<<<<<<< HEAD
        return vLLMConfig.build_cmd_from_args(args)
=======
        # convert to flags
        flags = []
        for k, v in args.items():
            if v is None or v is False or v == "":
                continue
            if v is True:
                flags.append(f"--{k.replace('_', '-')}")
            elif isinstance(v, list):
                flags.append(f"--{k.replace('_', '-')} {' '.join(map(str, v))}")
            else:
                flags.append(f"--{k.replace('_', '-')} {v}")
        return f"python3 -m areal.thirdparty.vllm.areal_vllm_server {' '.join(flags)}"
>>>>>>> 16bbfb33


@dataclass
class SGLangConfig:
    """Configuration for SGLang runtime. Refer to:
    https://github.com/sgl-project/sglang for detailed documentation.
    """

    model_path: str = ""
    random_seed: int = 1
    skip_tokenizer_init: bool = False
    disable_cuda_graph: bool = False
    disable_radix_cache: bool = True
    disable_cuda_graph_padding: bool = False
    enable_nccl_nvls: bool = False
    disable_outlines_disk_cache: bool = False
    disable_custom_all_reduce: bool = False
    disable_overlap_schedule: bool = False
    enable_mixed_chunk: bool = False
    enable_dp_attention: bool = False
    enable_ep_moe: bool = False
    enable_torch_compile: bool = False
    torch_compile_max_bs: int = 32
    cuda_graph_max_bs: int | None = None
    cuda_graph_bs: list[int] | None = None
    torchao_config: str = ""
    enable_nan_detection: bool = False
    enable_p2p_check: bool = False
    triton_attention_reduce_in_fp32: bool = False
    triton_attention_num_kv_splits: int = 8
    num_continuous_decode_steps: int = 1
    enable_memory_saver: bool = False
    allow_auto_truncate: bool = False
    attention_backend: str | None = "fa3"
    enable_multimodal: bool = False
    sampling_backend: str | None = None
    context_length: int | None = 32768
    mem_fraction_static: float | None = 0.9
    max_running_requests: int | None = None
    # NOTE: chunked_prefill_size is by default 8192 on GPUs with 80GB mem in SGLang,
    # but we disable it to avoid precision issues
    chunked_prefill_size: int | None = -1
    max_prefill_tokens: int = 32768
    schedule_policy: str = "lpm"
    schedule_conservativeness: float = 1.0
    cpu_offload_gb: int = 0
    dtype: str = "bfloat16"
    kv_cache_dtype: str = "auto"
    dp_size: int = 1  # only used for dp attention
    ep_size: int = 1
    # lora
    enable_lora: bool | None = None
    max_lora_rank: int | None = None
    lora_target_modules: list[str] | None = None
    lora_paths: list[str] | None = None
    max_loaded_loras: int = 1
    max_loras_per_batch: int = 1
    lora_backend: str = "triton"
    # logging
    log_level: str = "warning"
    log_level_http: str | None = "warning"
    log_requests: bool = False
    log_requests_level: int = 0
    show_time_cost: bool = False
    enable_metrics: bool = True  # Exports Prometheus-like metrics
    # The interval (in decoding iterations) to log throughput
    # and update prometheus metrics
    decode_log_interval: int = 1
    # Extra loader arguments
    # NOTE: These arguments will be parsed into a dict json-string
    # and passed as `model_loader_extra_config` to SGLang.
    enable_multithread_load: bool = False
    enable_fast_load: bool = False

    # Use staticmethod to make OmegaConf happy.
    @staticmethod
    def build_cmd(
        sglang_config: "SGLangConfig",
        tp_size,
        base_gpu_id,
        host,
        port,
        dist_init_addr: str | None = None,
        n_nodes: int = 1,
        node_rank: int = 0,
    ):
        args = SGLangConfig.build_args(
            sglang_config=sglang_config,
            tp_size=tp_size,
            base_gpu_id=base_gpu_id,
            host=host,
            port=port,
            dist_init_addr=dist_init_addr,
            n_nodes=n_nodes,
            node_rank=node_rank,
        )

        return SGLangConfig.build_cmd_from_args(args)

    @staticmethod
    def build_cmd_from_args(args: dict[str, Any]):
        # convert to flags
        flags = []
        for k, v in args.items():
            if is_version_less("sglang", "0.4.10.post2") and "max_loaded_loras" in k:
                continue
            if v is None or v is False or v == "":
                continue
            if v is True:
                flags.append(f"--{k.replace('_', '-')}")
            elif isinstance(v, list):
                flags.append(f"--{k.replace('_', '-')} {' '.join(map(str, v))}")
            else:
                flags.append(f"--{k.replace('_', '-')} {v}")
        return f"python3 -m sglang.launch_server {' '.join(flags)}"

    @staticmethod
    def build_args(
        sglang_config: "SGLangConfig",
        tp_size,
        base_gpu_id,
        host,
        port,
        dist_init_addr: str | None = None,
        n_nodes: int = 1,
        node_rank: int = 0,
    ):
<<<<<<< HEAD
        args: dict = conf_as_dict(sglang_config)
        if sglang_config.enable_multithread_load or sglang_config.enable_fast_load:
            assert pkg_version.is_version_equal("sglang", "0.5.2"), (
                "Customized model loading requires exact SGLang version 0.5.2"
            )
=======
        # Map "all-linear" to "all"
        args: dict = conf_as_dict(sglang_config)
        if sglang_config.enable_multithread_load or sglang_config.enable_fast_load:
            if not pkg_version.is_version_equal("sglang", "0.5.2"):
                raise RuntimeError(
                    "Customized model loading requires exact SGLang version 0.5.2"
                )
>>>>>>> 16bbfb33
            model_loader_extra_config = dict(
                enable_multithread_load=sglang_config.enable_multithread_load,
                enable_fast_load=sglang_config.enable_fast_load,
            )
            args["model_loader_extra_config"] = json.dumps(
                model_loader_extra_config, separators=(",", ":")
            )
        args.pop("enable_multithread_load", None)
        args.pop("enable_fast_load", None)
        # Map "all-linear" to "all"
        if "lora_target_modules" in args and args["lora_target_modules"]:
            args["lora_target_modules"] = [
                x.replace("-linear", "") for x in args["lora_target_modules"]
            ]
        args = dict(
            host=host,
            port=port,
            # Model and tokenizer
            tokenizer_path=sglang_config.model_path,
            tokenizer_mode="auto",
            load_format="auto",
            trust_remote_code=True,
            device=current_platform.device_type,
            is_embedding=False,
            # Other runtime options
            tp_size=tp_size,
            # Because we have set CUDA_VISIBLE_DEVICES to a single GPU in each process
            base_gpu_id=base_gpu_id,
            nnodes=n_nodes,
            node_rank=node_rank,
            # initialization addresses and ports
            dist_init_addr=dist_init_addr,
            **args,
        )
        if not pkg_version.is_version_greater_or_equal("sglang", "0.4.9.post2"):
            raise RuntimeError("Needs sglang>=0.4.9.post2 to run the code.")
        return args


@dataclass
class InferenceEngineConfig:
    """Configuration for inference servers, including offpolicyness control."""

    experiment_name: str | None = None
    trial_name: str | None = None
    max_concurrent_rollouts: None | int = field(
        default=None,
        metadata={
            "help": "Maximum number of concurrent rollouts to "
            "the inference engine. Defaults to consumer_batch_size."
        },
    )
    queue_size: None | int = field(
        default=None,
        metadata={"help": "Input/Output queue size for async rollout."},
    )
    consumer_batch_size: int = field(
        default=1,
        metadata={"help": "Batch size for consuming rollouts from the queue."},
    )
    max_head_offpolicyness: int = field(
        default=0,
        metadata={
            "help": "Maximum off-policyness for the head. "
            "If the current version is more than this many versions behind, "
            "the request will not be accepted.",
        },
    )
    enable_rollout_tracing: bool = field(
        default=False,
        metadata={
            "help": "Whether to output verbose tracing messages for each generation request."
        },
    )
    check_trajectory_format: bool = field(
        default=False,
        metadata={
            "help": "Whether to check the format of produced trajectories of a customized workflow. Useful when debugging the workflow in isolation. Should be False during RL training."
        },
    )
    schedule_policy: str = field(
        default="round_robin",
        metadata={"help": "Request scheduling policy", "choices": ["round_robin"]},
    )
    setup_timeout: float = field(
        default=120.0,
        metadata={
            "help": "Timeout in seconds of connecting to remote servers or launching local servers."
        },
    )
    request_timeout: float = field(
        default=3600, metadata={"help": "Timeout for HTTP requests."}
    )
    request_retries: int = field(
        default=3, metadata={"help": "Number of retries for failed requests."}
    )
    pause_grace_period: float = field(
        default=0.0,
        metadata={
            "help": "The grace period after calling /pause_generation. Wait until all requests have been dropped."
        },
    )


@dataclass
class _Timer:
    experiment_name: str = MISSING
    trial_name: str = MISSING
    fileroot: str = MISSING
    freq_epochs: int | None = field(
        default=None,
        metadata={
            "help": "Trigger frequency in epochs. None disables epoch-based saving."
        },
    )
    freq_steps: int | None = field(
        default=None,
        metadata={
            "help": "Trigger frequency in steps. None disables step-based saving."
        },
    )
    freq_secs: int | None = field(
        default=None,
        metadata={
            "help": "Trigger frequency in seconds. None disables time-based saving."
        },
    )


@dataclass
class EvaluatorConfig(_Timer):
    """Configuration for model evaluation scheduling and timing."""


@dataclass
class SaverConfig(_Timer):
    """Configuration for model checkpoint saving scheduling and timing."""


@dataclass
class RecoverConfig(_Timer):
    """Configuration for experiment recovery and fault tolerance."""

    mode: str = field(
        default="disabled",
        metadata={
            "help": "Recovery mode for the launcher. "
            "Options: "
            "'disabled': Never recover from previous runs. "
            "'auto': Automatically recover from previous runs if recover info and checkpoints are available. "
            "'fault': Only recover from previous runs if the new run fails. "
            "'resume': Force to resume, raise an error if no recover info was found. Never resume if failed again."
        },
    )
    retries: int = field(
        default=3,
        metadata={"help": "Number of recovery retries (auto/fault modes only)."},
    )


@dataclass
class WandBConfig:
    """Configuration for Weights & Biases experiment tracking."""

    mode: str = "disabled"
    wandb_base_url: str = ""
    wandb_api_key: str = ""
    entity: str | None = None
    project: str | None = None
    name: str | None = None
    job_type: str | None = None
    group: str | None = None
    notes: str | None = None
    tags: list[str] | None = None
    config: dict | None = None
    id_suffix: str | None = "train"


@dataclass
class SwanlabConfig:
    """Configuration for SwanLab experiment tracking and monitoring."""

    project: str | None = None
    name: str | None = None
    config: dict | None = None
    logdir: str | None = None
    mode: str | None = "disabled"
    api_key: str | None = os.getenv("SWANLAB_API_KEY", None)


@dataclass
class TensorBoardConfig:
    """Configuration for TensorBoard logging and visualization."""

    path: str | None = None


@dataclass
class StatsLoggerConfig:
    """Configuration for experiment statistics logging and tracking services."""

    experiment_name: str = MISSING
    trial_name: str = MISSING
    fileroot: str = MISSING
    wandb: WandBConfig = field(
        default_factory=WandBConfig,
        metadata={"help": "Weights & Biases configuration."},
    )
    swanlab: SwanlabConfig = field(
        default_factory=SwanlabConfig,
        metadata={"help": "SwanLab configuration."},
    )
    tensorboard: TensorBoardConfig = field(
        default_factory=TensorBoardConfig,
        metadata={"help": "TensorBoard configuration. Only 'path' field required."},
    )


@dataclass
class NameResolveConfig:
    """Configuration for distributed name resolution and service discovery."""

    type: str = field(
        default="nfs",
        metadata={
            "help": "Type of the distributed KV store for name resolving.",
            "choices": ["nfs", "etcd3", "ray"],
        },
    )
    nfs_record_root: str = field(
        default="/tmp/areal/name_resolve",
        metadata={
            "help": "Record root for NFS name resolving. Should be available on all nodes."
        },
    )
    etcd3_addr: str = field(
        default="localhost:2379", metadata={"help": "Address of the ETCD3 server."}
    )
    ray_actor_name: str = field(
        default="ray_kv_store",
        metadata={"help": "Name of the distributed Ray KV store."},
    )


@dataclass
class ClusterSpecConfig:
    """Configuration for cluster specification and distributed computing setup."""

    name_resolve: NameResolveConfig = field(
        default_factory=NameResolveConfig,
        metadata={"help": "Name resolving configuration."},
    )
    cluster_name: str = field(
        default="local",
        metadata={"help": "Name of the cluster. Used to set specific environs."},
    )
    fileroot: str = field(
        default="/tmp/areal/",
        metadata={
            "help": "Root for logs and checkpoints. Should be available on all nodes."
        },
    )
    n_nodes: int = field(
        default=32,
        metadata={
            "help": "The size of the cluster. Used to decide slurm hostname suffix."
        },
    )
    n_gpus_per_node: int = field(
        default=8,
        metadata={"help": "Number of GPUs per node (physical)."},
    )


@dataclass
class SchedulerConfig:
    """Configuration for worker scheduling. Used in the single-controller mode. Experimental."""

    endpoint: str = field(default="http://localhost:8081")
    deploy_mode: str = field(default="separation")
    functioncall_service_domain: str = field(default="http://localhost:8080")
    reward_functioncall_config: dict = field(default_factory=dict)
    reward_model_path: str = field(default="")
    reward_model_service_url: str = field(default="http://localhost:30000/classify")


@dataclass
class DatasetConfig:
    """Configuration for dataset loading and preprocessing."""

    path: str = field(
        default=MISSING,
        metadata={
            "help": "Path to the dataset. Can be a local path or a HuggingFace dataset name."
        },
    )
    type: str = field(
        default=MISSING,
        metadata={"help": "Type of training method, e.g., 'sft', 'rl', etc."},
    )
    batch_size: int = field(
        default=1, metadata={"help": "Batch size for the dataloader"}
    )
    shuffle: bool = field(
        default=True, metadata={"help": "Whether to shuffle the dataset"}
    )
    pin_memory: bool = field(
        default=False,
        metadata={
            "help": "Pin memory for faster data loading (set True for GPU training)"
        },
    )
    num_workers: int = field(
        default=0, metadata={"help": "Number of worker processes for data loading"}
    )
    drop_last: bool = field(
        default=True, metadata={"help": "Drop the last incomplete batch"}
    )
    max_length: int | None = field(
        default=None,
        metadata={
            "help": "Maximum token length of sequences in dataset. Longer sequences are filtered out."
        },
    )


@dataclass
class SlurmLauncherConfig:
    """Configuration for launching the training jobs with Slurm."""

    srun_additional_args: str = field(
        default="--mpi=pmi2 -K --chdir $PWD",
        metadata={"help": "Additional arguments to pass to the srun command."},
    )
    additional_bash_cmds: list[str] | None = field(
        default=None,
        metadata={
            "help": "Additional bash commands to setup the container before running "
            "the torchrun command."
        },
    )
    container_type: str = field(
        default="apptainer",
        metadata={
            "help": "Type of containers used in slurm",
            "choices": ["apptainer", "none"],
        },
    )
    mount: str = field(
        default="/storage:/storage", metadata={"help": "Mount path for slurm."}
    )
    trainer_image: str | None = field(
        default=None, metadata={"help": "slurm image for trainers."}
    )
    inference_server_image: str | None = field(
        default=None, metadata={"help": "slurm image for LLM inference."}
    )


@dataclass
class LauncherConfig:
    """Configuration for launching the LLM server and trainer processes."""

    inference_server_cpus_per_gpu: int = field(
        default=4,
        metadata={"help": "Number of CPUs allocated per GPU for inference server."},
    )
    inference_server_mem_per_gpu: int = field(
        default=32 * 1024,
        metadata={"help": "Memory allocated per GPU for inference server in MB."},
    )
    trainer_cpus_per_gpu: int = field(
        default=4,
        metadata={"help": "Number of CPUs allocated per GPU for training."},
    )
    trainer_mem_per_gpu: int = field(
        default=32 * 1024,
        metadata={"help": "Memory allocated per GPU for training in MB."},
    )
    inference_server_env_vars: str = field(
        default="",
        metadata={
            "help": "Environment variables for inference server, separated by commas. "
            "Example: 'ENV1=val1,ENV2=val2'."
        },
    )
    trainer_env_vars: str = field(
        default="",
        metadata={
            "help": "Environment variables for training, separated by commas. "
            "Example: 'ENV1=val1,ENV2=val2'."
        },
    )
    slurm: SlurmLauncherConfig = field(
        default_factory=SlurmLauncherConfig,
        metadata={"help": "Slurm launcher configuration."},
    )


@dataclass
class BaseExperimentConfig:
    """Base configuration class for all experiment types with common settings."""

    # NOTE: we need this unified config class because different experiments
    # have different config structures, e.g., GRPO has two engine configs,
    # but SFT only has a single one. We use subclasses to represent these structures.
    experiment_name: str = field(
        default=MISSING,
        metadata={"help": "Name of the experiment (no '_' or '/'). Required."},
    )
    trial_name: str = field(
        default=MISSING,
        metadata={"help": "Name of the trial (no '-' or '/'). Required."},
    )
    cluster: ClusterSpecConfig = field(
        default_factory=ClusterSpecConfig,
        metadata={"help": "Cluster specification. Mainly used by slurm."},
    )
    allocation_mode: str = field(
        default="",
        metadata={
            "help": "GPU parallel strategy allocation mode. "
            "Options: manual/heuristic or pattern-based."
        },
    )
    seed: int = field(default=1, metadata={"help": "Random seed for reproducibility."})
    total_train_epochs: int = field(
        default=1, metadata={"help": "Total number of epochs to train the model."}
    )
    total_train_steps: int | None = field(
        default=None,
        metadata={
            "help": "Terminate training after this number of steps. "
            "For benchmarking purposes only. None indicates normal training."
        },
    )
    total_train_n_seqs: int | None = field(
        default=None,
        metadata={
            "help": "Terminate training after consuming this number of samples. "
            "For benchmarking purposes only. None indicates normal training."
        },
    )
    tokenizer_path: str = field(
        default="",
        metadata={"help": "Path to the tokenizer."},
    )

    train_dataset: DatasetConfig = field(default_factory=DatasetConfig)
    valid_dataset: DatasetConfig | None = field(default=None)

    saver: SaverConfig = field(default_factory=SaverConfig)
    evaluator: EvaluatorConfig = field(default_factory=EvaluatorConfig)
    stats_logger: StatsLoggerConfig = field(default_factory=StatsLoggerConfig)
    recover: RecoverConfig = field(default_factory=RecoverConfig)

    sglang: SGLangConfig = field(default_factory=SGLangConfig)
    vllm: vLLMConfig = field(default_factory=vLLMConfig)
    launcher: LauncherConfig = field(default_factory=LauncherConfig)

    scheduler: SchedulerConfig = field(default_factory=SchedulerConfig)


@dataclass
class SFTConfig(BaseExperimentConfig):
    """Configuration for Supervised Fine-Tuning (SFT) experiments."""

    model: TrainEngineConfig = field(default_factory=TrainEngineConfig)


@dataclass
class RWConfig(BaseExperimentConfig):
    """Configuration for Reward Model (RW) training experiments."""

    model: TrainEngineConfig = field(default_factory=TrainEngineConfig)


@dataclass
class GRPOConfig(BaseExperimentConfig):
    """Configuration for Group Relative Policy Optimization (GRPO) reinforcement learning experiments."""

    async_training: bool = field(
        default=True,
        metadata={
            "help": "Enable asynchronous training between rollout and policy update."
        },
    )
    gconfig: GenerationHyperparameters = field(
        default_factory=GenerationHyperparameters
    )
    rollout: InferenceEngineConfig = field(default_factory=InferenceEngineConfig)
    actor: PPOActorConfig = field(default_factory=PPOActorConfig)
    ref: PPOActorConfig = field(default_factory=PPOActorConfig)


@dataclass
class PPOConfig(GRPOConfig):
    """Configuration for Proximal Policy Optimization (PPO) reinforcement learning experiments."""

    critic: PPOCriticConfig = field(default_factory=PPOCriticConfig)


def parse_cli_args(argv: list[str]):
    parser = argparse.ArgumentParser()
    parser.add_argument(
        "--config", help="Path to the main configuration file", required=True
    )
    # The first argument might be the path to a training script,
    # which should be ignored by the argument parser.
    if argv and argv[0].endswith(".py"):
        argv = argv[1:]
    args, overrides = parser.parse_known_args(argv)
    # Initialize hydra config
    config_file = Path(args.config).absolute()
    assert config_file.exists(), f"Config file {config_file} does not exist."
    # hydra only recognize relative paths
    relpath = Path(os.path.relpath(str(config_file), Path(__file__).parent.absolute()))
    if GlobalHydra.instance().is_initialized():
        GlobalHydra.instance().clear()
    hydra_init(config_path=str(relpath.parent), job_name="app", version_base=None)
    cfg = hydra_compose(
        config_name=str(relpath.name).split(".yaml")[0],
        overrides=overrides,
    )
    return cfg, config_file


def to_structured_cfg(cfg, config_cls):
    # Merge with the default configuration.
    # The yaml and commandline can omit some default values defined in python dataclasses.
    default_cfg = OmegaConf.structured(config_cls)
    cfg = OmegaConf.merge(default_cfg, cfg)
    return cfg


def load_expr_config(argv: list[str], config_cls):
    cfg, config_file = parse_cli_args(argv)
    cfg = to_structured_cfg(cfg, config_cls=config_cls)
    cfg = OmegaConf.to_object(cfg)
    assert isinstance(cfg, config_cls)
    # Setup environment

    name_resolve.reconfigure(cfg.cluster.name_resolve)

    from areal.utils.stats_logger import StatsLogger

    # Save configuration as yaml
    if os.getenv("RANK", "0") == "0":
        save_config(cfg, StatsLogger.get_log_path(cfg.stats_logger))

    return cfg, str(config_file)


def conf_as_dict(cfg):
    if isinstance(cfg, (OmegaConf, DictConfig)):
        return OmegaConf.to_container(cfg, resolve=True)
    return asdict(cfg)


def save_config(cfg, log_dir):
    os.makedirs(log_dir, exist_ok=True)
    config_save_path = os.path.join(log_dir, "config.yaml")
    with open(config_save_path, "w") as f:
        config_dict: dict = asdict(cfg)
        yaml.dump(
            config_dict,
            f,
            default_flow_style=False,
            sort_keys=False,
        )<|MERGE_RESOLUTION|>--- conflicted
+++ resolved
@@ -3,10 +3,7 @@
 import os
 from dataclasses import asdict, dataclass, field
 from pathlib import Path
-<<<<<<< HEAD
 from typing import Any
-=======
->>>>>>> 16bbfb33
 
 import uvloop
 import yaml
@@ -619,22 +616,7 @@
             port=port,
             dist_init_addr=dist_init_addr,
         )
-<<<<<<< HEAD
         return vLLMConfig.build_cmd_from_args(args)
-=======
-        # convert to flags
-        flags = []
-        for k, v in args.items():
-            if v is None or v is False or v == "":
-                continue
-            if v is True:
-                flags.append(f"--{k.replace('_', '-')}")
-            elif isinstance(v, list):
-                flags.append(f"--{k.replace('_', '-')} {' '.join(map(str, v))}")
-            else:
-                flags.append(f"--{k.replace('_', '-')} {v}")
-        return f"python3 -m areal.thirdparty.vllm.areal_vllm_server {' '.join(flags)}"
->>>>>>> 16bbfb33
 
 
 @dataclass
@@ -762,13 +744,6 @@
         n_nodes: int = 1,
         node_rank: int = 0,
     ):
-<<<<<<< HEAD
-        args: dict = conf_as_dict(sglang_config)
-        if sglang_config.enable_multithread_load or sglang_config.enable_fast_load:
-            assert pkg_version.is_version_equal("sglang", "0.5.2"), (
-                "Customized model loading requires exact SGLang version 0.5.2"
-            )
-=======
         # Map "all-linear" to "all"
         args: dict = conf_as_dict(sglang_config)
         if sglang_config.enable_multithread_load or sglang_config.enable_fast_load:
@@ -776,7 +751,6 @@
                 raise RuntimeError(
                     "Customized model loading requires exact SGLang version 0.5.2"
                 )
->>>>>>> 16bbfb33
             model_loader_extra_config = dict(
                 enable_multithread_load=sglang_config.enable_multithread_load,
                 enable_fast_load=sglang_config.enable_fast_load,
