--- conflicted
+++ resolved
@@ -321,13 +321,8 @@
 
         Note
         ----
-<<<<<<< HEAD
-        This method should be only called by the controller.
-        Statistics will be all-reduced across the data parallel group.
-=======
         Statistics will be all-reduced across the data parallel group
         and broadcasted from the last pipeline parallel stage.
->>>>>>> c25525fa
 
         Returns
         -------
