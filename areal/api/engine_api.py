import abc
from concurrent.futures import Future
from dataclasses import dataclass, field
from typing import TYPE_CHECKING, Any, Callable, Dict, List, Optional

import torch
import torch.distributed as dist
from torchdata.stateful_dataloader import StatefulDataLoader

from areal.api.alloc_mode import ParallelStrategy
from areal.api.io_struct import (
    ModelRequest,
    ModelResponse,
    ParamSpec,
    SaveLoadMeta,
    WeightUpdateMeta,
)

if TYPE_CHECKING:
    from areal.api.workflow_api import RolloutWorkflow


@dataclass
class Scheduling:
    cpu: int
    gpu: int
    mem: int
    nodelist: str | None = None
    exclude: str | None = None
    partition: str | None = None
    container_image: str | None = None
    type: str | None = None
    env_vars: Dict[str, str] = field(default_factory=dict)
    # time utils from "https://slurm.schedmd.com/sbatch.html"
    time_limit: Optional[str] = None  # see  "--time" option for format
    begin: Optional[str] = None  # see "--begin" option for format
    deadline: Optional[str] = None  # see "--deadline" option for format


class TrainEngine(abc.ABC):

    def create_process_group(self, parallel_strategy: ParallelStrategy | None = None):
        """Initialize PyTorch distributed communication groups.

        Parameters
        ----------
        parallel_strategy : ParallelStrategy, optional
            The parallel strategy configuration for distributed training, by default None
        """
        raise NotImplementedError()

    def initialize(self, *args, **kwargs):
        """Initialize environments for distributed training and load models.

        This method should be called after `create_process_group`.

        Parameters
        ----------
        *args
            Variable length argument list
        **kwargs
            Arbitrary keyword arguments
        """
        raise NotImplementedError()

    @property
    def data_parallel_group(self) -> dist.ProcessGroup:
        """Get the data parallel communication group of this engine.

        Returns
        -------
        dist.ProcessGroup
            The data parallel communication group
        """
        raise NotImplementedError()

    @property
    def data_parallel_rank(self) -> int:
        """Get the rank of the current process in the data parallel group.

        Returns
        -------
        int
            The rank of the current process in the data parallel group
        """
        raise NotImplementedError()

    @property
    def data_parallel_world_size(self) -> int:
        """Get the world size of the data parallel group.

        Returns
        -------
        int
            The world size of the data parallel group
        """
        raise NotImplementedError()

    def current_data_parallel_head(self) -> int:
        """Get the current data parallel head rank.

        Returns
        -------
        int
            The rank of the current data parallel head
        """
        raise NotImplementedError()

    def is_data_parallel_head(self) -> bool:
        """Check if the current rank is the data parallel head of the current engine.

        Returns
        -------
        bool
            True if the current rank is the data parallel head, False otherwise
        """
        raise NotImplementedError()

    @property
    def context_and_model_parallel_group(self) -> dist.ProcessGroup:
        """Get the context and model parallel communication group of this engine.

        Returns
        -------
        dist.ProcessGroup
            The context and model parallel communication group
        """
        raise NotImplementedError()

    @property
    def parallelism_group(self) -> dist.ProcessGroup:
        """Get the global communication group of this engine.

        Returns
        -------
        dist.ProcessGroup
            The global communication group
        """
        raise NotImplementedError()

    def get_scheduling_config(self) -> Scheduling:
        """Get the scheduling configuration for the engine.

        This includes configuration such as container image, CPU/GPU/memory size.

        Returns
        -------
        Scheduling
            The scheduling configuration for the engine
        """
        raise NotImplementedError()

    def destroy(self):
        """Destroy the engine and release GPU memory of models."""

    def train(self, mode: bool = True):
        """Set the engine to training mode.

        Parameters
        ----------
        mode : bool, optional
            Whether to set the engine to training mode, by default True
        """
        raise NotImplementedError()

    def eval(self):
        """Set the engine to evaluation mode.

        This is a convenience method that calls `self.train(False)`.
        """
        return self.train(False)

    def upload_weights(self, meta: WeightUpdateMeta):
        """Upload weights to the inference engine in a blocking manner.

        Parameters
        ----------
        meta : WeightUpdateMeta
            Metadata containing information about the weight update
        """
        raise NotImplementedError()

    def get_param_specs(
        self, weight_chunked_mem_mb: int = 1024
    ) -> List[List[ParamSpec]]:
        """Get the parameter specifications for the model.

        Parameters
        ----------
        weight_chunked_mem_mb : int, optional
            Memory size in MB for weight chunking, by default 1024

        Returns
        -------
        List[List[ParamSpec]]
            List of parameter specifications for the model
        """
        raise NotImplementedError()

    def set_version(self, version: int):
        """Set the current weight version in the training engine.

        Parameters
        ----------
        version : int
            The weight version number to set
        """
        raise NotImplementedError()

    def get_version(self) -> int:
        """Get the current weight version in the training engine.

        Returns
        -------
        int
            The current weight version number
        """
        raise NotImplementedError()

    def save(self, meta: SaveLoadMeta):
        """Save model weights and optimizer states for later use.

        Parameters
        ----------
        meta : SaveLoadMeta
            Metadata containing information about where and how to save
        """
        raise NotImplementedError()

    def load(self, meta: SaveLoadMeta):
        """Load model weights and optimizer states from a file.

        Parameters
        ----------
        meta : SaveLoadMeta
            Metadata containing information about where and how to load
        """
        raise NotImplementedError()

    def step_lr_scheduler(self):
        """Step the learning rate scheduler.

        Since PPO uses minibatch updates, this method only needs to be called once
        after several train_batch calls. It is separated from train_batch to allow
        for more flexible learning rate scheduling.
        """
        raise NotImplementedError()

    def train_batch(
        self,
        input_: Dict[str, Any],
        loss_fn: Callable[[torch.Tensor, Dict[str, Any]], torch.Tensor],
        loss_weight_fn: Callable[[Dict[str, Any]], float],
    ) -> Dict[str, float]:
        """Update the model with a batch of data and a loss function.

        Note
        ----
        The loss_fn should process packed 1D inputs, instead of 2D inputs.

        Parameters
        ----------
        input_ : TensorDict
            The input data for model forward pass and the loss function.
            Redundant entries are allowed.
        loss_fn : Callable[[torch.Tensor, TensorDict], torch.Tensor]
            The loss function that takes the model's forward output and input_,
            and outputs a scalar normalized loss.
        loss_weight_fn : Callable[[TensorDict], float]
            A function used to calculate the weight of each micro-batch. Since
            loss_fn normalizes the loss for a micro-batch, we need a corresponding
            weight for each micro-batch to normalize the loss globally. The weight
            is usually the number of response tokens in the batch.

        Returns
        -------
        Dict[str, float]
            Scalar statistics after training, e.g., the current learning rate,
            gradient norm, etc.
        """
        raise NotImplementedError()

    @torch.no_grad()
    def eval_batch(
        self,
        input_: Dict[str, Any],
        loss_fn: Callable[[torch.Tensor, Dict[str, Any]], torch.Tensor],
        loss_weight_fn: Callable[[Dict[str, Any]], float],
    ) -> torch.Tensor | None:
        """Evaluate the model using the forward pass and loss function.

        Note
        ----
        The loss_fn should process packed 1D inputs, instead of 2D inputs.

        Parameters
        ----------
        input_ : TensorDict
            The input data for model forward pass and the loss function.
            Redundant entries are allowed.
        loss_fn : Callable[[torch.Tensor, TensorDict], torch.Tensor]
            The loss function that takes the model's forward output and input_,
            and outputs a scalar normalized loss.
        loss_weight_fn : Callable[[TensorDict], float]
            A function used to calculate the weight of each micro-batch. Since
            loss_fn normalizes the loss for a micro-batch, we need a corresponding
            weight for each micro-batch to normalize the loss globally. The weight
            is usually the number of response tokens in the batch.

        Returns
        -------
        torch.Tensor or None
            A scalar loss or None. The evaluation statistics should be aggregated
            with `stats_tracker`.
        """
        raise NotImplementedError()

    @torch.no_grad()
    def forward(
        self,
        input_: Dict[str, Any],
        output_seqlens: List[int] | None = None,
        post_hook: Callable[[torch.Tensor, Dict[str, Any]], Any] | None = None,
        aggregate_fn: Callable[[List[Any]], Any] = torch.cat,
    ) -> Any | None:
        """Run the forward pass or inference on the model.

        Note
        ----
        This operation is gradient-free.

        Parameters
        ----------
        input_ : TensorDict
            The input data for model forward pass. Redundant entries are allowed.
        output_seqlens : List[int], optional
            The desired output sequence lengths. If None, assumes that the output
            has the same lengths as inputs, by default None.
        post_hook : Callable[[torch.Tensor, TensorDict], Any], optional
            The post-processing function for micro-batched outputs. Post-processing
            the output on-the-fly during micro-batched forward can reduce peak
            memory usage, by default None.
        aggregate_fn : Callable[[List[Any]], Any], optional
            A function to aggregate micro-batched outputs, by default torch.cat.

        Returns
        -------
        Any or None
            The result produced by `post_hook` and `aggregate_fn`.
        """
        raise NotImplementedError()


class InferenceEngine(abc.ABC):

    def initialize(self, *args, **kwargs):
        """Initialize environments and launch the background thread for asynchronous distributed inference.

        For remote inference engines, this serves as a client and connects to the inference servers.
        For local inference engines, this creates an LLM engine on the local GPU.

        Parameters
        ----------
        *args
            Variable length argument list
        **kwargs
            Arbitrary keyword arguments
        """
        raise NotImplementedError()

    def destroy(self):
        """Destroy the engine and release GPU memory for the local inference engine."""

    async def agenerate(self, req: ModelRequest) -> ModelResponse:
        """Asynchronously generate a response for the given request.

        Parameters
        ----------
        req : ModelRequest
            The model request containing input data and generation parameters

        Returns
        -------
        ModelResponse
            The generated response from the model
        """
        raise NotImplementedError()

    def update_weights(self, meta: WeightUpdateMeta) -> Future:
        """Update weights in the inference engine in a non-blocking manner.

        The reason for using a non-blocking API is that we want this API to be
        compatible with XCCL collective communications, e.g.::

            fut = rollout.update_weights(meta)
            actor.upload_weights(meta)
            fut.result()

        Note that the `upload_weights` API of `TrainEngine` is blocking.
        If this API is blocking as well, then we will not trigger `actor.upload_weights`,
        and weight updates will get stuck.

        Parameters
        ----------
        meta : WeightUpdateMeta
            Metadata containing information about the weight update

        Returns
        -------
        Future
            A future object representing the asynchronous weight update operation
        """
        raise NotImplementedError()

    def set_version(self, version: int) -> None:
        """Set the current weight version in the inference engine.

        Parameters
        ----------
        version : int
            The weight version number to set
        """
        raise NotImplementedError()

    def get_version(self) -> int:
        """Get the current weight version in the inference engine.

        Returns
        -------
        int
            The current weight version number
        """
        raise NotImplementedError()

    def submit(
        self,
        data: Dict[str, Any],
        workflow: Optional["RolloutWorkflow"] = None,
        workflow_builder: Optional[Callable] = None,
        should_accept: Callable | None = None,
    ) -> None:
        """Submit a request to the inference engine and return immediately.

        Should be used together with subsequent `wait`.

        Parameters
        ----------
        data : Dict[str, Any]
            The input data for rollout. Used by the user's customized workflow implementation.
        workflow : RolloutWorkflow, optional
            The workflow instance to run. Note that a single workflow instance can run multiple data.
            Use `workflow` when you want to share some resources between different rollouts.
            Either `workflow` or `workflow_builder` should be specified, by default None.
        workflow_builder : Callable, optional
            A builder to create a workflow instance to run, guaranteed for source separation.
            Either `workflow` or `workflow_builder` should be specified, by default None.
        should_accept : Callable, optional
            A function used to decide whether to accept a specific trajectory, i.e., dynamic filtering.
            It takes a complete trajectory output by the workflow, and returns a bool, by default None.
        """
        raise NotImplementedError()

<<<<<<< HEAD
    def wait(self, count: int, timeout: float | None = None) -> Dict[str, Any]:
        """Wait for a specified number of requests to complete, with a timeout."""
=======
    def wait(self, count: int, timeout: float | None = None) -> TensorDict:
        """Wait for a specified number of requests to complete, with a timeout.

        Should be used together with preceding `submit`.

        Parameters
        ----------
        count : int
            The number of accepted trajectories to wait for
        timeout : float, optional
            Timeout in seconds. Exceeding the timeout will raise a `TimeoutError`, by default None

        Returns
        -------
        TensorDict
            A concatenated batch of trajectories

        Raises
        ------
        TimeoutError
            If the timeout is exceeded before enough trajectories are collected
        """
>>>>>>> 491ddda5
        raise NotImplementedError()

    def rollout_batch(
        self,
        data: List[Dict[str, Any]],
        workflow: Optional["RolloutWorkflow"] = None,
        workflow_builder: Optional[Callable] = None,
        should_accept: Callable | None = None,
<<<<<<< HEAD
    ) -> Dict[str, Any]:
        """Submit a batch of requests to the inference engine and wait for the results."""
=======
    ) -> TensorDict:
        """Submit a batch of requests to the inference engine and wait for the results.

        See `workflow_api.py` for concrete implementation.

        Parameters
        ----------
        data : List[Dict[str, Any]]
            A list of input data dictionaries for rollout
        workflow : RolloutWorkflow, optional
            The workflow instance to run, by default None
        workflow_builder : Callable, optional
            A builder to create a workflow instance, by default None
        should_accept : Callable, optional
            A function to decide whether to accept a trajectory, by default None

        Returns
        -------
        TensorDict
            A concatenated batch of trajectory results
        """
>>>>>>> 491ddda5
        raise NotImplementedError()

    def prepare_batch(
        self,
        dataloader: StatefulDataLoader,
        workflow: Optional["RolloutWorkflow"] = None,
        workflow_builder: Optional[Callable] = None,
        should_accept: Callable | None = None,
<<<<<<< HEAD
    ) -> Dict[str, Any]:
        """Asynchronously submit and wait until a full batch is ready."""
=======
    ) -> TensorDict:
        """Asynchronously submit and wait until a full batch is ready with controlled staleness.

        See `workflow_api.py` for concrete implementation.

        Parameters
        ----------
        dataloader : StatefulDataLoader
            The data loader to pull data from for batch preparation
        workflow : RolloutWorkflow, optional
            The workflow instance to run, by default None
        workflow_builder : Callable, optional
            A builder to create a workflow instance, by default None
        should_accept : Callable, optional
            A function to decide whether to accept a trajectory, by default None

        Returns
        -------
        TensorDict
            A full batch of trajectory results with controlled staleness
        """
>>>>>>> 491ddda5
        raise NotImplementedError()

    def pause(self):
        """Pause request submission for async rollout.

        Used during evaluation to prevent data over-generation.
        """
        raise NotImplementedError()

    def resume(self):
        """Resume request submission for async rollout."""
        raise NotImplementedError()<|MERGE_RESOLUTION|>--- conflicted
+++ resolved
@@ -460,11 +460,7 @@
         """
         raise NotImplementedError()
 
-<<<<<<< HEAD
     def wait(self, count: int, timeout: float | None = None) -> Dict[str, Any]:
-        """Wait for a specified number of requests to complete, with a timeout."""
-=======
-    def wait(self, count: int, timeout: float | None = None) -> TensorDict:
         """Wait for a specified number of requests to complete, with a timeout.
 
         Should be used together with preceding `submit`.
@@ -486,7 +482,6 @@
         TimeoutError
             If the timeout is exceeded before enough trajectories are collected
         """
->>>>>>> 491ddda5
         raise NotImplementedError()
 
     def rollout_batch(
@@ -495,11 +490,7 @@
         workflow: Optional["RolloutWorkflow"] = None,
         workflow_builder: Optional[Callable] = None,
         should_accept: Callable | None = None,
-<<<<<<< HEAD
     ) -> Dict[str, Any]:
-        """Submit a batch of requests to the inference engine and wait for the results."""
-=======
-    ) -> TensorDict:
         """Submit a batch of requests to the inference engine and wait for the results.
 
         See `workflow_api.py` for concrete implementation.
@@ -520,7 +511,6 @@
         TensorDict
             A concatenated batch of trajectory results
         """
->>>>>>> 491ddda5
         raise NotImplementedError()
 
     def prepare_batch(
@@ -529,11 +519,7 @@
         workflow: Optional["RolloutWorkflow"] = None,
         workflow_builder: Optional[Callable] = None,
         should_accept: Callable | None = None,
-<<<<<<< HEAD
     ) -> Dict[str, Any]:
-        """Asynchronously submit and wait until a full batch is ready."""
-=======
-    ) -> TensorDict:
         """Asynchronously submit and wait until a full batch is ready with controlled staleness.
 
         See `workflow_api.py` for concrete implementation.
@@ -554,7 +540,6 @@
         TensorDict
             A full batch of trajectory results with controlled staleness
         """
->>>>>>> 491ddda5
         raise NotImplementedError()
 
     def pause(self):
