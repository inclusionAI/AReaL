--- conflicted
+++ resolved
@@ -273,15 +273,11 @@
         except queue.Full:
             raise RuntimeError("Input queue full. Please increase queue_size.")
 
-<<<<<<< HEAD
     def wait(self, count: int, timeout: float | None = None) -> Dict[str, Any]:
-=======
-    def wait(self, count: int, timeout: float | None = None) -> TensorDict:
         """Wait for workflow results.
 
         See :meth:`~areal.api.engine_api.InferenceEngine.wait` for detailed documentation.
         """
->>>>>>> 491ddda5
         tik = time.perf_counter()
         timeout = timeout or float(7 * 24 * 3600)
         while not self.exiting.is_set() and time.perf_counter() - tik < timeout:
@@ -319,16 +315,11 @@
         workflow: Optional["RolloutWorkflow"] = None,
         workflow_builder: Optional[Callable] = None,
         should_accept: Callable | None = None,
-<<<<<<< HEAD
     ) -> Dict[str, Any]:
-        """Submit a batch of requests to the inference engine and wait for the results."""
-=======
-    ) -> TensorDict:
         """Submit a batch of requests and wait for results.
 
         See :meth:`~areal.api.engine_api.InferenceEngine.rollout_batch` for detailed documentation.
         """
->>>>>>> 491ddda5
         for item in data:
             self.submit(
                 data=item,
