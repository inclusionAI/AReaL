--- conflicted
+++ resolved
@@ -7,13 +7,10 @@
 import time
 import traceback
 from dataclasses import dataclass
-from typing import TYPE_CHECKING, Any, Callable, Dict, List
-
-<<<<<<< HEAD
+from typing import TYPE_CHECKING, Any, Callable, Dict, List, Optional
+
 import requests
-=======
 import torch
->>>>>>> 4700f6ca
 import torch.distributed as dist
 import uvicorn
 import uvloop
@@ -25,13 +22,8 @@
 from areal.api.engine_api import InferenceEngine
 from areal.api.io_struct import RolloutStat
 from areal.experimental.openai.types import CompletionWithTokenLogpReward
-<<<<<<< HEAD
 from areal.utils import logging, network
-from areal.utils.data import concat_padded_tensors
-=======
-from areal.utils import logging
 from areal.utils.data import concat_padded_tensors, cycle_dataloader
->>>>>>> 4700f6ca
 
 if TYPE_CHECKING:
     from areal.api.engine_api import InferenceEngine
@@ -434,16 +426,12 @@
 
         self.inference_engine = inference_engine
 
-<<<<<<< HEAD
         self.staleness_manager = None
         self.staleness_manager_host = None
         self.staleness_manager_port = None
         self.staleness_manager_url = None
 
-        qsize = config.queue_size or config.max_concurrent_rollouts * 16
-=======
         qsize = config.queue_size or self.max_concurrent_rollouts * 16
->>>>>>> 4700f6ca
         self.input_queue = queue.Queue(maxsize=qsize)
         self.output_queue = queue.Queue(maxsize=qsize)
         self.result_cache: List[_TimedResult] = []
@@ -452,19 +440,15 @@
 
         self.global_accepted = 0
 
-<<<<<<< HEAD
+        # For trajectory format checking
+        self._expected_trajectory_keys: set | None = None
+
     def initialize(
         self,
         logger=None,
         manager_addr: Optional[str] = None,
         train_data_parallel_size: Optional[int] = None,
     ):
-=======
-        # For trajectory format checking
-        self._expected_trajectory_keys: set | None = None
-
-    def initialize(self, logger=None, train_data_parallel_size: int | None = None):
->>>>>>> 4700f6ca
         if logger is None:
             logger = logging.getLogger("WorkflowExecutor")
         self.logger = logger
@@ -480,7 +464,6 @@
             else:
                 self.dp_world_size = 1
 
-<<<<<<< HEAD
         if manager_addr is None and dist.is_initialized():
             raise RuntimeError("manager_addr must be provided in distributed setting.")
         if manager_addr is None:
@@ -503,14 +486,10 @@
         )
         self.staleness_manager.start()
 
-        self.rollout_tasks: Dict[str, asyncio.Task] = {}
-        self.rollout_thread = threading.Thread(target=self._rollout_thread, daemon=True)
-=======
         self.rollout_tasks: Dict[str, _RolloutTask] = {}
         self.rollout_thread = threading.Thread(
             target=self._rollout_thread, daemon=True
         )  # set daemon=True to automatically exit when error occurs
->>>>>>> 4700f6ca
         self.rollout_thread.start()
 
     def destroy(self):
@@ -593,39 +572,9 @@
             while not self.exiting.is_set():
                 # Check capacity
                 capacity = self.get_capacity()
-<<<<<<< HEAD
-
-                # Create new rollout tasks
-                with self.lock:
-                    assert capacity <= self.input_queue.qsize()
-                    while (
-                        capacity > 0
-                        and not self.paused.is_set()
-                        and self.input_queue.qsize() > 0
-                    ):
-                        data, workflow = self.input_queue.get_nowait()
-                        self.logger.debug(f"Get data from puller: {data}")
-                        task = asyncio.create_task(
-                            workflow.arun_episode(self.inference_engine, data),
-                            name=str(rid),
-                        )
-                        rollout_tasks[str(rid)] = task
-                        task_create_time[str(rid)] = time.monotonic_ns()
-                        self.local_rollout_stat.submitted += 1
-                        self.local_rollout_stat.running += 1
-                        if self.config.enable_rollout_tracing:
-                            self.logger.info(
-                                f"Submit rollout rid {rid}. "
-                                f"Submit: {self.local_rollout_stat.submitted}, "
-                                f"running: {self.local_rollout_stat.running}, "
-                                f"accepted: {self.local_rollout_stat.accepted}."
-                            )
-                        capacity -= 1
-                        rid += 1
-                    tasks = list(rollout_tasks.values())
-=======
                 # Create new rollout task
                 self.lock.acquire()
+                assert capacity <= self.input_queue.qsize()
                 while (
                     capacity > 0
                     and not self.paused.is_set()
@@ -654,7 +603,6 @@
                     rid += 1
                 tasks = [x.task for x in rollout_tasks.values()]
                 self.lock.release()
->>>>>>> 4700f6ca
 
                 # Wait for rollout completion
                 done = []
@@ -691,16 +639,9 @@
                     assert traj is None or isinstance(traj, dict), traj
                     task_rid = task.get_name()
                     with self.lock:
-<<<<<<< HEAD
-                        rollout_tasks.pop(task_rid)
-                        create_time = task_create_time.pop(task_rid)
+                        task_obj = rollout_tasks.pop(task_rid)
                         self.local_rollout_stat.accepted += 1
                         self.local_rollout_stat.running -= 1
-=======
-                        task_obj = rollout_tasks.pop(task_rid)
-                        self.rollout_stat.accepted += 1
-                        self.rollout_stat.running -= 1
->>>>>>> 4700f6ca
                         if self.config.enable_rollout_tracing:
                             self.logger.info(
                                 f"Finish rollout {task_rid}. "
@@ -767,28 +708,20 @@
         except queue.Full:
             raise RuntimeError("Input queue full. Please increase queue_size.")
 
-<<<<<<< HEAD
     def wait(
         self,
         count: int,
         global_count: Optional[int] = None,
         timeout: float | None = None,
         should_accept: Callable | None = None,
-    ) -> TensorDict:
-        """Wait until #results >= `count` locally *AND* #results >= `global_count` globally.
-
-        Allows for imbalanced data distribution across data parallel ranks.
+    ) -> Dict[str, Any]:
+        """Wait for workflow results.
+
+        See :meth:`~areal.api.engine_api.InferenceEngine.wait` for detailed documentation.
         """
         prev_accepted = self.global_accepted
         cur_global_accepted = -1
 
-=======
-    def wait(self, count: int, timeout: float | None = None) -> Dict[str, Any]:
-        """Wait for workflow results.
-
-        See :meth:`~areal.api.engine_api.InferenceEngine.wait` for detailed documentation.
-        """
->>>>>>> 4700f6ca
         tik = time.perf_counter()
         timeout = timeout or float(7 * 24 * 3600)
         while not self.exiting.is_set() and time.perf_counter() - tik < timeout:
@@ -797,10 +730,7 @@
                 _accepted = _completed = 0
                 try:
                     timed_result = self.output_queue.get_nowait()
-<<<<<<< HEAD
-=======
                     self.result_cache.append(timed_result)
->>>>>>> 4700f6ca
                 except queue.Empty:
                     break
                 _completed += 1
@@ -840,7 +770,6 @@
             global_count is not None and cur_global_accepted < global_count
         ):
             raise TimeoutError(
-<<<<<<< HEAD
                 f"Timed out waiting for {count} local rollouts/{global_count} global rollouts, "
                 f"only received {accepted}."
             )
@@ -850,12 +779,6 @@
             )
         if global_count is not None:
             self.global_accepted += global_count
-=======
-                f"Timed out waiting for {count} rollouts, only received {accepted}."
-            )
-        if self.config.enable_rollout_tracing:
-            self.logger.info(f"Rollout results are ready!")
->>>>>>> 4700f6ca
         self.result_cache.sort(key=lambda x: x.t)
         results, self.result_cache = (
             self.result_cache[:count],
@@ -914,16 +837,11 @@
                         should_accept=should_accept,
                     )
             try:
-<<<<<<< HEAD
                 return self.wait(
                     count=0,
                     global_count=dataloader.batch_size * self.dp_world_size,
                     timeout=1,
-                    should_accept=should_accept,
                 )
-=======
-                return self.wait(dataloader.batch_size, timeout=1)
->>>>>>> 4700f6ca
             except TimeoutError:
                 pass
 
