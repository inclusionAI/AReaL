import asyncio
import itertools
import queue
import random
import threading
import time
import traceback
from dataclasses import dataclass
from typing import TYPE_CHECKING, Any, Callable, Dict, List, Optional, Union

import torch.distributed as dist
import uvloop
from tensordict import TensorDict
from torchdata.stateful_dataloader import StatefulDataLoader

from areal.api.cli_args import InferenceEngineConfig
from areal.api.engine_api import InferenceEngine
from areal.api.io_struct import RolloutStat
<<<<<<< HEAD
from areal.utils import logging
=======
from areal.experimental.openai.types import (
    CompletionWithTokenLogpReward,
)
>>>>>>> 2196d66c
from areal.utils.data import concat_padded_tensors

if TYPE_CHECKING:
    from areal.api.engine_api import InferenceEngine

logger = logging.getLogger("areal.workflow_api")


ROLLOUT_POLL_WAIT_TIME = 0.05


class RolloutWorkflow:

    async def arun_episode(
        self, engine: "InferenceEngine", data: Dict[str, Any]
    ) -> Union[TensorDict, None, Dict[str, CompletionWithTokenLogpReward]]:
        """Run a single episode of the workflow.

        `None` implies that this trajectory is rejected and will not be used for training.

        See concrete example implementations under the `areal/workflow` directory.
        """
        raise NotImplementedError()


@dataclass
class _TimedResult:
    t: int
    data: TensorDict


class WorkflowExecutor:

    def __init__(
        self,
        config: InferenceEngineConfig,
        inference_engine: "InferenceEngine",
    ):
        config.max_concurrent_rollouts = (
            config.max_concurrent_rollouts or config.consumer_batch_size
        )
        self.config = config
        self.exiting = threading.Event()
        self.paused = threading.Event()
        self.lock = threading.Lock()

        self.inference_engine = inference_engine

        qsize = config.queue_size or config.max_concurrent_rollouts * 16
        self.input_queue = queue.Queue(maxsize=qsize)
        self.output_queue = queue.Queue(maxsize=qsize)
        self.result_cache: List[_TimedResult] = []

        self.rollout_stat = RolloutStat()

    def initialize(self):
        self.rollout_tasks: Dict[str, asyncio.Task] = {}
        self.rollout_thread = threading.Thread(
            target=self._rollout_thread, daemon=True
        )  # set daemon=True to automatically exit when error occurs
        self.rollout_thread.start()

    def destroy(self):
        self.exiting.set()
        self.rollout_thread.join()

    def get_capacity(self):
        if dist.is_initialized():
            world_size = dist.get_world_size()
        else:
            world_size = 1

        with self.lock:
            max_concurrent_rollouts = max(
                1, self.config.max_concurrent_rollouts // world_size
            )
            capacity = max_concurrent_rollouts - len(self.rollout_tasks)
            # Staleness control
            version = self.inference_engine.get_version()
            ofp = self.config.max_head_offpolicyness
            sample_cnt = self.rollout_stat.accepted + self.rollout_stat.running
            consumer_bs = max(1, self.config.consumer_batch_size // world_size)
            capacity = min(capacity, (ofp + version + 1) * consumer_bs - sample_cnt)
        return capacity

    def _rollout_thread(self):
        """Thread that runs the rollout loop."""
        try:
            uvloop.run(self._rollout_thread_async())
        except Exception:
            traceback.print_exc()

    async def _rollout_thread_async(self):
        rollout_tasks = self.rollout_tasks
        task_create_time = {}
        rid = 0
        try:
            while not self.exiting.is_set():
                # Check capacity
                capacity = self.get_capacity()
                # Create new rollout task
                self.lock.acquire()
                while (
                    capacity > 0
                    and not self.paused.is_set()
                    and self.input_queue.qsize() > 0
                ):
                    data, workflow = self.input_queue.get_nowait()
                    logger.debug(f"Get data from puller: {data}")
                    task = asyncio.create_task(
                        workflow.arun_episode(self.inference_engine, data),
                        name=str(rid),
                    )
                    rollout_tasks[str(rid)] = task
                    task_create_time[str(rid)] = time.monotonic_ns()
                    self.rollout_stat.submitted += 1
                    self.rollout_stat.running += 1
                    if self.config.enable_rollout_tracing:
                        logger.info(
                            f"Submit rollout rid {rid}. "
                            f"Submit: {self.rollout_stat.submitted}, "
                            f"running: {self.rollout_stat.running}, "
                            f"accepted: {self.rollout_stat.accepted}."
                        )
                    capacity -= 1
                    rid += 1
                tasks = list(rollout_tasks.values())
                self.lock.release()

                # Wait for rollout completion
                done = []
                if tasks:
                    done, _ = await asyncio.wait(
                        tasks,
                        timeout=ROLLOUT_POLL_WAIT_TIME,
                        return_when=asyncio.FIRST_COMPLETED,
                    )
                # Collect done results
                for task in done:
                    traj = await task
                    if isinstance(traj, dict) and all(
                        isinstance(v, CompletionWithTokenLogpReward)
                        for v in traj.values()
                    ):
                        traj = concat_padded_tensors(
                            [v.to_tensor_dict() for v in traj.values()]
                        )
                    assert traj is None or isinstance(traj, TensorDict), traj
                    task_rid = task.get_name()
                    with self.lock:
                        rollout_tasks.pop(task_rid)
                        create_time = task_create_time.pop(task_rid)
                        self.rollout_stat.accepted += 1
                        self.rollout_stat.running -= 1
                        if self.config.enable_rollout_tracing:
                            logger.info(
                                f"Finish rollout {task_rid}. "
                                f"Submit: {self.rollout_stat.submitted}, "
                                f"running: {self.rollout_stat.running}, "
                                f"accepted: {self.rollout_stat.accepted}."
                            )
                    try:
                        self.output_queue.put_nowait(_TimedResult(create_time, traj))
                    except queue.Full:
                        raise RuntimeError(
                            "Output queue full. Please increase queue_size."
                        )

                await asyncio.sleep(1)
        except Exception:
            traceback.print_exc()
        finally:
            # Cancel remaining tasks
            with self.lock:
                for task in rollout_tasks.values():
                    if not task.done():
                        task.cancel()
                        try:
                            await task
                        except asyncio.CancelledError:
                            pass

    def submit(
        self,
        data: Dict[str, Any],
        workflow: Optional["RolloutWorkflow"] = None,
        workflow_builder: Optional[Callable] = None,
    ) -> None:
        try:
            if workflow is None:
                workflow = workflow_builder()
            self.input_queue.put_nowait((data, workflow))
        except queue.Full:
            raise RuntimeError("Input queue full. Please increase queue_size.")

    def wait(
        self,
        count: int,
        timeout: float | None = None,
        should_accept: Callable | None = None,
    ) -> TensorDict:
        tik = time.perf_counter()
        timeout = timeout or float(7 * 24 * 3600)
        while not self.exiting.is_set() and time.perf_counter() - tik < timeout:
            while True:
                # Drain all outputs.
                try:
                    timed_result = self.output_queue.get_nowait()
                    if timed_result.data is not None and (
                        should_accept is None or should_accept(timed_result.data)
                    ):
                        if self.config.enable_rollout_tracing:
                            logger.info(
                                f"Accept rollout result. accepted/count = {len(self.result_cache)}/{count}"
                            )
                        self.result_cache.append(timed_result)
                    else:
                        if self.config.enable_rollout_tracing:
                            logger.info(f"Rollout is rejected.")
                        with self.lock:
                            self.rollout_stat.accepted -= 1
                except queue.Empty:
                    break
            if len(self.result_cache) >= count:
                break
            else:
                time.sleep(ROLLOUT_POLL_WAIT_TIME)
        accepted = len(self.result_cache)
        if self.exiting.is_set():
            raise RuntimeError("Rollout engine is exiting, cannot wait for results.")
        if accepted < count:
            raise TimeoutError(
                f"Timed out waiting for {count} rollouts, " f"only received {accepted}."
            )
        if self.config.enable_rollout_tracing:
            logger.info(
                f"Rollout results are ready! accepted/count = {accepted}/{count}"
            )
        self.result_cache.sort(key=lambda x: x.t)
        results, self.result_cache = (
            self.result_cache[:count],
            self.result_cache[count:],
        )
        random.shuffle(results)
        return concat_padded_tensors([r.data for r in results])

    def rollout_batch(
        self,
        data: List[Dict[str, Any]],
        workflow: Optional["RolloutWorkflow"] = None,
        workflow_builder: Optional[Callable] = None,
    ) -> TensorDict:
        """Submit a batch of requests to the inference engine and wait for the results."""
        for item in data:
            self.submit(item, workflow, workflow_builder)
        return self.wait(count=len(data))

    def prepare_batch(
        self,
        dataloader: StatefulDataLoader,
        workflow: Optional["RolloutWorkflow"] = None,
        workflow_builder: Optional[Callable] = None,
        should_accept: Callable | None = None,
    ):
        if not hasattr(self, "data_generator"):
            self.data_generator = itertools.cycle(dataloader)
        assert dataloader.batch_size is not None
        while True:
            # Submit at least two batches to allow maximum overlap
            if (
                self.get_capacity() + dataloader.batch_size > 0
                and self.input_queue.qsize() + dataloader.batch_size
                < self.input_queue.maxsize
            ):
                data = next(self.data_generator)
                for item in data:
                    self.submit(
                        item,
                        workflow=workflow,
                        workflow_builder=workflow_builder,
                    )
            try:
                return self.wait(
                    dataloader.batch_size, timeout=1, should_accept=should_accept
                )
            except TimeoutError:
                pass

    def pause(self):
        self.paused.set()

    def resume(self):
        self.paused.clear()<|MERGE_RESOLUTION|>--- conflicted
+++ resolved
@@ -16,13 +16,10 @@
 from areal.api.cli_args import InferenceEngineConfig
 from areal.api.engine_api import InferenceEngine
 from areal.api.io_struct import RolloutStat
-<<<<<<< HEAD
-from areal.utils import logging
-=======
 from areal.experimental.openai.types import (
     CompletionWithTokenLogpReward,
 )
->>>>>>> 2196d66c
+from areal.utils import logging
 from areal.utils.data import concat_padded_tensors
 
 if TYPE_CHECKING:
