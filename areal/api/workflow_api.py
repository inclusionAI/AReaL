from __future__ import annotations  # noqa

from typing import TYPE_CHECKING, Any, Dict

from areal.api.engine_api import InferenceEngine
<<<<<<< HEAD
from areal.core.staleness_manager import StalenessManager
=======
>>>>>>> a350eb74
from areal.experimental.openai.types import CompletionWithTokenLogpReward

if TYPE_CHECKING:
    from areal.api.engine_api import InferenceEngine


class RolloutWorkflow:

    async def arun_episode(
        self, engine: "InferenceEngine", data: Dict[str, Any]
    ) -> Dict[str, Any] | None | Dict[str, CompletionWithTokenLogpReward]:
        """Run a single episode of the workflow.

        Note
        ----
        Returning `None` implies that this trajectory is rejected and will not be used for training.

        See concrete example implementations under the `areal/workflow` directory.

        Parameters
        ----------
        engine : InferenceEngine
            The inference engine to use for generating responses
        data : Dict[str, Any]
            Input data for the workflow episode

        Returns
        -------
        Dict[str, Any] | None | Dict[str, CompletionWithTokenLogpReward]
            The trajectory result, None if rejected, or a dictionary of completion results
        """
<<<<<<< HEAD
        raise NotImplementedError()


def check_trajectory_format(
    data: Dict[str, Any] | None | Dict[str, CompletionWithTokenLogpReward],
    batch_size: int | None = None,
    expected_keys: set | None = None,
    logger: Any = None,
) -> bool:
    """Check the format of trajectory data returned by workflow.arun_episode.

    This function validates trajectory data to ensure it conforms to one of three expected formats:

    1. **None**: Indicates a rejected trajectory that will not be used for training
    2. **Dict[str, CompletionWithTokenLogpReward]**: Completion results from the workflow
    3. **Dict[str, torch.Tensor]**: Tensor format with specific shape and key requirements

    For tensor format validation, the function ensures:

    - Required keys ``input_ids`` and ``attention_mask`` are present
    - All tensors have consistent batch size and sequence length dimensions
    - Tensor shapes follow the pattern ``[batch_size, max_seqlen]``
    - Keys are consistent across different episodes when ``expected_keys`` is provided

    Special handling is provided for:

    - **multi_modal_input**: Expected to be a non-empty list of dictionaries containing ``pixel_values``
    - **Non-tensor data**: Logged for informational purposes

    Parameters
    ----------
    data : Dict[str, Any] | None | Dict[str, CompletionWithTokenLogpReward]
        The trajectory data to validate. Can be:

        - ``None`` for rejected trajectories
        - Dictionary mapping strings to ``CompletionWithTokenLogpReward`` objects
        - Dictionary mapping strings to PyTorch tensors or other data types

    batch_size : int | None, optional
        Expected batch size for tensor validation. If ``None``, batch size is inferred
        from the first dimension of ``input_ids``. Default is ``None``.

    expected_keys : set | None, optional
        Set of expected keys for consistency checking across multiple episodes.
        If provided, validates that the current trajectory contains all expected keys.
        Default is ``None``.

    logger : Any, optional
        Logger instance for warning and info messages. If ``None``, creates a default
        logger named "Workflow API". Default is ``None``.

    Returns
    -------
    bool
        ``True`` if the trajectory format is valid, ``False`` otherwise.

    Raises
    ------
    ValueError
        If the trajectory format is invalid. Error messages provide detailed information
        about the specific validation failure, including:

        - Missing required keys
        - Incorrect tensor dimensions
        - Inconsistent batch sizes or sequence lengths
        - Invalid multi-modal input format
        - Key inconsistencies across episodes

    Examples
    --------
    Basic usage with tensor data:

    >>> import torch
    >>> data = {
    ...     'input_ids': torch.randint(0, 1000, (2, 10)),
    ...     'attention_mask': torch.ones(2, 10)
    ... }
    >>> check_trajectory_format(data, batch_size=2)
    True

    Validation with expected keys:

    >>> expected = {'input_ids', 'attention_mask', 'labels'}
    >>> data_with_labels = {
    ...     'input_ids': torch.randint(0, 1000, (2, 10)),
    ...     'attention_mask': torch.ones(2, 10),
    ...     'labels': torch.randint(0, 1000, (2, 10))
    ... }
    >>> check_trajectory_format(data_with_labels, expected_keys=expected)
    True

    Rejected trajectory:

    >>> check_trajectory_format(None)
    True

    See Also
    --------
    RolloutWorkflow.arun_episode : Method that returns trajectory data to be validated
    WorkflowExecutor : Class that uses this function when ``check_trajectory_format`` is enabled
    """
    if logger is None:
        logger = logging.getLogger("Workflow API")
    if data is None:
        return True

    if not isinstance(data, dict):
        raise ValueError(f"Expected data to be None or dict, got {type(data)}")

    if len(data) == 0:
        raise ValueError("Data dict cannot be empty")

    # Check if all values are CompletionWithTokenLogpReward
    if all(isinstance(v, CompletionWithTokenLogpReward) for v in data.values()):
        return True

    # Check required keys
    # At least require `input_ids` and `attention_mask`
    required_keys = {"input_ids", "attention_mask"}
    missing_keys = required_keys - set(data.keys())
    if missing_keys:
        raise ValueError(f"Missing required keys in tensor data: {missing_keys}")

    # Check tensor shapes
    input_ids = data["input_ids"]
    if input_ids.dim() != 2:
        raise ValueError(
            f"Expected 2D tensors with shape [batch_size, max_seqlen], got {input_ids.dim()}D"
        )

    inferred_batch_size, max_seqlen = input_ids.shape

    if batch_size is not None and inferred_batch_size != batch_size:
        raise ValueError(f"Expected batch size {batch_size}, got {inferred_batch_size}")

    # Check all tensors have consistent shape
    for key, value in data.items():
        if torch.is_tensor(value):
            if value.shape[0] != inferred_batch_size:
                logger.warning(
                    f"The first dim of tensor `{key}` is {value.shape[0]}, "
                    f"rather than the batch size of input_ids ({inferred_batch_size})."
                )
            if value.ndim >= 2 and value.shape[1] != max_seqlen:
                logger.warning(
                    f"The second dim of tensor `{key}` is {value.shape[1]}, "
                    f"rather than the max seqlen of input_ids ({max_seqlen})."
                )
        elif key == "multi_modal_input":
            if (
                not isinstance(value, list)
                or len(value) == 0
                or any(not isinstance(v, dict) for v in value)
            ):
                raise ValueError(
                    "multi_modal_input should be a non-empty list of dicts"
                )
            if not all("pixel_values" in v for v in value):
                raise ValueError(
                    "multi_modal_input should at least contain the `pixel_values` field."
                )
        else:
            logger.info(f"Encounter non-tensor data with key `{key}`: {value}")

    # Check key consistency if expected_keys is provided
    if expected_keys is not None:
        missing_keys = expected_keys - set(data.keys())
        if missing_keys:
            raise ValueError(
                f"Inconsistent keys compared to expected: "
                f"expected {expected_keys}, but {missing_keys} are missing."
            )

    return True


@dataclass
class _TimedResult:
    t: int
    data: Dict[str, Any]


@dataclass
class _RolloutTaskInput:
    data: Dict[str, Any]
    workflow: RolloutWorkflow
    should_accept: Callable | None = None


@dataclass
class _RolloutTask:
    create_time: int
    task: asyncio.Task
    task_input: _RolloutTaskInput


class WorkflowExecutor:

    def __init__(
        self,
        config: InferenceEngineConfig,
        inference_engine: "InferenceEngine",
        staleness_manager: StalenessManager | None = None,
    ):
        self.max_concurrent_rollouts = (
            config.max_concurrent_rollouts or config.consumer_batch_size
        )
        self.consumer_batch_size = config.consumer_batch_size

        self.config = config
        self.exiting = threading.Event()
        self.paused = threading.Event()

        self.inference_engine = inference_engine

        # Use provided staleness manager or create a default one
        # The manager will be properly initialized in initialize()
        self.staleness_manager = staleness_manager

        qsize = config.queue_size or self.max_concurrent_rollouts * 16
        self.input_queue = queue.Queue(maxsize=qsize)
        self.output_queue = queue.Queue(maxsize=qsize)
        self.result_cache: List[_TimedResult] = []

        # For trajectory format checking
        self._expected_trajectory_keys: set | None = None

    def initialize(self, logger=None, train_data_parallel_size: int | None = None):
        if logger is None:
            logger = logging.getLogger("WorkflowExecutor")
        self.logger = logger

        # Initialize staleness manager if not provided
        if self.staleness_manager is None:
            if train_data_parallel_size is not None:
                dp_world_size = train_data_parallel_size
            else:
                if dist.is_initialized():
                    if not mpu.is_initialized():
                        dp_world_size = dist.get_world_size()
                    else:
                        dp_world_size = mpu.get_data_parallel_world_size()
                else:
                    dp_world_size = 1

            # Apply data parallel scaling
            max_concurrent_rollouts = max(
                1, self.max_concurrent_rollouts // dp_world_size
            )
            consumer_batch_size = max(1, self.consumer_batch_size // dp_world_size)

            self.staleness_manager = StalenessManager(
                max_concurrent_rollouts=max_concurrent_rollouts,
                consumer_batch_size=consumer_batch_size,
                max_staleness=self.config.max_head_offpolicyness,
            )

        self.rollout_thread = threading.Thread(
            target=self._rollout_thread, daemon=True
        )  # set daemon=True to automatically exit when error occurs
        self.rollout_thread.start()

    def destroy(self):
        self.exiting.set()
        self.rollout_thread.join()

    def get_capacity(self):
        version = self.inference_engine.get_version()
        capacity = self.staleness_manager.get_capacity(version)
        return capacity

    def _rollout_thread(self):
        """Thread that runs the rollout loop."""
        try:
            uvloop.run(self._rollout_thread_async())
        except Exception:
            traceback.print_exc()

    async def _rollout_thread_async(self):
        rollout_tasks: Dict[str, _RolloutTask] = {}
        rid = 0
        try:
            while not self.exiting.is_set():
                # Check capacity
                capacity = self.get_capacity()
                # Create new rollout task
                while (
                    capacity > 0
                    and not self.paused.is_set()
                    and self.input_queue.qsize() > 0
                ):
                    x = self.input_queue.get_nowait()
                    x: _RolloutTaskInput
                    self.logger.debug(f"Get data from puller: {x.data}")
                    task = asyncio.create_task(
                        x.workflow.arun_episode(self.inference_engine, x.data),
                        name=str(rid),
                    )
                    rollout_tasks[str(rid)] = _RolloutTask(
                        create_time=time.monotonic_ns(), task=task, task_input=x
                    )
                    # Notify staleness manager
                    self.staleness_manager.on_rollout_submitted()
                    if self.config.enable_rollout_tracing:
                        stat = self.staleness_manager.get_stats()
                        self.logger.info(
                            f"Submit rollout rid {rid}. "
                            f"Submit: {stat.submitted}, "
                            f"running: {stat.running}, "
                            f"accepted: {stat.accepted}."
                        )
                    capacity -= 1
                    rid += 1
                tasks = [x.task for x in rollout_tasks.values()]

                # Wait for rollout completion
                done = []
                if tasks:
                    done, _ = await asyncio.wait(
                        tasks,
                        timeout=ROLLOUT_POLL_WAIT_TIME,
                        return_when=asyncio.FIRST_COMPLETED,
                    )
                # Collect done results
                for task in done:
                    traj = await task

                    # Trajectory format checking, directly raise an error when the format is wrong.
                    if self.config.check_trajectory_format and traj is not None:
                        check_trajectory_format(
                            traj, expected_keys=self._expected_trajectory_keys
                        )
                        # Track expected keys for consistency checking
                        if isinstance(traj, dict) and "input_ids" in traj:
                            if self._expected_trajectory_keys is None:
                                self._expected_trajectory_keys = set(traj.keys())
                                self.logger.info(
                                    f"Trajectory format check: tracking keys {self._expected_trajectory_keys}"
                                )

                    if isinstance(traj, dict) and all(
                        isinstance(v, CompletionWithTokenLogpReward)
                        for v in traj.values()
                    ):
                        traj = concat_padded_tensors(
                            [v.to_tensor_dict() for v in traj.values()]
                        )
                    assert traj is None or isinstance(traj, dict), traj
                    task_rid = task.get_name()
                    task_obj = rollout_tasks.pop(task_rid)

                    task_input = task_obj.task_input
                    # Check if trajectory should be accepted
                    should_accept_traj = traj is not None and (
                        task_input.should_accept is None
                        or task_input.should_accept(traj)
                    )

                    if should_accept_traj:
                        # Notify staleness manager of accepted rollout
                        self.staleness_manager.on_rollout_accepted()
                        if self.config.enable_rollout_tracing:
                            stat = self.staleness_manager.get_stats()
                            self.logger.info(
                                f"Finish and accept rollout {task_rid}. "
                                f"Submit: {stat.submitted}, "
                                f"running: {stat.running}, "
                                f"accepted: {stat.accepted}."
                            )
                        try:
                            self.output_queue.put_nowait(
                                _TimedResult(task_obj.create_time, traj)
                            )
                        except queue.Full:
                            raise RuntimeError(
                                "Output queue full. Please increase queue_size."
                            )
                    else:
                        # Rollout completed but was rejected
                        # Only decrement running count since it was never accepted
                        self.staleness_manager.on_rollout_rejected()
                        if self.config.enable_rollout_tracing:
                            stat = self.staleness_manager.get_stats()
                            self.logger.info(
                                f"Finish but reject rollout {task_rid}. "
                                f"Submit: {stat.submitted}, "
                                f"running: {stat.running}, "
                                f"accepted: {stat.accepted}."
                            )

                await asyncio.sleep(1)
        except Exception:
            traceback.print_exc()
        finally:
            # Cancel remaining tasks
            for task_obj in rollout_tasks.values():
                if not task_obj.task.done():
                    task_obj.task.cancel()
                    try:
                        await task_obj.task
                    except asyncio.CancelledError:
                        pass

    def submit(
        self,
        data: Dict[str, Any],
        workflow: "RolloutWorkflow" | None = None,
        workflow_builder: Callable | None = None,
        should_accept: Callable | None = None,
    ) -> None:
        """Submit a request to the workflow executor.

        See :meth:`~areal.api.engine_api.InferenceEngine.submit` for detailed documentation.
        """
        try:
            if workflow is None:
                workflow = workflow_builder()
            x = _RolloutTaskInput(
                data=data, workflow=workflow, should_accept=should_accept
            )
            self.input_queue.put_nowait(x)
        except queue.Full:
            raise RuntimeError("Input queue full. Please increase queue_size.")

    def wait(self, count: int, timeout: float | None = None) -> Dict[str, Any]:
        """Wait for workflow results.

        See :meth:`~areal.api.engine_api.InferenceEngine.wait` for detailed documentation.
        """
        tik = time.perf_counter()
        timeout = timeout or float(7 * 24 * 3600)
        while not self.exiting.is_set() and time.perf_counter() - tik < timeout:
            while True:
                # Drain all outputs.
                try:
                    timed_result = self.output_queue.get_nowait()
                    self.result_cache.append(timed_result)
                except queue.Empty:
                    break
            if len(self.result_cache) >= count:
                break
            else:
                time.sleep(ROLLOUT_POLL_WAIT_TIME)
        accepted = len(self.result_cache)
        if self.exiting.is_set():
            raise RuntimeError("Rollout engine is exiting, cannot wait for results.")
        if accepted < count:
            raise TimeoutError(
                f"Timed out waiting for {count} rollouts, only received {accepted}."
            )
        if self.config.enable_rollout_tracing:
            self.logger.info(f"Rollout results are ready!")
        self.result_cache.sort(key=lambda x: x.t)
        results, self.result_cache = (
            self.result_cache[:count],
            self.result_cache[count:],
        )
        random.shuffle(results)
        return concat_padded_tensors([r.data for r in results])

    def rollout_batch(
        self,
        data: List[Dict[str, Any]],
        workflow: "RolloutWorkflow" | None = None,
        workflow_builder: Callable | None = None,
        should_accept: Callable | None = None,
    ) -> Dict[str, Any]:
        """Submit a batch of requests and wait for results.

        See :meth:`~areal.api.engine_api.InferenceEngine.rollout_batch` for detailed documentation.
        """
        for item in data:
            self.submit(
                data=item,
                workflow=workflow,
                workflow_builder=workflow_builder,
                should_accept=should_accept,
            )
        return self.wait(count=len(data))

    def prepare_batch(
        self,
        dataloader: StatefulDataLoader,
        workflow: "RolloutWorkflow" | None = None,
        workflow_builder: Callable | None = None,
        should_accept: Callable | None = None,
    ):
        """Prepare a batch with controlled staleness.

        See :meth:`~areal.api.engine_api.InferenceEngine.prepare_batch` for detailed documentation.
        """
        if not hasattr(self, "data_generator"):
            self.data_generator = cycle_dataloader(dataloader)
        assert dataloader.batch_size is not None
        while True:
            # Submit at least two batches to allow maximum overlap
            if (
                self.get_capacity() + dataloader.batch_size > 0
                and self.input_queue.qsize() + dataloader.batch_size
                < self.input_queue.maxsize
            ):
                data = next(self.data_generator)
                for item in data:
                    self.submit(
                        item,
                        workflow=workflow,
                        workflow_builder=workflow_builder,
                        should_accept=should_accept,
                    )
            try:
                return self.wait(dataloader.batch_size, timeout=1)
            except TimeoutError:
                pass

    def pause(self):
        """Pause request submission for async rollout.

        See :meth:`~areal.api.engine_api.InferenceEngine.pause` for detailed documentation.
        """
        self.paused.set()

    def resume(self):
        """Resume request submission for async rollout.

        See :meth:`~areal.api.engine_api.InferenceEngine.resume` for detailed documentation.
        """
        self.paused.clear()
=======
        raise NotImplementedError()
>>>>>>> a350eb74
<|MERGE_RESOLUTION|>--- conflicted
+++ resolved
@@ -3,10 +3,6 @@
 from typing import TYPE_CHECKING, Any, Dict
 
 from areal.api.engine_api import InferenceEngine
-<<<<<<< HEAD
-from areal.core.staleness_manager import StalenessManager
-=======
->>>>>>> a350eb74
 from areal.experimental.openai.types import CompletionWithTokenLogpReward
 
 if TYPE_CHECKING:
@@ -38,534 +34,4 @@
         Dict[str, Any] | None | Dict[str, CompletionWithTokenLogpReward]
             The trajectory result, None if rejected, or a dictionary of completion results
         """
-<<<<<<< HEAD
-        raise NotImplementedError()
-
-
-def check_trajectory_format(
-    data: Dict[str, Any] | None | Dict[str, CompletionWithTokenLogpReward],
-    batch_size: int | None = None,
-    expected_keys: set | None = None,
-    logger: Any = None,
-) -> bool:
-    """Check the format of trajectory data returned by workflow.arun_episode.
-
-    This function validates trajectory data to ensure it conforms to one of three expected formats:
-
-    1. **None**: Indicates a rejected trajectory that will not be used for training
-    2. **Dict[str, CompletionWithTokenLogpReward]**: Completion results from the workflow
-    3. **Dict[str, torch.Tensor]**: Tensor format with specific shape and key requirements
-
-    For tensor format validation, the function ensures:
-
-    - Required keys ``input_ids`` and ``attention_mask`` are present
-    - All tensors have consistent batch size and sequence length dimensions
-    - Tensor shapes follow the pattern ``[batch_size, max_seqlen]``
-    - Keys are consistent across different episodes when ``expected_keys`` is provided
-
-    Special handling is provided for:
-
-    - **multi_modal_input**: Expected to be a non-empty list of dictionaries containing ``pixel_values``
-    - **Non-tensor data**: Logged for informational purposes
-
-    Parameters
-    ----------
-    data : Dict[str, Any] | None | Dict[str, CompletionWithTokenLogpReward]
-        The trajectory data to validate. Can be:
-
-        - ``None`` for rejected trajectories
-        - Dictionary mapping strings to ``CompletionWithTokenLogpReward`` objects
-        - Dictionary mapping strings to PyTorch tensors or other data types
-
-    batch_size : int | None, optional
-        Expected batch size for tensor validation. If ``None``, batch size is inferred
-        from the first dimension of ``input_ids``. Default is ``None``.
-
-    expected_keys : set | None, optional
-        Set of expected keys for consistency checking across multiple episodes.
-        If provided, validates that the current trajectory contains all expected keys.
-        Default is ``None``.
-
-    logger : Any, optional
-        Logger instance for warning and info messages. If ``None``, creates a default
-        logger named "Workflow API". Default is ``None``.
-
-    Returns
-    -------
-    bool
-        ``True`` if the trajectory format is valid, ``False`` otherwise.
-
-    Raises
-    ------
-    ValueError
-        If the trajectory format is invalid. Error messages provide detailed information
-        about the specific validation failure, including:
-
-        - Missing required keys
-        - Incorrect tensor dimensions
-        - Inconsistent batch sizes or sequence lengths
-        - Invalid multi-modal input format
-        - Key inconsistencies across episodes
-
-    Examples
-    --------
-    Basic usage with tensor data:
-
-    >>> import torch
-    >>> data = {
-    ...     'input_ids': torch.randint(0, 1000, (2, 10)),
-    ...     'attention_mask': torch.ones(2, 10)
-    ... }
-    >>> check_trajectory_format(data, batch_size=2)
-    True
-
-    Validation with expected keys:
-
-    >>> expected = {'input_ids', 'attention_mask', 'labels'}
-    >>> data_with_labels = {
-    ...     'input_ids': torch.randint(0, 1000, (2, 10)),
-    ...     'attention_mask': torch.ones(2, 10),
-    ...     'labels': torch.randint(0, 1000, (2, 10))
-    ... }
-    >>> check_trajectory_format(data_with_labels, expected_keys=expected)
-    True
-
-    Rejected trajectory:
-
-    >>> check_trajectory_format(None)
-    True
-
-    See Also
-    --------
-    RolloutWorkflow.arun_episode : Method that returns trajectory data to be validated
-    WorkflowExecutor : Class that uses this function when ``check_trajectory_format`` is enabled
-    """
-    if logger is None:
-        logger = logging.getLogger("Workflow API")
-    if data is None:
-        return True
-
-    if not isinstance(data, dict):
-        raise ValueError(f"Expected data to be None or dict, got {type(data)}")
-
-    if len(data) == 0:
-        raise ValueError("Data dict cannot be empty")
-
-    # Check if all values are CompletionWithTokenLogpReward
-    if all(isinstance(v, CompletionWithTokenLogpReward) for v in data.values()):
-        return True
-
-    # Check required keys
-    # At least require `input_ids` and `attention_mask`
-    required_keys = {"input_ids", "attention_mask"}
-    missing_keys = required_keys - set(data.keys())
-    if missing_keys:
-        raise ValueError(f"Missing required keys in tensor data: {missing_keys}")
-
-    # Check tensor shapes
-    input_ids = data["input_ids"]
-    if input_ids.dim() != 2:
-        raise ValueError(
-            f"Expected 2D tensors with shape [batch_size, max_seqlen], got {input_ids.dim()}D"
-        )
-
-    inferred_batch_size, max_seqlen = input_ids.shape
-
-    if batch_size is not None and inferred_batch_size != batch_size:
-        raise ValueError(f"Expected batch size {batch_size}, got {inferred_batch_size}")
-
-    # Check all tensors have consistent shape
-    for key, value in data.items():
-        if torch.is_tensor(value):
-            if value.shape[0] != inferred_batch_size:
-                logger.warning(
-                    f"The first dim of tensor `{key}` is {value.shape[0]}, "
-                    f"rather than the batch size of input_ids ({inferred_batch_size})."
-                )
-            if value.ndim >= 2 and value.shape[1] != max_seqlen:
-                logger.warning(
-                    f"The second dim of tensor `{key}` is {value.shape[1]}, "
-                    f"rather than the max seqlen of input_ids ({max_seqlen})."
-                )
-        elif key == "multi_modal_input":
-            if (
-                not isinstance(value, list)
-                or len(value) == 0
-                or any(not isinstance(v, dict) for v in value)
-            ):
-                raise ValueError(
-                    "multi_modal_input should be a non-empty list of dicts"
-                )
-            if not all("pixel_values" in v for v in value):
-                raise ValueError(
-                    "multi_modal_input should at least contain the `pixel_values` field."
-                )
-        else:
-            logger.info(f"Encounter non-tensor data with key `{key}`: {value}")
-
-    # Check key consistency if expected_keys is provided
-    if expected_keys is not None:
-        missing_keys = expected_keys - set(data.keys())
-        if missing_keys:
-            raise ValueError(
-                f"Inconsistent keys compared to expected: "
-                f"expected {expected_keys}, but {missing_keys} are missing."
-            )
-
-    return True
-
-
-@dataclass
-class _TimedResult:
-    t: int
-    data: Dict[str, Any]
-
-
-@dataclass
-class _RolloutTaskInput:
-    data: Dict[str, Any]
-    workflow: RolloutWorkflow
-    should_accept: Callable | None = None
-
-
-@dataclass
-class _RolloutTask:
-    create_time: int
-    task: asyncio.Task
-    task_input: _RolloutTaskInput
-
-
-class WorkflowExecutor:
-
-    def __init__(
-        self,
-        config: InferenceEngineConfig,
-        inference_engine: "InferenceEngine",
-        staleness_manager: StalenessManager | None = None,
-    ):
-        self.max_concurrent_rollouts = (
-            config.max_concurrent_rollouts or config.consumer_batch_size
-        )
-        self.consumer_batch_size = config.consumer_batch_size
-
-        self.config = config
-        self.exiting = threading.Event()
-        self.paused = threading.Event()
-
-        self.inference_engine = inference_engine
-
-        # Use provided staleness manager or create a default one
-        # The manager will be properly initialized in initialize()
-        self.staleness_manager = staleness_manager
-
-        qsize = config.queue_size or self.max_concurrent_rollouts * 16
-        self.input_queue = queue.Queue(maxsize=qsize)
-        self.output_queue = queue.Queue(maxsize=qsize)
-        self.result_cache: List[_TimedResult] = []
-
-        # For trajectory format checking
-        self._expected_trajectory_keys: set | None = None
-
-    def initialize(self, logger=None, train_data_parallel_size: int | None = None):
-        if logger is None:
-            logger = logging.getLogger("WorkflowExecutor")
-        self.logger = logger
-
-        # Initialize staleness manager if not provided
-        if self.staleness_manager is None:
-            if train_data_parallel_size is not None:
-                dp_world_size = train_data_parallel_size
-            else:
-                if dist.is_initialized():
-                    if not mpu.is_initialized():
-                        dp_world_size = dist.get_world_size()
-                    else:
-                        dp_world_size = mpu.get_data_parallel_world_size()
-                else:
-                    dp_world_size = 1
-
-            # Apply data parallel scaling
-            max_concurrent_rollouts = max(
-                1, self.max_concurrent_rollouts // dp_world_size
-            )
-            consumer_batch_size = max(1, self.consumer_batch_size // dp_world_size)
-
-            self.staleness_manager = StalenessManager(
-                max_concurrent_rollouts=max_concurrent_rollouts,
-                consumer_batch_size=consumer_batch_size,
-                max_staleness=self.config.max_head_offpolicyness,
-            )
-
-        self.rollout_thread = threading.Thread(
-            target=self._rollout_thread, daemon=True
-        )  # set daemon=True to automatically exit when error occurs
-        self.rollout_thread.start()
-
-    def destroy(self):
-        self.exiting.set()
-        self.rollout_thread.join()
-
-    def get_capacity(self):
-        version = self.inference_engine.get_version()
-        capacity = self.staleness_manager.get_capacity(version)
-        return capacity
-
-    def _rollout_thread(self):
-        """Thread that runs the rollout loop."""
-        try:
-            uvloop.run(self._rollout_thread_async())
-        except Exception:
-            traceback.print_exc()
-
-    async def _rollout_thread_async(self):
-        rollout_tasks: Dict[str, _RolloutTask] = {}
-        rid = 0
-        try:
-            while not self.exiting.is_set():
-                # Check capacity
-                capacity = self.get_capacity()
-                # Create new rollout task
-                while (
-                    capacity > 0
-                    and not self.paused.is_set()
-                    and self.input_queue.qsize() > 0
-                ):
-                    x = self.input_queue.get_nowait()
-                    x: _RolloutTaskInput
-                    self.logger.debug(f"Get data from puller: {x.data}")
-                    task = asyncio.create_task(
-                        x.workflow.arun_episode(self.inference_engine, x.data),
-                        name=str(rid),
-                    )
-                    rollout_tasks[str(rid)] = _RolloutTask(
-                        create_time=time.monotonic_ns(), task=task, task_input=x
-                    )
-                    # Notify staleness manager
-                    self.staleness_manager.on_rollout_submitted()
-                    if self.config.enable_rollout_tracing:
-                        stat = self.staleness_manager.get_stats()
-                        self.logger.info(
-                            f"Submit rollout rid {rid}. "
-                            f"Submit: {stat.submitted}, "
-                            f"running: {stat.running}, "
-                            f"accepted: {stat.accepted}."
-                        )
-                    capacity -= 1
-                    rid += 1
-                tasks = [x.task for x in rollout_tasks.values()]
-
-                # Wait for rollout completion
-                done = []
-                if tasks:
-                    done, _ = await asyncio.wait(
-                        tasks,
-                        timeout=ROLLOUT_POLL_WAIT_TIME,
-                        return_when=asyncio.FIRST_COMPLETED,
-                    )
-                # Collect done results
-                for task in done:
-                    traj = await task
-
-                    # Trajectory format checking, directly raise an error when the format is wrong.
-                    if self.config.check_trajectory_format and traj is not None:
-                        check_trajectory_format(
-                            traj, expected_keys=self._expected_trajectory_keys
-                        )
-                        # Track expected keys for consistency checking
-                        if isinstance(traj, dict) and "input_ids" in traj:
-                            if self._expected_trajectory_keys is None:
-                                self._expected_trajectory_keys = set(traj.keys())
-                                self.logger.info(
-                                    f"Trajectory format check: tracking keys {self._expected_trajectory_keys}"
-                                )
-
-                    if isinstance(traj, dict) and all(
-                        isinstance(v, CompletionWithTokenLogpReward)
-                        for v in traj.values()
-                    ):
-                        traj = concat_padded_tensors(
-                            [v.to_tensor_dict() for v in traj.values()]
-                        )
-                    assert traj is None or isinstance(traj, dict), traj
-                    task_rid = task.get_name()
-                    task_obj = rollout_tasks.pop(task_rid)
-
-                    task_input = task_obj.task_input
-                    # Check if trajectory should be accepted
-                    should_accept_traj = traj is not None and (
-                        task_input.should_accept is None
-                        or task_input.should_accept(traj)
-                    )
-
-                    if should_accept_traj:
-                        # Notify staleness manager of accepted rollout
-                        self.staleness_manager.on_rollout_accepted()
-                        if self.config.enable_rollout_tracing:
-                            stat = self.staleness_manager.get_stats()
-                            self.logger.info(
-                                f"Finish and accept rollout {task_rid}. "
-                                f"Submit: {stat.submitted}, "
-                                f"running: {stat.running}, "
-                                f"accepted: {stat.accepted}."
-                            )
-                        try:
-                            self.output_queue.put_nowait(
-                                _TimedResult(task_obj.create_time, traj)
-                            )
-                        except queue.Full:
-                            raise RuntimeError(
-                                "Output queue full. Please increase queue_size."
-                            )
-                    else:
-                        # Rollout completed but was rejected
-                        # Only decrement running count since it was never accepted
-                        self.staleness_manager.on_rollout_rejected()
-                        if self.config.enable_rollout_tracing:
-                            stat = self.staleness_manager.get_stats()
-                            self.logger.info(
-                                f"Finish but reject rollout {task_rid}. "
-                                f"Submit: {stat.submitted}, "
-                                f"running: {stat.running}, "
-                                f"accepted: {stat.accepted}."
-                            )
-
-                await asyncio.sleep(1)
-        except Exception:
-            traceback.print_exc()
-        finally:
-            # Cancel remaining tasks
-            for task_obj in rollout_tasks.values():
-                if not task_obj.task.done():
-                    task_obj.task.cancel()
-                    try:
-                        await task_obj.task
-                    except asyncio.CancelledError:
-                        pass
-
-    def submit(
-        self,
-        data: Dict[str, Any],
-        workflow: "RolloutWorkflow" | None = None,
-        workflow_builder: Callable | None = None,
-        should_accept: Callable | None = None,
-    ) -> None:
-        """Submit a request to the workflow executor.
-
-        See :meth:`~areal.api.engine_api.InferenceEngine.submit` for detailed documentation.
-        """
-        try:
-            if workflow is None:
-                workflow = workflow_builder()
-            x = _RolloutTaskInput(
-                data=data, workflow=workflow, should_accept=should_accept
-            )
-            self.input_queue.put_nowait(x)
-        except queue.Full:
-            raise RuntimeError("Input queue full. Please increase queue_size.")
-
-    def wait(self, count: int, timeout: float | None = None) -> Dict[str, Any]:
-        """Wait for workflow results.
-
-        See :meth:`~areal.api.engine_api.InferenceEngine.wait` for detailed documentation.
-        """
-        tik = time.perf_counter()
-        timeout = timeout or float(7 * 24 * 3600)
-        while not self.exiting.is_set() and time.perf_counter() - tik < timeout:
-            while True:
-                # Drain all outputs.
-                try:
-                    timed_result = self.output_queue.get_nowait()
-                    self.result_cache.append(timed_result)
-                except queue.Empty:
-                    break
-            if len(self.result_cache) >= count:
-                break
-            else:
-                time.sleep(ROLLOUT_POLL_WAIT_TIME)
-        accepted = len(self.result_cache)
-        if self.exiting.is_set():
-            raise RuntimeError("Rollout engine is exiting, cannot wait for results.")
-        if accepted < count:
-            raise TimeoutError(
-                f"Timed out waiting for {count} rollouts, only received {accepted}."
-            )
-        if self.config.enable_rollout_tracing:
-            self.logger.info(f"Rollout results are ready!")
-        self.result_cache.sort(key=lambda x: x.t)
-        results, self.result_cache = (
-            self.result_cache[:count],
-            self.result_cache[count:],
-        )
-        random.shuffle(results)
-        return concat_padded_tensors([r.data for r in results])
-
-    def rollout_batch(
-        self,
-        data: List[Dict[str, Any]],
-        workflow: "RolloutWorkflow" | None = None,
-        workflow_builder: Callable | None = None,
-        should_accept: Callable | None = None,
-    ) -> Dict[str, Any]:
-        """Submit a batch of requests and wait for results.
-
-        See :meth:`~areal.api.engine_api.InferenceEngine.rollout_batch` for detailed documentation.
-        """
-        for item in data:
-            self.submit(
-                data=item,
-                workflow=workflow,
-                workflow_builder=workflow_builder,
-                should_accept=should_accept,
-            )
-        return self.wait(count=len(data))
-
-    def prepare_batch(
-        self,
-        dataloader: StatefulDataLoader,
-        workflow: "RolloutWorkflow" | None = None,
-        workflow_builder: Callable | None = None,
-        should_accept: Callable | None = None,
-    ):
-        """Prepare a batch with controlled staleness.
-
-        See :meth:`~areal.api.engine_api.InferenceEngine.prepare_batch` for detailed documentation.
-        """
-        if not hasattr(self, "data_generator"):
-            self.data_generator = cycle_dataloader(dataloader)
-        assert dataloader.batch_size is not None
-        while True:
-            # Submit at least two batches to allow maximum overlap
-            if (
-                self.get_capacity() + dataloader.batch_size > 0
-                and self.input_queue.qsize() + dataloader.batch_size
-                < self.input_queue.maxsize
-            ):
-                data = next(self.data_generator)
-                for item in data:
-                    self.submit(
-                        item,
-                        workflow=workflow,
-                        workflow_builder=workflow_builder,
-                        should_accept=should_accept,
-                    )
-            try:
-                return self.wait(dataloader.batch_size, timeout=1)
-            except TimeoutError:
-                pass
-
-    def pause(self):
-        """Pause request submission for async rollout.
-
-        See :meth:`~areal.api.engine_api.InferenceEngine.pause` for detailed documentation.
-        """
-        self.paused.set()
-
-    def resume(self):
-        """Resume request submission for async rollout.
-
-        See :meth:`~areal.api.engine_api.InferenceEngine.resume` for detailed documentation.
-        """
-        self.paused.clear()
-=======
-        raise NotImplementedError()
->>>>>>> a350eb74
+        raise NotImplementedError()