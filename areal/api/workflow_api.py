--- conflicted
+++ resolved
@@ -83,6 +83,9 @@
     return app
 
 
+slogger = logging.getLogger("StalenessManager")
+
+
 class StalenessManager:
 
     def __init__(
@@ -143,7 +146,7 @@
             assert completed <= self.rollout_stat.running
             self.rollout_stat.running -= completed
             if self.enable_rollout_tracing:
-                logger.info(
+                slogger.info(
                     f"Finish {completed} rollouts. "
                     f"Accepted: {accepted}/{completed} ({accepted/completed:.2%}). "
                     f"Submit: {self.rollout_stat.submitted}, "
@@ -180,14 +183,14 @@
                 self.server.run()
             except Exception as e:
                 if not self._shutdown_event.is_set():
-                    logger.error(f"Staleness server error: {e}")
+                    slogger.error(f"Staleness server error: {e}")
 
         self.server_thread = threading.Thread(target=run_server, daemon=True)
         self.server_thread.start()
 
         # Wait for server to start
         time.sleep(0.5)
-        logger.info(f"Staleness server started on {self.host}:{self.port}")
+        slogger.info(f"Staleness server started on {self.host}:{self.port}")
 
     def stop(self):
         """Stop the staleness manager gracefully."""
@@ -227,20 +230,18 @@
 
         self.local_rollout_stat = RolloutStat()
 
-<<<<<<< HEAD
-    def initialize(self, data_parallel_group: Optional[dist.ProcessGroup] = None):
+    def initialize(
+        self,
+        logger=None,
+        data_parallel_group: Optional[dist.ProcessGroup] = None,
+    ):
+        if logger is None:
+            logger = logging.getLogger("WorkflowExecutor")
+        self.logger = logger
+
         if dist.is_initialized():
             self.dp_world_size = dist.get_world_size(group=data_parallel_group)
             self.dp_group = data_parallel_group
-=======
-    def initialize(self, logger=None, train_data_parallel_size: int | None = None):
-        if logger is None:
-            logger = logging.getLogger("WorkflowExecutor")
-        self.logger = logger
-
-        if train_data_parallel_size is not None:
-            self.dp_world_size = train_data_parallel_size
->>>>>>> 8bcfdcb5
         else:
             self.dp_world_size = 1
             self.dp_group = None
@@ -322,7 +323,7 @@
         self.rollout_thread.join()
         if self.staleness_manager:
             self.staleness_manager.stop()
-            logger.info("Staleness server stopped")
+            self.logger.info("Staleness server stopped")
 
     def get_local_capacity(self):
         with self.lock:
@@ -365,12 +366,12 @@
                 result = response.json()
                 return result.get("granted", 0)
             else:
-                logger.warning(
+                self.logger.warning(
                     f"Capacity request failed with status {response.status_code}: {response.text}"
                 )
                 return 0
         except Exception as e:
-            logger.warning(f"Capacity request failed with exception: {e}")
+            self.logger.warning(f"Capacity request failed with exception: {e}")
             return 0
 
     def release_capacity(self, completed: int, accepted: int):
@@ -396,7 +397,6 @@
             while not self.exiting.is_set():
                 # Check capacity
                 capacity = self.get_capacity()
-<<<<<<< HEAD
 
                 # Create new rollout tasks
                 with self.lock:
@@ -407,42 +407,17 @@
                         and self.input_queue.qsize() > 0
                     ):
                         data, workflow = self.input_queue.get_nowait()
-                        logger.debug(f"Get data from puller: {data}")
+                        self.logger.debug(f"Get data from puller: {data}")
                         task = asyncio.create_task(
                             workflow.arun_episode(self.inference_engine, data),
                             name=str(rid),
-=======
-                # Create new rollout task
-                self.lock.acquire()
-                while (
-                    capacity > 0
-                    and not self.paused.is_set()
-                    and self.input_queue.qsize() > 0
-                ):
-                    data, workflow = self.input_queue.get_nowait()
-                    self.logger.debug(f"Get data from puller: {data}")
-                    task = asyncio.create_task(
-                        workflow.arun_episode(self.inference_engine, data),
-                        name=str(rid),
-                    )
-                    rollout_tasks[str(rid)] = task
-                    task_create_time[str(rid)] = time.monotonic_ns()
-                    self.rollout_stat.submitted += 1
-                    self.rollout_stat.running += 1
-                    if self.config.enable_rollout_tracing:
-                        self.logger.info(
-                            f"Submit rollout rid {rid}. "
-                            f"Submit: {self.rollout_stat.submitted}, "
-                            f"running: {self.rollout_stat.running}, "
-                            f"accepted: {self.rollout_stat.accepted}."
->>>>>>> 8bcfdcb5
                         )
                         rollout_tasks[str(rid)] = task
                         task_create_time[str(rid)] = time.monotonic_ns()
                         self.local_rollout_stat.submitted += 1
                         self.local_rollout_stat.running += 1
                         if self.config.enable_rollout_tracing:
-                            logger.info(
+                            self.logger.info(
                                 f"Submit rollout rid {rid}. "
                                 f"Submit: {self.local_rollout_stat.submitted}, "
                                 f"running: {self.local_rollout_stat.running}, "
