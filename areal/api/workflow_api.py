import asyncio
import itertools
import queue
import random
import threading
import time
import traceback
from dataclasses import dataclass
<<<<<<< HEAD
from typing import TYPE_CHECKING, Any, Callable, Dict, List, Optional
=======
from typing import TYPE_CHECKING, Any, Callable, Dict, List, Optional, Union
>>>>>>> 52ed86f6

import torch.distributed as dist
import uvloop
from tensordict import TensorDict
from torchdata.stateful_dataloader import StatefulDataLoader

from areal.api.cli_args import InferenceEngineConfig
from areal.api.engine_api import InferenceEngine
from areal.api.io_struct import RolloutStat
from areal.utils.data import concat_padded_tensors
from realhf.base import logging

if TYPE_CHECKING:
    from areal.api.engine_api import InferenceEngine
    from areal.experimental.openai.client import CompletionWithTokenLogpReward

logger = logging.getLogger("areal.workflow_api")


ROLLOUT_POLL_WAIT_TIME = 0.05


class RolloutWorkflow:

    async def arun_episode(
        self, engine: "InferenceEngine", data: Dict[str, Any]
    ) -> Union[TensorDict, None, Dict[str, "CompletionWithTokenLogpReward"]]:
        """Run a single episode of the workflow.

        `None` implies that this trajectory is rejected and will not be used for training.

        See concrete example implementations under the `areal/workflow` directory.
        """
        raise NotImplementedError()


@dataclass
class _TimedResult:
    t: int
    data: TensorDict


class WorkflowExecutor:

    def __init__(
        self,
        config: InferenceEngineConfig,
        inference_engine: "InferenceEngine",
    ):
        config.max_concurrent_rollouts = (
            config.max_concurrent_rollouts or config.consumer_batch_size
        )
        self.config = config
        self.exiting = threading.Event()
        self.paused = threading.Event()
        self.lock = threading.Lock()

        self.inference_engine = inference_engine

        qsize = config.queue_size or config.max_concurrent_rollouts * 16
        self.input_queue = queue.Queue(maxsize=qsize)
        self.output_queue = queue.Queue(maxsize=qsize)
        self.result_cache: List[_TimedResult] = []

        self.rollout_stat = RolloutStat()

    def initialize(self):
        self.rollout_tasks: Dict[str, asyncio.Task] = {}
        self.rollout_thread = threading.Thread(
            target=self._rollout_thread, daemon=True
        )  # set daemon=True to automatically exit when error occurs
        self.rollout_thread.start()

    def destroy(self):
        self.exiting.set()
        self.rollout_thread.join()

    def get_capacity(self):
        if dist.is_initialized():
            world_size = dist.get_world_size()
        else:
            world_size = 1

        with self.lock:
            max_concurrent_rollouts = max(
                1, self.config.max_concurrent_rollouts // world_size
            )
            capacity = max_concurrent_rollouts - len(self.rollout_tasks)
            # Staleness control
            version = self.inference_engine.get_version()
            ofp = self.config.max_head_offpolicyness
            sample_cnt = self.rollout_stat.accepted + self.rollout_stat.running
            consumer_bs = max(1, self.config.consumer_batch_size // world_size)
            capacity = min(capacity, (ofp + version + 1) * consumer_bs - sample_cnt)
        return capacity

    def _rollout_thread(self):
        """Thread that runs the rollout loop."""
        try:
            uvloop.run(self._rollout_thread_async())
        except Exception:
            traceback.print_exc()

    async def _rollout_thread_async(self):
        rollout_tasks = self.rollout_tasks
        task_create_time = {}
        rid = 0
        try:
            while not self.exiting.is_set():
                # Check capacity
                capacity = self.get_capacity()
                # Create new rollout task
                self.lock.acquire()
                while (
                    capacity > 0
                    and not self.paused.is_set()
                    and self.input_queue.qsize() > 0
                ):
                    data, workflow = self.input_queue.get_nowait()
                    logger.debug(f"Get data from puller: {data}")
                    task = asyncio.create_task(
                        workflow.arun_episode(self.inference_engine, data),
                        name=str(rid),
                    )
                    rollout_tasks[str(rid)] = task
                    task_create_time[str(rid)] = time.monotonic_ns()
                    self.rollout_stat.submitted += 1
                    self.rollout_stat.running += 1
                    if self.config.enable_rollout_tracing:
                        logger.info(
                            f"Submit rollout rid {rid}. "
                            f"Submit: {self.rollout_stat.submitted}, "
                            f"running: {self.rollout_stat.running}, "
                            f"accepted: {self.rollout_stat.accepted}."
                        )
                    capacity -= 1
                    rid += 1
                tasks = list(rollout_tasks.values())
                self.lock.release()

                # Wait for rollout completion
                done = []
                if tasks:
                    done, _ = await asyncio.wait(
                        tasks,
                        timeout=ROLLOUT_POLL_WAIT_TIME,
                        return_when=asyncio.FIRST_COMPLETED,
                    )
                # Collect done results
                for task in done:
                    traj = await task
                    from areal.experimental.openai.client import (
                        CompletionWithTokenLogpReward,
                    )
                    from areal.utils.data import concat_padded_tensors

                    if isinstance(traj, dict) and all(
                        isinstance(v, CompletionWithTokenLogpReward)
                        for v in traj.values()
                    ):
                        traj = concat_padded_tensors(
                            [v.to_tensor_dict() for v in traj.values()]
                        )
                    assert traj is None or isinstance(traj, TensorDict), traj
                    task_rid = task.get_name()
                    with self.lock:
                        rollout_tasks.pop(task_rid)
                        create_time = task_create_time.pop(task_rid)
                        self.rollout_stat.accepted += 1
                        self.rollout_stat.running -= 1
                        if self.config.enable_rollout_tracing:
                            logger.info(
                                f"Finish rollout {task_rid}. "
                                f"Submit: {self.rollout_stat.submitted}, "
                                f"running: {self.rollout_stat.running}, "
                                f"accepted: {self.rollout_stat.accepted}."
                            )
                    try:
                        self.output_queue.put_nowait(_TimedResult(create_time, traj))
                    except queue.Full:
                        raise RuntimeError(
                            "Output queue full. Please increase queue_size."
                        )

                await asyncio.sleep(1)
        except Exception:
            traceback.print_exc()
        finally:
            # Cancel remaining tasks
            with self.lock:
                for task in rollout_tasks.values():
                    if not task.done():
                        task.cancel()
                        try:
                            await task
                        except asyncio.CancelledError:
                            pass

    def submit(
        self,
        data: Dict[str, Any],
        workflow: Optional["RolloutWorkflow"] = None,
        workflow_builder: Optional[Callable] = None,
    ) -> None:
        try:
            if workflow is None:
                workflow = workflow_builder()
            self.input_queue.put_nowait((data, workflow))
        except queue.Full:
            raise RuntimeError("Input queue full. Please increase queue_size.")

    def wait(
        self,
        count: int,
        timeout: float | None = None,
        should_accept: Callable | None = None,
    ) -> TensorDict:
        tik = time.perf_counter()
        timeout = timeout or float(7 * 24 * 3600)
        while not self.exiting.is_set() and time.perf_counter() - tik < timeout:
            while True:
                # Drain all outputs.
                try:
                    timed_result = self.output_queue.get_nowait()
                    if timed_result.data is not None and (
                        should_accept is None or should_accept(timed_result.data)
                    ):
                        if self.config.enable_rollout_tracing:
                            logger.info(
                                f"Accept rollout result. accepted/count = {len(self.result_cache)}/{count}"
                            )
                        self.result_cache.append(timed_result)
                    else:
                        if self.config.enable_rollout_tracing:
                            logger.info(f"Rollout is rejected.")
                        with self.lock:
                            self.rollout_stat.accepted -= 1
                except queue.Empty:
                    break
            if len(self.result_cache) >= count:
                break
            else:
                time.sleep(ROLLOUT_POLL_WAIT_TIME)
        accepted = len(self.result_cache)
        if self.exiting.is_set():
            raise RuntimeError("Rollout engine is exiting, cannot wait for results.")
        if accepted < count:
            raise TimeoutError(
                f"Timed out waiting for {count} rollouts, " f"only received {accepted}."
            )
        if self.config.enable_rollout_tracing:
            logger.info(
                f"Rollout results are ready! accepted/count = {accepted}/{count}"
            )
        self.result_cache.sort(key=lambda x: x.t)
        results, self.result_cache = (
            self.result_cache[:count],
            self.result_cache[count:],
        )
        random.shuffle(results)
        return concat_padded_tensors([r.data for r in results])

    def rollout_batch(
        self,
        data: List[Dict[str, Any]],
        workflow: Optional["RolloutWorkflow"] = None,
        workflow_builder: Optional[Callable] = None,
    ) -> TensorDict:
        """Submit a batch of requests to the inference engine and wait for the results."""
        for item in data:
            self.submit(item, workflow, workflow_builder)
        return self.wait(count=len(data))

    def prepare_batch(
        self,
        dataloader: StatefulDataLoader,
        workflow: Optional["RolloutWorkflow"] = None,
        workflow_builder: Optional[Callable] = None,
        should_accept: Callable | None = None,
    ):
        if not hasattr(self, "data_generator"):
            self.data_generator = itertools.cycle(dataloader)
        assert dataloader.batch_size is not None
        while True:
            # Submit at least two batches to allow maximum overlap
            if (
                self.get_capacity() + dataloader.batch_size > 0
                and self.input_queue.qsize() + dataloader.batch_size
                < self.input_queue.maxsize
            ):
                data = next(self.data_generator)
                for item in data:
                    self.submit(
                        item,
                        workflow=workflow,
                        workflow_builder=workflow_builder,
                    )
            try:
                return self.wait(
                    dataloader.batch_size, timeout=1, should_accept=should_accept
                )
            except TimeoutError:
                pass

    def pause(self):
        self.paused.set()

    def resume(self):
        self.paused.clear()<|MERGE_RESOLUTION|>--- conflicted
+++ resolved
@@ -6,11 +6,7 @@
 import time
 import traceback
 from dataclasses import dataclass
-<<<<<<< HEAD
-from typing import TYPE_CHECKING, Any, Callable, Dict, List, Optional
-=======
 from typing import TYPE_CHECKING, Any, Callable, Dict, List, Optional, Union
->>>>>>> 52ed86f6
 
 import torch.distributed as dist
 import uvloop
