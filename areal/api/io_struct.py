--- conflicted
+++ resolved
@@ -68,7 +68,6 @@
 
 
 @dataclass
-<<<<<<< HEAD
 class VLMRequest(LLMRequest):
     image_data: Optional[List[ImageObject | str]] = None
     video_data: Optional[List[Union[str, Dict] | str]] = None
@@ -82,8 +81,6 @@
 
 
 @dataclass
-=======
->>>>>>> 516b2171
 class FinetuneSpec:
     total_train_epochs: int
     dataset_size: int
