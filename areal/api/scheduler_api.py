--- conflicted
+++ resolved
@@ -1,12 +1,8 @@
 import abc
 from dataclasses import dataclass, field
-<<<<<<< HEAD
-from typing import Any
-=======
-from typing import List, Literal
+from typing import Any, Literal
 
 from areal.api.engine_api import Scheduling
->>>>>>> a58d0cc3
 
 
 @dataclass
@@ -23,86 +19,25 @@
     id: str
     # worker and engine deploy on the same machine, so ip are the same
     ip: str
-<<<<<<< HEAD
-    ports: list[str] = field(default_factory=list)
-
-
-@dataclass
-class ContainerSpec:
-    """
-    Resource specification for a worker container/process.
-
-    Attributes:
-        cpu: Number of CPU cores to allocate.
-        gpu: Number of GPUs to allocate.
-        mem: Memory in MB to allocate.
-        container_image: Docker container image (for containerized deployments).
-        cmd: Command to execute when starting the worker.
-        env_vars: Environment variables to set for the worker process.
-        port_count: Number of ports to allocate for this worker.
-    """
-
-    cpu: int = 0
-    gpu: int = 0
-    mem: int = 0
-    container_image: str = ""
-    cmd: str = ""
-    env_vars: dict[str, str] = field(default_factory=dict)
-    port_count: int = 2
-=======
-    worker_ports: List[str] = field(default_factory=list)
-    engine_ports: List[str] = field(default_factory=list)
->>>>>>> a58d0cc3
+    worker_ports: list[str] = field(default_factory=list)
+    engine_ports: list[str] = field(default_factory=list)
 
 
 @dataclass
 class ScheduleStrategy:
-<<<<<<< HEAD
-    """
-    Scheduling strategy configuration.
-
-    Supported strategies:
-        - "new": Allocate new GPUs using round-robin (default).
-        - "colocate": Schedule workers on the same GPUs as another role.
-
-    Attributes:
-        type: Type of scheduling strategy ("new" or "colocate").
-        uid: For "colocate" strategy, the role name to colocate with (e.g., "actor").
-            For "new" strategy, this field is optional.
-    """
-
-    type: str = ""
-    uid: str = ""
-
-
-@dataclass
-class SchedulingConfig:
-    """
-    Complete configuration for scheduling a group of workers.
-
-    Attributes:
-        replicas: Number of worker replicas to create.
-        specs: List of container specifications, one per replica (or a single spec for all).
-        schedule_strategy: Optional scheduling strategy to use.
-        role: Role name for this group of workers (e.g., "rollout", "actor", "critic").
-    """
-
-=======
     type: Literal["colocation", "separation"] = "separation"
     target: str = ""
 
 
 @dataclass
 class Job:
->>>>>>> a58d0cc3
     replicas: int = 0
-    tasks: List[Scheduling] = field(default_factory=list)
+    tasks: list[Scheduling] = field(default_factory=list)
     schedule_strategy: ScheduleStrategy | None = None
     role: str = ""
 
 
 class Scheduler(abc.ABC):
-<<<<<<< HEAD
     """
     Abstract base class for schedulers that manage distributed worker processes.
 
@@ -114,9 +49,7 @@
     """
 
     @abc.abstractmethod
-    def create_workers(
-        self, role: str, scheduler_config: SchedulingConfig, *args, **kwargs
-    ) -> list[str]:
+    def create_workers(self, role: str, job: Job, *args, **kwargs) -> list[str]:
         """
         Create and start worker processes for a specific role.
 
@@ -159,15 +92,6 @@
 
     @abc.abstractmethod
     def delete_workers(self, role: str | None = None):
-=======
-    def create_workers(self, job: Job, *args, **kwargs) -> None:
-        """
-        Start workers
-        """
-        raise NotImplementedError()
-
-    def get_workers(self, role: str, timeout=None) -> List[Worker]:
->>>>>>> a58d0cc3
         """
         Stop and clean up worker processes.
 
