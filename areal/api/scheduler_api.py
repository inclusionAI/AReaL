import abc
from dataclasses import dataclass, field
from typing import Any

from areal.api.cli_args import SchedulingSpec, SchedulingStrategy


@dataclass
class Worker:
<<<<<<< HEAD
    """
    Represents a worker process in the distributed system.

    Attributes:
        id: Unique identifier for the worker (e.g., "rollout/0", "actor/1").
        ip: IP address where the worker is running.
        worker_ports: List of port numbers (as strings) allocated to this worker for worker communication.
        engine_ports: List of port numbers (as strings) allocated to this worker for engine communication.
=======
    """Represents a worker process in the distributed system.

    Attributes
    ----------
    id : str
        Unique identifier for the worker (e.g., "rollout/0", "actor/1")
    ip : str
        IP address where the worker is running
    worker_ports : list[str]
        List of port numbers allocated to this worker for worker communication
    engine_ports : list[str]
        List of port numbers allocated to this worker for engine communication
>>>>>>> d2b1a266
    """

    id: str
    # worker and engine deploy on the same machine, so ip are the same
    ip: str
    worker_ports: list[str] = field(default_factory=list)
    engine_ports: list[str] = field(default_factory=list)


@dataclass
class Job:
    replicas: int = 0
    tasks: list[SchedulingSpec] = field(default_factory=list)
    scheduling_strategy: SchedulingStrategy | None = None
    role: str = ""


class Scheduler(abc.ABC):
<<<<<<< HEAD
    """
    Abstract base class for schedulers that manage distributed worker processes.

    A scheduler is responsible for:
    - Creating and managing worker processes/containers.
    - Allocating resources (GPUs, ports, memory).
    - Creating and managing engine instances on workers.
    - Facilitating RPC calls to engine methods.
=======
    """Abstract base class for schedulers that manage distributed worker processes.

    A scheduler is responsible for creating and managing worker processes/containers,
    allocating resources (GPUs, ports, memory), creating and managing engine instances
    on workers, and facilitating RPC calls to engine methods.
>>>>>>> d2b1a266
    """

    @abc.abstractmethod
    def create_workers(self, job: Job, *args, **kwargs) -> list[str]:
<<<<<<< HEAD
        """
        Create and start worker processes for a specific role.

        Args:
            job: Job configuration specifying replicas, resources, and scheduling strategy.
            *args: Additional positional arguments (implementation-specific).
            **kwargs: Additional keyword arguments (implementation-specific).

        Returns:
            List of worker IDs created (e.g., ["rollout/0", "rollout/1"]).

        Raises:
            WorkerCreationError: If worker creation fails.
            ValueError: If scheduler_config is invalid.
        """
        raise NotImplementedError()

    @abc.abstractmethod
    def get_workers(self, role: str, timeout: int | None = None) -> list[Worker]:
        """
        Wait for workers to be ready and return their information.

        This method blocks until all workers for the specified role are ready
        to accept RPC requests, or until the timeout is reached.

        Args:
            role: Role name to query (e.g., "rollout", "actor").
            timeout: Maximum time to wait in seconds. None means use the default timeout.

        Returns:
            List of Worker objects containing worker ID, IP address, and allocated ports.

        Raises:
            WorkerNotFoundError: If no workers exist for the specified role.
            WorkerFailedError: If any worker process has failed.
            WorkerTimeoutError: If timeout is exceeded while waiting for workers.
        """
        raise NotImplementedError()

    @abc.abstractmethod
    def delete_workers(self, role: str | None = None):
        """
        Stop and clean up worker processes.

        Args:
            role: Specific role to delete. If None, all workers are deleted.

        Raises:
            WorkerNotFoundError: If the specified role doesn't exist.

        Note:
            This method should gracefully terminate workers and clean up resources.
            It should not raise an exception if workers have already stopped.
=======
        """Create and start worker processes for a specific role.

        Parameters
        ----------
        job : Job
            Job configuration specifying replicas, resources, and scheduling strategy
        *args
            Additional positional arguments (implementation-specific)
        **kwargs
            Additional keyword arguments (implementation-specific)

        Returns
        -------
        list[str]
            List of worker IDs created (e.g., ["rollout/0", "rollout/1"])

        Raises
        ------
        WorkerCreationError
            If worker creation fails
        ValueError
            If scheduler_config is invalid
>>>>>>> d2b1a266
        """
        raise NotImplementedError()

    @abc.abstractmethod
<<<<<<< HEAD
    async def create_engine(self, worker_id: str, engine: str, *args, **kwargs) -> Any:
        """
        Create an engine instance on a remote worker.

        The engine parameter is a string import path (e.g., "areal.engine.ppo.actor.FSDPPPOActor")
        that will be dynamically imported and instantiated on the worker.

        Args:
            worker_id: ID of the worker to create the engine on (e.g., "rollout/0").
            engine: Import path to the engine class (e.g., "areal.engine.ppo.actor.FSDPPPOActor").
            *args: Positional arguments passed to engine initialization.
            **kwargs: Keyword arguments passed to engine initialization.

        Returns:
            Result from engine initialization.

        Raises:
            WorkerNotFoundError: If the specified worker doesn't exist.
            WorkerFailedError: If the worker process has failed.
            EngineCreationError: If engine creation or initialization fails.
=======
    def get_workers(self, role: str, timeout: int | None = None) -> list[Worker]:
        """Wait for workers to be ready and return their information.

        This method blocks until all workers for the specified role are ready
        to accept RPC requests, or until the timeout is reached.

        Parameters
        ----------
        role : str
            Role name to query (e.g., "rollout", "actor")
        timeout : int, optional
            Maximum time to wait in seconds. None means use the default timeout

        Returns
        -------
        list[Worker]
            List of Worker objects containing worker ID, IP address, and allocated ports

        Raises
        ------
        WorkerNotFoundError
            If no workers exist for the specified role
        WorkerFailedError
            If any worker process has failed
        WorkerTimeoutError
            If timeout is exceeded while waiting for workers
>>>>>>> d2b1a266
        """
        raise NotImplementedError()

    @abc.abstractmethod
<<<<<<< HEAD
    def call_engine(self, worker_id: str, method: str, *args, **kwargs) -> Any:
        """
        Call a method on an engine instance running on a worker (data plane operation).

        This is the synchronous version. Use `async_call_engine` for async operations.

        Args:
            worker_id: ID of the worker hosting the engine (e.g., "rollout/0").
            method: Name of the method to call on the engine.
            *args: Positional arguments to pass to the method.
            **kwargs: Keyword arguments to pass to the method.

        Returns:
            Result from the engine method call.

        Raises:
            WorkerNotFoundError: If the specified worker doesn't exist.
            WorkerFailedError: If the worker process has failed.
            EngineCallError: If the method call fails.
=======
    def delete_workers(self, role: str | None = None):
        """Stop and clean up worker processes.

        Parameters
        ----------
        role : str, optional
            Specific role to delete. If None, all workers are deleted

        Raises
        ------
        WorkerNotFoundError
            If the specified role doesn't exist

        Notes
        -----
        This method should gracefully terminate workers and clean up resources.
        It should not raise an exception if workers have already stopped.
        """
        raise NotImplementedError()

    @abc.abstractmethod
    async def create_engine(self, worker_id: str, engine: str, *args, **kwargs) -> Any:
        """Create an engine instance on a remote worker.

        The engine parameter is a string import path (e.g., "areal.engine.ppo.actor.FSDPPPOActor")
        that will be dynamically imported and instantiated on the worker.

        Parameters
        ----------
        worker_id : str
            ID of the worker to create the engine on (e.g., "rollout/0")
        engine : str
            Import path to the engine class (e.g., "areal.engine.ppo.actor.FSDPPPOActor")
        *args
            Positional arguments passed to engine initialization
        **kwargs
            Keyword arguments passed to engine initialization

        Returns
        -------
        Any
            Result from engine initialization

        Raises
        ------
        WorkerNotFoundError
            If the specified worker doesn't exist
        WorkerFailedError
            If the worker process has failed
        EngineCreationError
            If engine creation or initialization fails
>>>>>>> d2b1a266
        """
        raise NotImplementedError()

    @abc.abstractmethod
<<<<<<< HEAD
    async def async_call_engine(
        self, worker_id: str, method: str, *args, **kwargs
    ) -> Any:
        """
        Async version of call_engine for calling engine methods asynchronously.

        This is useful for concurrent operations or when integrating with async frameworks.

        Args:
            worker_id: ID of the worker hosting the engine (e.g., "rollout/0").
            method: Name of the method to call on the engine.
            *args: Positional arguments to pass to the method.
            **kwargs: Keyword arguments to pass to the method.

        Returns:
            Result from the engine method call.

        Raises:
            WorkerNotFoundError: If the specified worker doesn't exist.
            WorkerFailedError: If the worker process has failed.
            EngineCallError: If the method call fails.
=======
    def call_engine(self, worker_id: str, method: str, *args, **kwargs) -> Any:
        """Call a method on an engine instance running on a worker (data plane operation).

        This is the synchronous version. Use `async_call_engine` for async operations.

        Parameters
        ----------
        worker_id : str
            ID of the worker hosting the engine (e.g., "rollout/0")
        method : str
            Name of the method to call on the engine
        *args
            Positional arguments to pass to the method
        **kwargs
            Keyword arguments to pass to the method

        Returns
        -------
        Any
            Result from the engine method call

        Raises
        ------
        WorkerNotFoundError
            If the specified worker doesn't exist
        WorkerFailedError
            If the worker process has failed
        EngineCallError
            If the method call fails
        """
        raise NotImplementedError()

    @abc.abstractmethod
    async def async_call_engine(
        self, worker_id: str, method: str, *args, **kwargs
    ) -> Any:
        """Async version of call_engine for calling engine methods asynchronously.

        This is useful for concurrent operations or when integrating with async frameworks.

        Parameters
        ----------
        worker_id : str
            ID of the worker hosting the engine (e.g., "rollout/0")
        method : str
            Name of the method to call on the engine
        *args
            Positional arguments to pass to the method
        **kwargs
            Keyword arguments to pass to the method

        Returns
        -------
        Any
            Result from the engine method call

        Raises
        ------
        WorkerNotFoundError
            If the specified worker doesn't exist
        WorkerFailedError
            If the worker process has failed
        EngineCallError
            If the method call fails
>>>>>>> d2b1a266
        """
        raise NotImplementedError()<|MERGE_RESOLUTION|>--- conflicted
+++ resolved
@@ -7,16 +7,6 @@
 
 @dataclass
 class Worker:
-<<<<<<< HEAD
-    """
-    Represents a worker process in the distributed system.
-
-    Attributes:
-        id: Unique identifier for the worker (e.g., "rollout/0", "actor/1").
-        ip: IP address where the worker is running.
-        worker_ports: List of port numbers (as strings) allocated to this worker for worker communication.
-        engine_ports: List of port numbers (as strings) allocated to this worker for engine communication.
-=======
     """Represents a worker process in the distributed system.
 
     Attributes
@@ -29,7 +19,6 @@
         List of port numbers allocated to this worker for worker communication
     engine_ports : list[str]
         List of port numbers allocated to this worker for engine communication
->>>>>>> d2b1a266
     """
 
     id: str
@@ -48,81 +37,15 @@
 
 
 class Scheduler(abc.ABC):
-<<<<<<< HEAD
-    """
-    Abstract base class for schedulers that manage distributed worker processes.
-
-    A scheduler is responsible for:
-    - Creating and managing worker processes/containers.
-    - Allocating resources (GPUs, ports, memory).
-    - Creating and managing engine instances on workers.
-    - Facilitating RPC calls to engine methods.
-=======
     """Abstract base class for schedulers that manage distributed worker processes.
 
     A scheduler is responsible for creating and managing worker processes/containers,
     allocating resources (GPUs, ports, memory), creating and managing engine instances
     on workers, and facilitating RPC calls to engine methods.
->>>>>>> d2b1a266
     """
 
     @abc.abstractmethod
     def create_workers(self, job: Job, *args, **kwargs) -> list[str]:
-<<<<<<< HEAD
-        """
-        Create and start worker processes for a specific role.
-
-        Args:
-            job: Job configuration specifying replicas, resources, and scheduling strategy.
-            *args: Additional positional arguments (implementation-specific).
-            **kwargs: Additional keyword arguments (implementation-specific).
-
-        Returns:
-            List of worker IDs created (e.g., ["rollout/0", "rollout/1"]).
-
-        Raises:
-            WorkerCreationError: If worker creation fails.
-            ValueError: If scheduler_config is invalid.
-        """
-        raise NotImplementedError()
-
-    @abc.abstractmethod
-    def get_workers(self, role: str, timeout: int | None = None) -> list[Worker]:
-        """
-        Wait for workers to be ready and return their information.
-
-        This method blocks until all workers for the specified role are ready
-        to accept RPC requests, or until the timeout is reached.
-
-        Args:
-            role: Role name to query (e.g., "rollout", "actor").
-            timeout: Maximum time to wait in seconds. None means use the default timeout.
-
-        Returns:
-            List of Worker objects containing worker ID, IP address, and allocated ports.
-
-        Raises:
-            WorkerNotFoundError: If no workers exist for the specified role.
-            WorkerFailedError: If any worker process has failed.
-            WorkerTimeoutError: If timeout is exceeded while waiting for workers.
-        """
-        raise NotImplementedError()
-
-    @abc.abstractmethod
-    def delete_workers(self, role: str | None = None):
-        """
-        Stop and clean up worker processes.
-
-        Args:
-            role: Specific role to delete. If None, all workers are deleted.
-
-        Raises:
-            WorkerNotFoundError: If the specified role doesn't exist.
-
-        Note:
-            This method should gracefully terminate workers and clean up resources.
-            It should not raise an exception if workers have already stopped.
-=======
         """Create and start worker processes for a specific role.
 
         Parameters
@@ -145,33 +68,10 @@
             If worker creation fails
         ValueError
             If scheduler_config is invalid
->>>>>>> d2b1a266
-        """
-        raise NotImplementedError()
-
-    @abc.abstractmethod
-<<<<<<< HEAD
-    async def create_engine(self, worker_id: str, engine: str, *args, **kwargs) -> Any:
-        """
-        Create an engine instance on a remote worker.
-
-        The engine parameter is a string import path (e.g., "areal.engine.ppo.actor.FSDPPPOActor")
-        that will be dynamically imported and instantiated on the worker.
-
-        Args:
-            worker_id: ID of the worker to create the engine on (e.g., "rollout/0").
-            engine: Import path to the engine class (e.g., "areal.engine.ppo.actor.FSDPPPOActor").
-            *args: Positional arguments passed to engine initialization.
-            **kwargs: Keyword arguments passed to engine initialization.
-
-        Returns:
-            Result from engine initialization.
-
-        Raises:
-            WorkerNotFoundError: If the specified worker doesn't exist.
-            WorkerFailedError: If the worker process has failed.
-            EngineCreationError: If engine creation or initialization fails.
-=======
+        """
+        raise NotImplementedError()
+
+    @abc.abstractmethod
     def get_workers(self, role: str, timeout: int | None = None) -> list[Worker]:
         """Wait for workers to be ready and return their information.
 
@@ -198,32 +98,10 @@
             If any worker process has failed
         WorkerTimeoutError
             If timeout is exceeded while waiting for workers
->>>>>>> d2b1a266
-        """
-        raise NotImplementedError()
-
-    @abc.abstractmethod
-<<<<<<< HEAD
-    def call_engine(self, worker_id: str, method: str, *args, **kwargs) -> Any:
-        """
-        Call a method on an engine instance running on a worker (data plane operation).
-
-        This is the synchronous version. Use `async_call_engine` for async operations.
-
-        Args:
-            worker_id: ID of the worker hosting the engine (e.g., "rollout/0").
-            method: Name of the method to call on the engine.
-            *args: Positional arguments to pass to the method.
-            **kwargs: Keyword arguments to pass to the method.
-
-        Returns:
-            Result from the engine method call.
-
-        Raises:
-            WorkerNotFoundError: If the specified worker doesn't exist.
-            WorkerFailedError: If the worker process has failed.
-            EngineCallError: If the method call fails.
-=======
+        """
+        raise NotImplementedError()
+
+    @abc.abstractmethod
     def delete_workers(self, role: str | None = None):
         """Stop and clean up worker processes.
 
@@ -275,34 +153,10 @@
             If the worker process has failed
         EngineCreationError
             If engine creation or initialization fails
->>>>>>> d2b1a266
-        """
-        raise NotImplementedError()
-
-    @abc.abstractmethod
-<<<<<<< HEAD
-    async def async_call_engine(
-        self, worker_id: str, method: str, *args, **kwargs
-    ) -> Any:
-        """
-        Async version of call_engine for calling engine methods asynchronously.
-
-        This is useful for concurrent operations or when integrating with async frameworks.
-
-        Args:
-            worker_id: ID of the worker hosting the engine (e.g., "rollout/0").
-            method: Name of the method to call on the engine.
-            *args: Positional arguments to pass to the method.
-            **kwargs: Keyword arguments to pass to the method.
-
-        Returns:
-            Result from the engine method call.
-
-        Raises:
-            WorkerNotFoundError: If the specified worker doesn't exist.
-            WorkerFailedError: If the worker process has failed.
-            EngineCallError: If the method call fails.
-=======
+        """
+        raise NotImplementedError()
+
+    @abc.abstractmethod
     def call_engine(self, worker_id: str, method: str, *args, **kwargs) -> Any:
         """Call a method on an engine instance running on a worker (data plane operation).
 
@@ -367,6 +221,5 @@
             If the worker process has failed
         EngineCallError
             If the method call fails
->>>>>>> d2b1a266
         """
         raise NotImplementedError()