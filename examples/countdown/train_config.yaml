--- conflicted
+++ resolved
@@ -64,16 +64,10 @@
   use_decoupled_loss: true
   behav_imp_weight_cap: 5.0
   adv_norm:
-<<<<<<< HEAD
-    mean_level: batch
-    std_level: batch
-    group_size: ${gconfig.n_samples}
-=======
     mean_level: group
     std_level: group
     group_size: ${gconfig.n_samples}
   pad_to_maximum: true
->>>>>>> 240286e0
 
 ref:
   experiment_name: ${experiment_name}
