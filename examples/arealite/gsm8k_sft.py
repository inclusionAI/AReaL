import os
import sys

from torchdata.stateful_dataloader import StatefulDataLoader

from arealite.api.cli_args import SFTConfig, load_expr_config
from arealite.api.io_struct import FinetuneSpec
from arealite.engine.sft.lm_engine import FSDPLMEngine
from arealite.utils.data import pad_sequences_to_tensors
from arealite.utils.evaluator import Evaluator
from arealite.utils.saver import Saver
from arealite.utils.stats_logger import StatsLogger
from realhf.api.core.data_api import load_hf_tokenizer
from realhf.base import stats_tracker
<<<<<<< HEAD
from arealite.dataset.__init__ import get_custom_dataset
=======


def process_gsm8k_sft_dataset(dataset: Dataset, tokenizer):
    def process(sample):
        seq_token = tokenizer.encode(
            sample["question"] + sample["answer"] + tokenizer.eos_token
        )
        prompt_token = tokenizer.encode(sample["question"])
        loss_mask = [0] * len(prompt_token) + [1] * (len(seq_token) - len(prompt_token))
        return {"input_ids": seq_token, "loss_mask": loss_mask}

    dataset = dataset.map(process).remove_columns(["question", "answer"])
    return dataset


def get_gsm8k_dataset(split, tokenizer, rank, world_size):
    dataset = load_dataset(path="openai/gsm8k", name="main", split=split)
    dataset = split_dataset_by_node(dataset, rank=rank, world_size=world_size)
    return process_gsm8k_sft_dataset(dataset, tokenizer)
>>>>>>> 3f959687


def main_sft():
    config, _ = load_expr_config(sys.argv[1:], SFTConfig)
    config: SFTConfig

    rank = int(os.getenv("RANK"))
    world_size = int(os.getenv("WORLD_SIZE"))
    tokenizer = load_hf_tokenizer(config.tokenizer_path)
    train_dataset=get_custom_dataset(
                    path=config.train_dataset.path,
                    rank=rank,
                    world_size=world_size,
                    split="train",
                    training_type="sft",
                    tokenizer=tokenizer,
                    )
    valid_dataset=get_custom_dataset(
                    path=config.valid_dataset.path,
                    rank=rank,
                    world_size=world_size,
                    split="test",
                    training_type="sft",
                    tokenizer=tokenizer,
                    )
    # Create dataset and dataloaders
    train_dataloader = StatefulDataLoader(
        train_dataset,
        batch_size=config.train_dataset.batch_size // world_size,
        shuffle=config.train_dataset.shuffle,
        num_workers=config.train_dataset.num_workers,
        collate_fn=pad_sequences_to_tensors,
        drop_last=config.train_dataset.drop_last,
    )
    valid_dataloader = StatefulDataLoader(
        valid_dataset,
        batch_size=config.valid_dataset.batch_size // world_size,
        shuffle=config.valid_dataset.shuffle,
        num_workers=config.valid_dataset.num_workers,
        collate_fn=pad_sequences_to_tensors,
        drop_last=config.valid_dataset.drop_last,
    )

    # Initialize engine
    ft_spec = FinetuneSpec(
        total_train_epochs=config.total_train_epochs,
        dataset_size=len(train_dataloader) * config.train_dataset.batch_size,
        train_batch_size=config.train_dataset.batch_size,
    )
    engine = FSDPLMEngine(config=config.model)
    engine.initialize(None, ft_spec)

    # Run training.
    saver = Saver(config.saver, ft_spec, for_recover=False)
    logger = StatsLogger(config.stats_logger, ft_spec)
    evaluator = Evaluator(config.evaluator, ft_spec)

    total_epochs = config.total_train_epochs
    steps_per_epoch = len(train_dataloader)

    logger.info(f"total_epochs={total_epochs} step_per_epoch={steps_per_epoch}")
    global_step = 0
    for epoch in range(total_epochs):
        for step, data in enumerate(train_dataloader):
            with (
                stats_tracker.record_timing("train_step"),
                stats_tracker.scope("sft"),
            ):
                stats = engine.train_lm(data)
                engine.step_lr_scheduler()
                stats_tracker.scalar(**stats)

            with stats_tracker.record_timing("save"):
                saver.save(engine, epoch, step, global_step)

            with stats_tracker.record_timing("eval"):
                # No need to log anything. Logging will be handled outside
                # via stats_tracker.export().
                def evaluate_fn():
                    with stats_tracker.scope("sft-eval"):
                        for data in valid_dataloader:
                            engine.evaluate_lm(data)

                evaluator.evaluate(
                    evaluate_fn,
                    epoch,
                    step,
                    global_step,
                )

            logger.commit(
                epoch,
                step,
                global_step,
                stats_tracker.export(reduce_group=engine.parallelism_group),
            )
            global_step += 1

    logger.close()
    engine.destroy()


if __name__ == "__main__":
    main_sft()<|MERGE_RESOLUTION|>--- conflicted
+++ resolved
@@ -12,29 +12,7 @@
 from arealite.utils.stats_logger import StatsLogger
 from realhf.api.core.data_api import load_hf_tokenizer
 from realhf.base import stats_tracker
-<<<<<<< HEAD
 from arealite.dataset.__init__ import get_custom_dataset
-=======
-
-
-def process_gsm8k_sft_dataset(dataset: Dataset, tokenizer):
-    def process(sample):
-        seq_token = tokenizer.encode(
-            sample["question"] + sample["answer"] + tokenizer.eos_token
-        )
-        prompt_token = tokenizer.encode(sample["question"])
-        loss_mask = [0] * len(prompt_token) + [1] * (len(seq_token) - len(prompt_token))
-        return {"input_ids": seq_token, "loss_mask": loss_mask}
-
-    dataset = dataset.map(process).remove_columns(["question", "answer"])
-    return dataset
-
-
-def get_gsm8k_dataset(split, tokenizer, rank, world_size):
-    dataset = load_dataset(path="openai/gsm8k", name="main", split=split)
-    dataset = split_dataset_by_node(dataset, rank=rank, world_size=world_size)
-    return process_gsm8k_sft_dataset(dataset, tokenizer)
->>>>>>> 3f959687
 
 
 def main_sft():
