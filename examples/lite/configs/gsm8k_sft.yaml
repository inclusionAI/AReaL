--- conflicted
+++ resolved
@@ -76,9 +76,6 @@
 stats_logger:
   experiment_name: ${experiment_name}
   trial_name: ${trial_name}
-<<<<<<< HEAD
-  fileroot: ${cluster.fileroot}
-=======
   fileroot: ${cluster.fileroot}
   wandb:
     mode: online
@@ -87,5 +84,4 @@
   inference_server_cpus_per_gpu: 4
   inference_server_mem_per_gpu: 32768
   trainer_cpus_per_gpu: 4
-  trainer_mem_per_gpu: 32768
->>>>>>> 516b2171
+  trainer_mem_per_gpu: 32768