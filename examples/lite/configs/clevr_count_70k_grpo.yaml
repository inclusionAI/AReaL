experiment_name: clevr_count_70k-grpo
trial_name: trial1


seed: 1
total_train_epochs: 3
tokenizer_path: ${actor.path}
async_training: true

cluster:
  n_nodes: 1
  n_gpus_per_node: 8
  cluster_name: na132
  fileroot: /storage/openpsi/experiments
  name_resolve:
    type: nfs
    nfs_record_root: /storage/openpsi/experiments/name_resolve/clevr_count_70k-grpo
    etcd3_addr: etcd-client.openpsi-etcd.svc.sigma-na130-lingbo.na130.wl-robby.local:2379

allocation_mode: sglang.d1p1t1+d7p1t1

rollout:
  experiment_name: ${experiment_name}
  trial_name: ${trial_name}
  max_concurrent_rollouts: 256
  queue_size: null
  consumer_batch_size: ${train_dataset.batch_size}
  max_head_offpolicyness: 4
  enable_rollout_tracing: false

gconfig:
  n_samples: 4
  min_new_tokens: 0
  max_new_tokens: 10
  greedy: false
  temperature: 1.0

actor:
  experiment_name: ${experiment_name}
  trial_name: ${trial_name}
  path: /storage/openpsi/models/Qwen2.5-VL-3B-Instruct
  init_from_scratch: false
  disable_dropout: true
  gradient_checkpointing: true
  dtype: bfloat16
  mb_spec:
    max_tokens_per_mb: 10240
  optimizer:
    type: adam
    lr: 2e-6
    weight_decay: 0.01
    beta1: 0.9
    beta2: 0.999
    eps: 1e-8
    lr_scheduler_type: constant
    gradient_clipping: 1.0
    warmup_steps_proportion: 0.001
  backend: fsdp

  group_size: ${gconfig.n_samples}
  group_adv_norm: false
  eps_clip: 0.4
  temperature: ${gconfig.temperature}
  reward_scaling: 10.0
  reward_bias: -0.5
  kl_ctl: 0.0
  ppo_n_minibatches: 1
  recompute_logprob: true
  use_decoupled_loss: true
  behav_imp_weight_cap: 5.0

ref:
  experiment_name: ${experiment_name}
  trial_name: ${trial_name}
  path: ${actor.path}
  init_from_scratch: false
  dtype: ${actor.dtype}
  mb_spec:
    max_tokens_per_mb: 10240
  optimizer: null
  backend: fsdp

# SGLang
sglang:
  model_path: ${actor.path}
  random_seed: ${seed}
  skip_tokenizer_init: true
  dtype: ${actor.dtype}
<<<<<<< HEAD
  max_running_requests: null 
=======
  max_running_requests: 64
>>>>>>> 516b2171
  context_length: 32768
  mem_fraction_static: 0.7

# datasets
train_dataset:
  batch_size: 32
  shuffle: true
  pin_memory: true
  num_workers: 4
  path: /storage/openpsi/data/clevr_count_70k/
  type: rl
  reward_fn: ${train_dataset.path}


valid_dataset: 
  batch_size: 32
  shuffle: true
  pin_memory: true
  num_workers: 4
  path: ${train_dataset.path}
  type: rl

# Utilities
saver:
  experiment_name: ${experiment_name}
  trial_name: ${trial_name}
  fileroot: ${cluster.fileroot}
  freq_epochs: 1
  freq_steps: null
  freq_secs: null

recover:
  mode: disabled
  experiment_name: ${experiment_name}
  trial_name: ${trial_name}
  fileroot: ${cluster.fileroot}
  freq_epochs: 1
  freq_steps: null
  freq_secs: 3600

evaluator:
  experiment_name: ${experiment_name}
  trial_name: ${trial_name}
  fileroot: ${cluster.fileroot}
  freq_epochs: 1
  freq_steps: null
  freq_secs: null

stats_logger:
  experiment_name: ${experiment_name}
  trial_name: ${trial_name}
  fileroot: ${cluster.fileroot}
  wandb:
<<<<<<< HEAD
    project: clevr_count_70k-grpo
=======
    mode: disabled

launcher:
  inference_server_cpus_per_gpu: 4
  inference_server_mem_per_gpu: 32768
  trainer_cpus_per_gpu: 4
  trainer_mem_per_gpu: 32768
>>>>>>> 516b2171
<|MERGE_RESOLUTION|>--- conflicted
+++ resolved
@@ -86,11 +86,7 @@
   random_seed: ${seed}
   skip_tokenizer_init: true
   dtype: ${actor.dtype}
-<<<<<<< HEAD
-  max_running_requests: null 
-=======
   max_running_requests: 64
->>>>>>> 516b2171
   context_length: 32768
   mem_fraction_static: 0.7
 
@@ -144,14 +140,10 @@
   trial_name: ${trial_name}
   fileroot: ${cluster.fileroot}
   wandb:
-<<<<<<< HEAD
-    project: clevr_count_70k-grpo
-=======
     mode: disabled
 
 launcher:
   inference_server_cpus_per_gpu: 4
   inference_server_mem_per_gpu: 32768
   trainer_cpus_per_gpu: 4
-  trainer_mem_per_gpu: 32768
->>>>>>> 516b2171
+  trainer_mem_per_gpu: 32768