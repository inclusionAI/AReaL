experiment_name: clevr_count_70k-grpo
trial_name: trial1


seed: 1
total_train_epochs: 3
tokenizer_path: ${actor.path}
async_training: true

cluster:
  n_nodes: 1
  n_gpus_per_node: 8
  cluster_name: na132
  fileroot: /storage/openpsi/experiments
  name_resolve:
    type: nfs
    nfs_record_root: /storage/openpsi/experiments/name_resolve/clevr_count_70k-grpo
    etcd3_addr: etcd-client.openpsi-etcd.svc.sigma-na130-lingbo.na130.wl-robby.local:2379

allocation_mode: sglang.d1p1t1+d7p1t1

rollout:
  experiment_name: ${experiment_name}
  trial_name: ${trial_name}
  max_concurrent_rollouts: 256
  queue_size: null
  consumer_batch_size: ${train_dataset.batch_size}
  max_head_offpolicyness: 4
  enable_rollout_tracing: false

gconfig:
  n_samples: 4
  min_new_tokens: 0
  max_new_tokens: 10
  greedy: false
  temperature: 1.0

actor:
  experiment_name: ${experiment_name}
  trial_name: ${trial_name}
  path: /storage/openpsi/models/Qwen2.5-VL-3B-Instruct
  init_from_scratch: false
  disable_dropout: true
  gradient_checkpointing: false
  dtype: bfloat16
  mb_spec:
    max_tokens_per_mb: 10240
  optimizer:
    type: adam
    lr: 2e-6
    weight_decay: 0.01
    beta1: 0.9
    beta2: 0.999
    eps: 1e-8
    lr_scheduler_type: constant
    gradient_clipping: 1.0
    warmup_steps_proportion: 0.001
  backend: fsdp

  group_size: ${gconfig.n_samples}
  group_adv_norm: false
  eps_clip: 0.4
  temperature: ${gconfig.temperature}
  reward_scaling: 10.0
  reward_bias: -0.5
  kl_ctl: 0.0
  ppo_n_minibatches: 1
  recompute_logprob: true
  use_decoupled_loss: true
  behav_imp_weight_cap: 5.0

ref:
  experiment_name: ${experiment_name}
  trial_name: ${trial_name}
  path: ${actor.path}
  init_from_scratch: false
  dtype: ${actor.dtype}
  mb_spec:
    max_tokens_per_mb: 10240
  optimizer: null
  backend: fsdp

# SGLang
server_only: false
sglang:
  model_path: ${actor.path}
  random_seed: ${seed}
  skip_tokenizer_init: true
  dtype: ${actor.dtype}
  max_running_requests: null 
  context_length: 32768
  mem_fraction_static: 0.7

# datasets
train_dataset:
  batch_size: 32
  shuffle: true
  pin_memory: true
  num_workers: 4
  path: /storage/openpsi/data/clevr_count_70k/
  type: rl
  reward_fn: ${train_dataset.path}


valid_dataset: 
  batch_size: 32
  shuffle: true
  pin_memory: true
  num_workers: 4
  path: ${train_dataset.path}
  type: rl

# Utilities
saver:
  experiment_name: ${experiment_name}
  trial_name: ${trial_name}
  fileroot: ${cluster.fileroot}
  freq_epochs: 1
  freq_steps: null
  freq_secs: null

checkpointer:
  experiment_name: ${experiment_name}
  trial_name: ${trial_name}
  fileroot: ${cluster.fileroot}
  freq_epochs: 1
  freq_steps: null
  freq_secs: 3600

evaluator:
  experiment_name: ${experiment_name}
  trial_name: ${trial_name}
  fileroot: ${cluster.fileroot}
  freq_epochs: 1
  freq_steps: null
  freq_secs: null

stats_logger:
  experiment_name: ${experiment_name}
  trial_name: ${trial_name}
  fileroot: ${cluster.fileroot}
  wandb:
<<<<<<< HEAD
    project: clevr_count_70k-grpo
=======
    mode: disabled
>>>>>>> a1b149e2
<|MERGE_RESOLUTION|>--- conflicted
+++ resolved
@@ -140,8 +140,4 @@
   trial_name: ${trial_name}
   fileroot: ${cluster.fileroot}
   wandb:
-<<<<<<< HEAD
-    project: clevr_count_70k-grpo
-=======
-    mode: disabled
->>>>>>> a1b149e2
+    project: clevr_count_70k-grpo