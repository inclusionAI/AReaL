experiment_name: gsm8k-grpo
trial_name: trial0

seed: 1
total_train_epochs: 10
tokenizer_path: ${actor.path}
async_training: true

cluster:
  n_nodes: 1
  n_gpus_per_node: 8
  fileroot: /tmp/areal/experiments
  name_resolve:
    type: nfs
    nfs_record_root: /tmp/areal/name_resolve

allocation_mode: sglang.d4p1t1+d1p2t2

rollout:
  experiment_name: ${experiment_name}
  trial_name: ${trial_name}
  max_concurrent_rollouts: 256
  queue_size: null
  consumer_batch_size: ${train_dataset.batch_size}
  max_head_offpolicyness: 2
  enable_rollout_tracing: false

gconfig:
  n_samples: 4
  min_new_tokens: 0
  max_new_tokens: 1024
  greedy: false
  temperature: 1.0

actor:
  experiment_name: ${experiment_name}
  trial_name: ${trial_name}
  path: Qwen/Qwen2.5-1.5B-Instruct
  init_from_scratch: false
  disable_dropout: true
  gradient_checkpointing: false
  dtype: bfloat16
  mb_spec:
    max_tokens_per_mb: 10240
  optimizer:
    type: adam
    lr: 3e-6
    weight_decay: 0.003
    beta1: 0.9
    beta2: 0.999
    eps: 1e-8
    lr_scheduler_type: constant
    gradient_clipping: 1.0
    warmup_steps_proportion: 0.001
  backend: megatron
  group_size: ${gconfig.n_samples}
<<<<<<< HEAD
=======
  adv_norm:
    mean_level: group
    std_level: group
    group_size: ${gconfig.n_samples}
>>>>>>> 40045eb8
  eps_clip: 0.4
  temperature: ${gconfig.temperature}
  reward_scaling: 10.0
  reward_bias: -0.5
  kl_ctl: 0.0
  ppo_n_minibatches: 1
  recompute_logprob: true
  use_decoupled_loss: true
  behav_imp_weight_cap: 5.0
  adv_norm:
    mean_level: batch
    std_level: batch
    group_size: ${gconfig.n_samples}

ref:
  experiment_name: ${experiment_name}
  trial_name: ${trial_name}
  path: ${actor.path}
  init_from_scratch: false
  disable_dropout: true
  dtype: ${actor.dtype}
  mb_spec:
    max_tokens_per_mb: 10240
  optimizer: null
  backend: megatron

# SGLang
sglang:
  model_path: ${actor.path}
  random_seed: ${seed}
  skip_tokenizer_init: true
  dtype: ${actor.dtype}
  max_running_requests: null
  context_length: 32768
  mem_fraction_static: 0.8

# datasets
train_dataset:
  batch_size: 256
  shuffle: true
  pin_memory: true
  num_workers: 4
  path: openai/gsm8k
  type: rl
  max_length: 1024

valid_dataset:
  batch_size: 256
  shuffle: true
  pin_memory: true
  num_workers: 4
  path: openai/gsm8k
  type: rl

# Utilities
saver:
  experiment_name: ${experiment_name}
  trial_name: ${trial_name}
  fileroot: ${cluster.fileroot}
  freq_epochs: 1
  freq_steps: null
  freq_secs: null

recover:
  mode: disabled
  experiment_name: ${experiment_name}
  trial_name: ${trial_name}
  fileroot: ${cluster.fileroot}
  freq_epochs: 1
  freq_steps: null
  freq_secs: 3600

evaluator:
  experiment_name: ${experiment_name}
  trial_name: ${trial_name}
  fileroot: ${cluster.fileroot}
  freq_epochs: 1
  freq_steps: null
  freq_secs: null

stats_logger:
  experiment_name: ${experiment_name}
  trial_name: ${trial_name}
  fileroot: ${cluster.fileroot}
  wandb:
    mode: disabled

launcher:
  inference_server_cpus_per_gpu: 4
  inference_server_mem_per_gpu: 32768
  trainer_cpus_per_gpu: 4
  trainer_mem_per_gpu: 32768<|MERGE_RESOLUTION|>--- conflicted
+++ resolved
@@ -54,13 +54,6 @@
     warmup_steps_proportion: 0.001
   backend: megatron
   group_size: ${gconfig.n_samples}
-<<<<<<< HEAD
-=======
-  adv_norm:
-    mean_level: group
-    std_level: group
-    group_size: ${gconfig.n_samples}
->>>>>>> 40045eb8
   eps_clip: 0.4
   temperature: ${gconfig.temperature}
   reward_scaling: 10.0
@@ -71,8 +64,8 @@
   use_decoupled_loss: true
   behav_imp_weight_cap: 5.0
   adv_norm:
-    mean_level: batch
-    std_level: batch
+    mean_level: group
+    std_level: group
     group_size: ${gconfig.n_samples}
 
 ref:
