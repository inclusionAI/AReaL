experiment_name: gsm8k-dapo
trial_name: trial0

seed: 1
total_train_epochs: 10
tokenizer_path: ${actor.path}
async_training: true

cluster:
  n_nodes: 1
  n_gpus_per_node: 8
  fileroot: /tmp/areal/experiments
  name_resolve:
    type: nfs
    nfs_record_root: /tmp/areal/name_resolve

allocation_mode: sglang.d4+fsdp.d4

rollout:
  experiment_name: ${experiment_name}
  trial_name: ${trial_name}
  max_concurrent_rollouts: 256
  queue_size: null
  consumer_batch_size: ${train_dataset.batch_size}
  max_head_offpolicyness: 2
  enable_rollout_tracing: false

gconfig:
  n_samples: 4
  min_new_tokens: 0
  max_new_tokens: 4096
  greedy: false
  temperature: 1.0

actor:
  experiment_name: ${experiment_name}
  trial_name: ${trial_name}
  path: Qwen/Qwen2.5-1.5B
  init_from_scratch: false
  disable_dropout: true
  gradient_checkpointing: false
  dtype: bfloat16
  mb_spec:
    max_tokens_per_mb: 10240
  optimizer:
    type: adam
    lr: 1.70e-5
    weight_decay: 0.017
    beta1: 0.9
    beta2: 0.999
    eps: 1e-8
    lr_scheduler_type: constant
    gradient_clipping: 1.0
    warmup_steps_proportion: 0.001
  backend: fsdp
  group_size: ${gconfig.n_samples}
  eps_clip: 0.2
  eps_clip_higher: 0.28
  temperature: ${gconfig.temperature}
  reward_scaling: 10.0
  reward_bias: -0.5
  overlong_reward_penalty: true
  overlong_tokens: 512
  overlong_penalty_factor: 1.0
  kl_ctl: 0.0
  ppo_n_minibatches: 1
  recompute_logprob: true
  use_decoupled_loss: true
  behav_imp_weight_cap: 5.0
<<<<<<< HEAD
  dynamic_sampling: true

=======
  adv_norm:
    mean_level: group
    std_level: group
    group_size: ${gconfig.n_samples}
  max_new_tokens: ${gconfig.max_new_tokens}
>>>>>>> 7544f06b

ref:
  experiment_name: ${experiment_name}
  trial_name: ${trial_name}
  path: ${actor.path}
  init_from_scratch: false
  disable_dropout: true
  dtype: ${actor.dtype}
  mb_spec:
    max_tokens_per_mb: 10240
  optimizer: null
  backend: fsdp

# SGLang
sglang:
  model_path: ${actor.path}
  random_seed: ${seed}
  skip_tokenizer_init: true
  dtype: ${actor.dtype}
  max_running_requests: null
  context_length: 32768
  mem_fraction_static: 0.8

# datasets
train_dataset:
  batch_size: 256
  shuffle: true
  pin_memory: true
  num_workers: 4
  path: openai/gsm8k
  type: rl
  max_length: 1024

valid_dataset:
  batch_size: 256
  shuffle: true
  pin_memory: true
  num_workers: 4
  path: openai/gsm8k
  type: rl

# Utilities
saver:
  experiment_name: ${experiment_name}
  trial_name: ${trial_name}
  fileroot: ${cluster.fileroot}
  freq_epochs: 1
  freq_steps: null
  freq_secs: null

recover:
  mode: disabled
  experiment_name: ${experiment_name}
  trial_name: ${trial_name}
  fileroot: ${cluster.fileroot}
  freq_epochs: 1
  freq_steps: null
  freq_secs: 3600

evaluator:
  experiment_name: ${experiment_name}
  trial_name: ${trial_name}
  fileroot: ${cluster.fileroot}
  freq_epochs: 1
  freq_steps: null
  freq_secs: null

stats_logger:
  experiment_name: ${experiment_name}
  trial_name: ${trial_name}
  fileroot: ${cluster.fileroot}
  wandb:
    mode: disabled

launcher:
  inference_server_cpus_per_gpu: 4
  inference_server_mem_per_gpu: 32768
  trainer_cpus_per_gpu: 4
  trainer_mem_per_gpu: 32768<|MERGE_RESOLUTION|>--- conflicted
+++ resolved
@@ -67,16 +67,12 @@
   recompute_logprob: true
   use_decoupled_loss: true
   behav_imp_weight_cap: 5.0
-<<<<<<< HEAD
   dynamic_sampling: true
-
-=======
   adv_norm:
     mean_level: group
     std_level: group
     group_size: ${gconfig.n_samples}
   max_new_tokens: ${gconfig.max_new_tokens}
->>>>>>> 7544f06b
 
 ref:
   experiment_name: ${experiment_name}
