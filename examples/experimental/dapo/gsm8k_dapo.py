import dataclasses
import os
import sys
from copy import deepcopy

import torch.distributed as dist

from areal.api.alloc_mode import AllocationMode
from areal.api.cli_args import GRPOConfig, load_expr_config
from areal.api.io_struct import FinetuneSpec, StepInfo, WeightUpdateMeta
from areal.dataset import get_custom_dataset
from areal.engine.ppo.actor import FSDPPPOActor
from areal.engine.sglang_remote import RemoteSGLangEngine
from areal.platforms import current_platform
from areal.utils import seeding, stats_tracker
from areal.utils.data import (
    cycle_dataloader,
<<<<<<< HEAD
    get_batch_size,
    tensor_container_to,
=======
>>>>>>> 4a4abc67
)
from areal.utils.dataloader import create_dataloader
from areal.utils.device import log_gpu_stats
from areal.utils.evaluator import Evaluator
from areal.utils.hf_utils import load_hf_tokenizer
from areal.utils.recover import RecoverHandler
from areal.utils.saver import Saver
from areal.utils.stats_logger import StatsLogger, log_sampling_stats
from areal.workflow.rlvr import RLVRWorkflow


def gsm8k_reward_fn(prompt, completions, prompt_ids, completion_ids, answer, **kwargs):
    from areal.reward.math_parser import process_results

    return int(process_results(completions, answer)[0])


def main(args):
    config, _ = load_expr_config(args, GRPOConfig)
    config: GRPOConfig

    assert config.actor.dynamic_sampling in ["none", "static", "dynamic"]
    rank = int(os.getenv("RANK"))
    tokenizer = load_hf_tokenizer(config.tokenizer_path)

    seeding.set_random_seed(config.seed, key=f"trainer{rank}")
    allocation_mode = AllocationMode.from_str(config.allocation_mode)
    parallel_strategy = allocation_mode.train
    assert parallel_strategy is not None

    # Initialize train engine
    actor = FSDPPPOActor(config=config.actor)
    actor.create_process_group(parallel_strategy=parallel_strategy)

    # Create dataset and dataloaders
    train_dataset = get_custom_dataset(
        split="train", dataset_config=config.train_dataset, tokenizer=tokenizer
    )
    valid_dataset = get_custom_dataset(
        split="test", dataset_config=config.valid_dataset, tokenizer=tokenizer
    )

    # Create dataset and dataloaders
    train_dataloader = create_dataloader(
        train_dataset,
        rank=actor.data_parallel_rank,
        world_size=actor.data_parallel_world_size,
        dataset_config=config.train_dataset,
    )
    valid_dataloader = create_dataloader(
        valid_dataset,
        rank=actor.data_parallel_rank,
        world_size=actor.data_parallel_world_size,
        dataset_config=config.valid_dataset,
    )
    ft_spec = FinetuneSpec(
        total_train_epochs=config.total_train_epochs,
        dataset_size=len(train_dataloader) * config.train_dataset.batch_size,
        train_batch_size=config.train_dataset.batch_size,
    )

    # Initialize inference engine
    rollout = RemoteSGLangEngine(config.rollout)
    rollout.initialize(train_data_parallel_size=parallel_strategy.dp_size)
    eval_rollout = RemoteSGLangEngine(deepcopy(config.rollout))
    # NOTE: eval does not have any offpolicyness control
    eval_rollout.config.max_head_offpolicyness = int(1e12)
    eval_rollout.initialize()

    weight_update_meta = WeightUpdateMeta.from_fsdp_xccl(allocation_mode)

    actor.initialize(None, ft_spec)
    actor.connect_engine(rollout, weight_update_meta)

    ref = None
    if config.actor.kl_ctl > 0 and config.ref is not None:
        ref = FSDPPPOActor(config=config.ref)
        ref.create_process_group(parallel_strategy=parallel_strategy)
        ref.initialize(None, ft_spec)

    # Create rollout workflow
    if tokenizer.pad_token_id not in config.gconfig.stop_token_ids:
        config.gconfig.stop_token_ids.append(tokenizer.pad_token_id)
    if tokenizer.eos_token_id not in config.gconfig.stop_token_ids:
        config.gconfig.stop_token_ids.append(tokenizer.eos_token_id)
    workflow = RLVRWorkflow(
        reward_fn=gsm8k_reward_fn,
        gconfig=config.gconfig,
        tokenizer=tokenizer,
        enable_thinking=False,
        dump_dir=os.path.join(
            StatsLogger.get_log_path(config.stats_logger), "generated"
        ),
    )
    eval_workflow = RLVRWorkflow(
        reward_fn=gsm8k_reward_fn,
        gconfig=config.gconfig.new(temperature=0.6),
        tokenizer=tokenizer,
        enable_thinking=False,
        rollout_stat_scope="eval-rollout",
        dump_dir=os.path.join(
            StatsLogger.get_log_path(config.stats_logger), "generated-eval"
        ),
    )

    # Run training.
    saver = Saver(config.saver, ft_spec)
    stats_logger = StatsLogger(config, ft_spec)
    evaluator = Evaluator(config.evaluator, ft_spec)

    recover_handler = RecoverHandler(config.recover, ft_spec)
    recover_info = recover_handler.load(
        actor,
        saver,
        evaluator,
        stats_logger,
        train_dataloader,
        inference_engine=rollout,
        weight_update_meta=weight_update_meta,
    )
    start_step = (
        recover_info.last_step_info.next().global_step
        if recover_info is not None
        else 0
    )

    total_epochs = config.total_train_epochs
    steps_per_epoch = len(train_dataloader)
    max_steps = total_epochs * steps_per_epoch

    data_generator = cycle_dataloader(train_dataloader)

    for global_step in range(start_step, max_steps):
        epoch = global_step // steps_per_epoch
        step = global_step % steps_per_epoch
        step_info = StepInfo(
            global_step=global_step,
            epoch=epoch,
            epoch_step=step,
            steps_per_epoch=steps_per_epoch,
        )
        # Initialize batch collection

        with stats_tracker.record_timing("rollout"):
<<<<<<< HEAD
            collected_batches = []
            while True:
                if actor.is_data_parallel_head():
                    if config.async_training:
                        new_batch = rollout.prepare_batch(
                            train_dataloader,
                            workflow=workflow,
                            # TODO: refactor API in future
                            should_accept=None,
                        )
                    else:
                        new_batch = rollout.rollout_batch(
                            next(data_generator),
                            workflow=workflow,
                            should_accept=None,
                        )
                    new_batch = tensor_container_to(new_batch, actor.device)
                new_batch = broadcast_tensor_container(
                    new_batch,
                    src_rank=actor.current_data_parallel_head(),
                    group=actor.context_and_model_parallel_group,
                )

            # Create barrier to synchronize all rollout processes.
            dist.barrier(device_ids=[actor.device.index])
            current_platform.synchronize()
            # record nums of group acceptance
            stats_logger.commit(
                dataclasses.asdict(rollout.workflow_executor.rollout_stat)
            )

            with stats_tracker.record_timing("compute_advantage"):
                actor.compute_advantages(new_batch)
                log_gpu_stats("compute advantages")

                # Collect the batch and process it immediately
                if config.actor.dynamic_sampling in ["static", "dynamic"]:
                    # Filter the current batch by groups
                    filtered_batch, sampling_stat = filter_batch(
                        filter_batch_fn_DAPO, new_batch, config.actor.group_size
                    )
                    sampling_stats.append(sampling_stat)

                    if config.actor.dynamic_sampling == "static":
                        # Statistic sampling: No need to refill for static sampling, result in smaller(variant) batch size
                        batch = filtered_batch
                        # Log sampling statistics for static sampling
                        log_sampling_stats(
                            sampling_stats, epoch, step, global_step, stats_logger
                        )
                        break
                    elif config.actor.dynamic_sampling == "dynamic":
                        # Dynamic sampling: keep collecting batches until we reach the target batch size
                        # Add filtered batch to collection
                        collected_batches.append(filtered_batch)

                        # Aggregate all filter/clean batches
                        aggregated_batch = concat_padded_tensors(collected_batches)
                        expected_batch_size = get_batch_size(new_batch)
                        aggregated_batch_size = get_batch_size(aggregated_batch)
                        # Check if we have collected enough samples
                        if aggregated_batch_size >= expected_batch_size:
                            # Log sampling statistics for dynamic sampling
                            log_sampling_stats(
                                sampling_stats, epoch, step, global_step, stats_logger
                            )
                            # Truncate batch to train_batch_size
                            batch = truncate_dict_to_batch_size(
                                data=aggregated_batch, batch_size=expected_batch_size
                            )
                            break
                else:
                    # For non-dynamic sampling, just use the current batch
                    batch = new_batch
                    break
=======
            if config.async_training:
                batch = actor.prepare_batch(
                    train_dataloader,
                    granularity=actor.config.group_size,
                    workflow=workflow,
                    should_accept=lambda sample: True,
                )
            else:
                batch = actor.rollout_batch(
                    next(data_generator),
                    granularity=actor.config.group_size,
                    workflow=workflow,
                    should_accept=lambda sample: True,
                )
>>>>>>> 4a4abc67

        if config.actor.recompute_logprob or config.actor.use_decoupled_loss:
            with stats_tracker.record_timing("recompute_logp"):
                logp = actor.compute_logp(batch)
                batch["prox_logp"] = logp
                log_gpu_stats("recompute logp")

        if ref is not None:
            with stats_tracker.record_timing("ref_logp"):
                batch["ref_logp"] = ref.compute_logp(batch)
                log_gpu_stats("ref logp")

        with (
            stats_tracker.record_timing("train_step"),
            stats_tracker.scope("grpo_actor"),
        ):
            stats = actor.ppo_update(batch)
            actor.step_lr_scheduler()
            log_gpu_stats("ppo update")

        # pause inference for updating weights, save, and evaluation
        rollout.pause()

        with stats_tracker.record_timing("update_weights"):
            actor.update_weights(weight_update_meta)

            actor.set_version(global_step + 1)
            rollout.set_version(global_step + 1)
            eval_rollout.set_version(global_step + 1)

        with stats_tracker.record_timing("save"):
            saver.save(actor, epoch, step, global_step, tokenizer=tokenizer)

        with stats_tracker.record_timing("checkpoint_for_recover"):
            recover_handler.dump(
                actor,
                step_info,
                saver,
                evaluator,
                stats_logger,
                train_dataloader,
                tokenizer=tokenizer,
            )

        dist.barrier(device_ids=[actor.device.index])
        current_platform.synchronize()

        with stats_tracker.record_timing("eval"):

            def evaluate_fn():
                if actor.is_data_parallel_head():
                    # Stats are logged in workflow
                    # and will be exported later
                    cnt = 0
                    for data in valid_dataloader:
                        for item in data:
                            eval_rollout.submit(item, eval_workflow)
                            cnt += 1
                    eval_rollout.wait(cnt, timeout=None)
                dist.barrier(device_ids=[actor.device.index])
                current_platform.synchronize()

            evaluator.evaluate(
                evaluate_fn,
                epoch,
                step,
                global_step,
            )

        dist.barrier(device_ids=[actor.device.index])
        current_platform.synchronize()

        # Upload statistics to the logger (e.g., wandb)
        stats[0].update(
            stats_tracker.export_all(reduce_group=actor.data_parallel_group)
        )
        stats_logger.commit(epoch, step, global_step, stats)

        dist.barrier(device_ids=[actor.device.index])
        current_platform.synchronize()

        # Resume rollout
        rollout.resume()

    stats_logger.close()
    eval_rollout.destroy()
    rollout.destroy()
    if ref is not None:
        ref.destroy()
    actor.destroy()


if __name__ == "__main__":
    main(sys.argv[1:])<|MERGE_RESOLUTION|>--- conflicted
+++ resolved
@@ -14,16 +14,17 @@
 from areal.platforms import current_platform
 from areal.utils import seeding, stats_tracker
 from areal.utils.data import (
+    broadcast_tensor_container,
+    concat_padded_tensors,
     cycle_dataloader,
-<<<<<<< HEAD
     get_batch_size,
     tensor_container_to,
-=======
->>>>>>> 4a4abc67
+    truncate_dict_to_batch_size,
 )
 from areal.utils.dataloader import create_dataloader
 from areal.utils.device import log_gpu_stats
 from areal.utils.evaluator import Evaluator
+from areal.utils.functional import filter_batch, filter_batch_fn_DAPO
 from areal.utils.hf_utils import load_hf_tokenizer
 from areal.utils.recover import RecoverHandler
 from areal.utils.saver import Saver
@@ -164,14 +165,14 @@
         # Initialize batch collection
 
         with stats_tracker.record_timing("rollout"):
-<<<<<<< HEAD
-            collected_batches = []
+            collected_batches, sampling_stats = [], []
             while True:
                 if actor.is_data_parallel_head():
                     if config.async_training:
                         new_batch = rollout.prepare_batch(
                             train_dataloader,
                             workflow=workflow,
+                            granularity=actor.config.group_size,
                             # TODO: refactor API in future
                             should_accept=None,
                         )
@@ -179,6 +180,7 @@
                         new_batch = rollout.rollout_batch(
                             next(data_generator),
                             workflow=workflow,
+                            granularity=actor.config.group_size,
                             should_accept=None,
                         )
                     new_batch = tensor_container_to(new_batch, actor.device)
@@ -240,22 +242,6 @@
                     # For non-dynamic sampling, just use the current batch
                     batch = new_batch
                     break
-=======
-            if config.async_training:
-                batch = actor.prepare_batch(
-                    train_dataloader,
-                    granularity=actor.config.group_size,
-                    workflow=workflow,
-                    should_accept=lambda sample: True,
-                )
-            else:
-                batch = actor.rollout_batch(
-                    next(data_generator),
-                    granularity=actor.config.group_size,
-                    workflow=workflow,
-                    should_accept=lambda sample: True,
-                )
->>>>>>> 4a4abc67
 
         if config.actor.recompute_logprob or config.actor.use_decoupled_loss:
             with stats_tracker.record_timing("recompute_logp"):
