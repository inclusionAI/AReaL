--- conflicted
+++ resolved
@@ -15,20 +15,14 @@
 from areal.utils import seeding, stats_tracker
 from areal.utils.data import (
     broadcast_tensor_container,
-    concat_padded_tensors,
     cycle_dataloader,
     get_batch_size,
     tensor_container_to,
-    truncate_dict_to_batch_size,
 )
 from areal.utils.dataloader import create_dataloader
 from areal.utils.device import log_gpu_stats
 from areal.utils.evaluator import Evaluator
-<<<<<<< HEAD
 from areal.utils.functional import filter_batch_fn_DAPO_per_group
-=======
-from areal.utils.functional import filter_batch, filter_batch_fn_DAPO
->>>>>>> bdf0ae57
 from areal.utils.hf_utils import load_hf_tokenizer
 from areal.utils.recover import RecoverHandler
 from areal.utils.saver import Saver
@@ -66,15 +60,8 @@
     valid_dataset = get_custom_dataset(
         split="test", dataset_config=config.valid_dataset, tokenizer=tokenizer
     )
-<<<<<<< HEAD
-    train_dataloader_batch_size = (
-        config.train_dataset.batch_size // actor.data_parallel_world_size
-    )
-    config.valid_dataset.batch_size // actor.data_parallel_world_size
-=======
 
     # Create dataset and dataloaders
->>>>>>> bdf0ae57
     train_dataloader = create_dataloader(
         train_dataset,
         rank=actor.data_parallel_rank,
@@ -174,7 +161,6 @@
             steps_per_epoch=steps_per_epoch,
         )
         # Initialize batch collection
-<<<<<<< HEAD
 
         with stats_tracker.record_timing("rollout"):
             if actor.is_data_parallel_head():
@@ -187,58 +173,8 @@
                             if config.actor.dynamic_sampling
                             else None
                         ),
-=======
-        collected_batches, sampling_stats = [], []
-        while True:
-            with stats_tracker.record_timing("rollout"):
-                new_batch = None
-                if actor.is_data_parallel_head():
-                    if config.async_training:
-                        new_batch = rollout.prepare_batch(
-                            train_dataloader,
-                            workflow=workflow,
-                            should_accept=lambda sample: True,
-                        )
-                    else:
-                        new_batch = rollout.rollout_batch(
-                            next(data_generator),
-                            workflow=workflow,
-                            should_accept=lambda sample: True,
-                        )
-                    new_batch = tensor_container_to(new_batch, actor.device)
-                new_batch = broadcast_tensor_container(
-                    new_batch,
-                    src_rank=actor.current_data_parallel_head(),
-                    group=actor.context_and_model_parallel_group,
-                )
-
-            # Create barrier to synchronize all rollout processes.
-            dist.barrier(device_ids=[actor.device.index])
-            current_platform.synchronize()
-
-            with stats_tracker.record_timing("compute_advantage"):
-                actor.compute_advantages(new_batch)
-                log_gpu_stats("compute advantages")
-
-            # Collect the batch and process it immediately
-            if config.actor.dynamic_sampling in ["static", "dynamic"]:
-                # Filter the current batch by groups
-                filtered_batch, sampling_stat = filter_batch(
-                    filter_batch_fn_DAPO, new_batch, config.actor.group_size
-                )
-                sampling_stats.append(sampling_stat)
-
-                if config.actor.dynamic_sampling == "static":
-                    # Statistic sampling: No need to refill for static sampling, result in smaller(variant) batch size
-                    batch = filtered_batch
-                    # Log sampling statistics for static sampling
-                    log_sampling_stats(
-                        sampling_stats, epoch, step, global_step, stats_logger
->>>>>>> bdf0ae57
                     )
-                    break
                 else:
-<<<<<<< HEAD
                     batch = rollout.rollout_batch(
                         next(data_generator),
                         workflow=workflow,
@@ -264,7 +200,24 @@
         with stats_tracker.record_timing("compute_advantage"):
             actor.compute_advantages(new_batch)
             log_gpu_stats("compute advantages")
-=======
+
+            # Collect the batch and process it immediately
+            if config.actor.dynamic_sampling in ["static", "dynamic"]:
+                # Filter the current batch by groups
+                filtered_batch, sampling_stat = filter_batch(
+                    filter_batch_fn_DAPO, new_batch, config.actor.group_size
+                )
+                sampling_stats.append(sampling_stat)
+
+                if config.actor.dynamic_sampling == "static":
+                    # Statistic sampling: No need to refill for static sampling, result in smaller(variant) batch size
+                    batch = filtered_batch
+                    # Log sampling statistics for static sampling
+                    log_sampling_stats(
+                        sampling_stats, epoch, step, global_step, stats_logger
+                    )
+                    break
+                else:
                     # Dynamic sampling: keep collecting batches until we reach the target batch size
                     # Add filtered batch to collection
                     collected_batches.append(filtered_batch)
@@ -288,7 +241,6 @@
                 # For non-dynamic sampling, just use the current batch
                 batch = new_batch
                 break
->>>>>>> bdf0ae57
 
         if config.actor.recompute_logprob or config.actor.use_decoupled_loss:
             with stats_tracker.record_timing("recompute_logp"):
