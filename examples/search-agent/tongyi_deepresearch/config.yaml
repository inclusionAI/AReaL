experiment_name: tongyi-deepresearch
trial_name: trial0

cluster:
  fileroot: /storage/experiments
  n_nodes: 1
  n_gpus_per_node: 8
  name_resolve:
    type: nfs
    nfs_record_root: /storage/experiments/name_resolve
seed: 1
enable_offload: false
total_train_epochs: 10
total_train_steps: null
tokenizer_path: ${actor.path}
allocation_mode: sglang:d4p1t1+megatron:d2p2t1

scheduler:
  type: null

rollout:
  experiment_name: ${experiment_name}
  trial_name: ${trial_name}
  max_concurrent_rollouts: 160
  queue_size: null
  consumer_batch_size: ${train_dataset.batch_size}
  max_head_offpolicyness: 4
  enable_rollout_tracing: true
<<<<<<< HEAD
  scheduling_spec:
    - task_type: worker
      port_count: 2
      gpu: 1
      cpu: 4
      mem: 32
      cmd: python3 -m areal.scheduler.rpc.rpc_server
      env_vars: {}
      image: /storage/images/areal-25.08-v0.3.3-v3.sif
      slurm:
        mount: /storage:/storage
=======
  scheduling_spec: ${actor.scheduling_spec}
>>>>>>> 48fc77ec

gconfig:
  # `n_sample` is not the actual group_size.
  # Actual group_size is determined by `n_trajs` due to agent implementation
  n_samples: 1
  min_new_tokens: 0
  max_new_tokens: 8192
  greedy: false
  temperature: 1.0

actor:
  experiment_name: ${experiment_name}
  trial_name: ${trial_name}
  path: Qwen/Qwen3-1.7B
  init_from_scratch: false
  disable_dropout: true
  gradient_checkpointing: true
  dtype: bfloat16
  mb_spec:
    max_tokens_per_mb: 32768
  pad_to_maximum: true
  optimizer:
    type: adam
    lr: 3e-6
    weight_decay: 0.003
    beta1: 0.9
    beta2: 0.999
    eps: 1e-8
    lr_scheduler_type: constant
    gradient_clipping: 1.0
    warmup_steps_proportion: 0.001
  group_size: ${n_trajs}
  adv_norm:
    group_size: ${n_trajs}
  eps_clip: 0.4
  temperature: ${gconfig.temperature}
  reward_scaling: 10.0
  reward_bias: -0.5
  kl_ctl: 0.0
  ppo_n_minibatches: 1
  recompute_logprob: true
  use_decoupled_loss: true
  behav_imp_weight_cap: 5.0
  megatron:
    use_deterministic_algorithms: true
    recompute_granularity: full
    recompute_method: uniform
    recompute_num_layers: 1
    distribute_saved_activations: null
    recompute_modules: null
<<<<<<< HEAD
=======
  weight_update_mode: xccl
>>>>>>> 48fc77ec
  scheduling_spec:
    - task_type: worker
      port_count: 2
      gpu: 1
<<<<<<< HEAD
      cpu: 4
      mem: 32
      cmd: python3 -m areal.scheduler.rpc.rpc_server
      env_vars: {}
=======
      cmd: python3 -m areal.scheduler.rpc.rpc_server
      env_vars:
        NCCL_DEBUG: "WARN"
        NCCL_IB_DISABLE: "0"
        NCCL_SOCKET_IFNAME: "bond0"
        NCCL_NET: "IB"
        NCCL_NET_PLUGIN: ""
        NCCL_IB_GID_INDEX: "3"
        NCCL_IB_TIMEOUT: "22"
        NCCL_IB_RETRY_CNT: "7"
        NCCL_IB_SL: "5"
        NCCL_IB_TC: "136"
        NCCL_IB_HCA: "mlx5_bond"
        NCCL_IB_QPS_PER_CONNECTION: "8"
        NCCL_SET_THREAD_NAME: "1"

>>>>>>> 48fc77ec

ref:
  experiment_name: ${experiment_name}
  trial_name: ${trial_name}
  path: ${actor.path}
  init_from_scratch: false
  dtype: ${actor.dtype}
  mb_spec:
    max_tokens_per_mb: 10240
  optimizer: null
<<<<<<< HEAD
=======
  scheduling_strategy:
    type: colocation
    target: actor
>>>>>>> 48fc77ec
  scheduling_spec: ${actor.scheduling_spec}

# SGLang
sglang:
  model_path: ${actor.path}
  random_seed: ${seed}
  skip_tokenizer_init: false
  dtype: ${actor.dtype}
  max_running_requests: null
  context_length: 32768
  mem_fraction_static: 0.8
  attention_backend: fa3

vllm:
  model: ${actor.path}
  seed: ${seed}
  skip_tokenizer_init: false
  dtype: ${actor.dtype}
  max_model_len: 32768
  gpu_memory_utilization: 0.9

# datasets
train_dataset:
  batch_size: 128
  shuffle: true
  pin_memory: true
  type: rl
  path: inclusionAI__Asearcher-train-data/ASearcher-LRM-35k.jsonl

# Utilities
saver:
  experiment_name: ${experiment_name}
  trial_name: ${trial_name}
  fileroot: ${cluster.fileroot}
  freq_epochs: 1
  freq_steps: 10
  freq_secs: 3600


recover:
  experiment_name: ${experiment_name}
  trial_name: ${trial_name}
  fileroot: ${cluster.fileroot}
  freq_epochs: null
  freq_steps: null
  freq_secs: null

evaluator:
  experiment_name: ${experiment_name}
  trial_name: ${trial_name}
  fileroot: ${cluster.fileroot}
  freq_epochs: null
  freq_steps: null
  freq_secs: null

stats_logger:
  experiment_name: ${experiment_name}
  trial_name: ${trial_name}
  fileroot: ${cluster.fileroot}
  wandb:
    mode: disabled

<<<<<<< HEAD
=======
# Launcher
perf_tracer:
  experiment_name: ${experiment_name}
  trial_name: ${trial_name}
  fileroot: ${cluster.fileroot}
  enabled: false
  session_tracer:
    enabled: false

launcher:
  inference_server_cpus_per_gpu: 8
  inference_server_mem_per_gpu: 102400
  trainer_cpus_per_gpu: 8
  trainer_mem_per_gpu: 102400
  slurm:
    mount: /storage:/storage
    trainer_image:  /storage/images/areal-25.08-v0.3.3-v3.sif
    inference_server_image:  /storage/images/areal-25.08-v0.3.3-v3.sif

  trainer_env_vars: PYTORCH_CUDA_ALLOC_CONF=expandable_segments:True
>>>>>>> 48fc77ec

judge_engine:
  experiment_name: llm-judge
  trial_name: trial0
  max_concurrent_rollouts: 32
  queue_size: null
  consumer_batch_size: ${train_dataset.batch_size}
  max_head_offpolicyness: 10000000
  enable_rollout_tracing: false

n_trajs: 8
max_llm_calls_per_run: 100
max_tokens_per_trajectory: 27648
log_agent_stats: false<|MERGE_RESOLUTION|>--- conflicted
+++ resolved
@@ -26,21 +26,7 @@
   consumer_batch_size: ${train_dataset.batch_size}
   max_head_offpolicyness: 4
   enable_rollout_tracing: true
-<<<<<<< HEAD
-  scheduling_spec:
-    - task_type: worker
-      port_count: 2
-      gpu: 1
-      cpu: 4
-      mem: 32
-      cmd: python3 -m areal.scheduler.rpc.rpc_server
-      env_vars: {}
-      image: /storage/images/areal-25.08-v0.3.3-v3.sif
-      slurm:
-        mount: /storage:/storage
-=======
   scheduling_spec: ${actor.scheduling_spec}
->>>>>>> 48fc77ec
 
 gconfig:
   # `n_sample` is not the actual group_size.
@@ -91,37 +77,14 @@
     recompute_num_layers: 1
     distribute_saved_activations: null
     recompute_modules: null
-<<<<<<< HEAD
-=======
-  weight_update_mode: xccl
->>>>>>> 48fc77ec
   scheduling_spec:
     - task_type: worker
       port_count: 2
       gpu: 1
-<<<<<<< HEAD
       cpu: 4
       mem: 32
       cmd: python3 -m areal.scheduler.rpc.rpc_server
       env_vars: {}
-=======
-      cmd: python3 -m areal.scheduler.rpc.rpc_server
-      env_vars:
-        NCCL_DEBUG: "WARN"
-        NCCL_IB_DISABLE: "0"
-        NCCL_SOCKET_IFNAME: "bond0"
-        NCCL_NET: "IB"
-        NCCL_NET_PLUGIN: ""
-        NCCL_IB_GID_INDEX: "3"
-        NCCL_IB_TIMEOUT: "22"
-        NCCL_IB_RETRY_CNT: "7"
-        NCCL_IB_SL: "5"
-        NCCL_IB_TC: "136"
-        NCCL_IB_HCA: "mlx5_bond"
-        NCCL_IB_QPS_PER_CONNECTION: "8"
-        NCCL_SET_THREAD_NAME: "1"
-
->>>>>>> 48fc77ec
 
 ref:
   experiment_name: ${experiment_name}
@@ -132,12 +95,9 @@
   mb_spec:
     max_tokens_per_mb: 10240
   optimizer: null
-<<<<<<< HEAD
-=======
   scheduling_strategy:
     type: colocation
     target: actor
->>>>>>> 48fc77ec
   scheduling_spec: ${actor.scheduling_spec}
 
 # SGLang
@@ -200,9 +160,6 @@
   wandb:
     mode: disabled
 
-<<<<<<< HEAD
-=======
-# Launcher
 perf_tracer:
   experiment_name: ${experiment_name}
   trial_name: ${trial_name}
@@ -210,19 +167,6 @@
   enabled: false
   session_tracer:
     enabled: false
-
-launcher:
-  inference_server_cpus_per_gpu: 8
-  inference_server_mem_per_gpu: 102400
-  trainer_cpus_per_gpu: 8
-  trainer_mem_per_gpu: 102400
-  slurm:
-    mount: /storage:/storage
-    trainer_image:  /storage/images/areal-25.08-v0.3.3-v3.sif
-    inference_server_image:  /storage/images/areal-25.08-v0.3.3-v3.sif
-
-  trainer_env_vars: PYTORCH_CUDA_ALLOC_CONF=expandable_segments:True
->>>>>>> 48fc77ec
 
 judge_engine:
   experiment_name: llm-judge
