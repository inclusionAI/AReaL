experiment_name: asearcher-1.5b-zero-local
trial_name: run1

seed: 1
total_train_epochs: 10
total_train_steps: null
tokenizer_path: ${actor.path}
async_training: true

cluster:
  n_nodes: 1
  n_gpus_per_node: 8
  fileroot: /tmp/areal/experiments
  name_resolve:
    type: nfs
    nfs_record_root: /tmp/areal/name_resolve

allocation_mode: sglang.d4p1t1+d4p1t1

rollout:
  experiment_name: ${experiment_name}
  trial_name: ${trial_name}
  max_concurrent_rollouts: 128
  queue_size: null
  consumer_batch_size: ${train_dataset.batch_size}
  max_head_offpolicyness: 4
  enable_rollout_tracing: true

gconfig:
  n_samples: 16
  min_new_tokens: 0
  max_new_tokens: 1024
  greedy: false
  temperature: 1.0

actor:
  experiment_name: ${experiment_name}
  trial_name: ${trial_name}
  path: Qwen/Qwen2.5-1.5B
  init_from_scratch: false
  disable_dropout: true
  gradient_checkpointing: true
  dtype: bfloat16
  mb_spec:
    max_tokens_per_mb: 8000
  optimizer:
    type: adam
    lr: 5e-6
    weight_decay: 0.01
    beta1: 0.9
    beta2: 0.999
    eps: 1e-8
    lr_scheduler_type: constant
    gradient_clipping: 1.0
    warmup_steps_proportion: 0.001
  backend: fsdp
  group_size: ${gconfig.n_samples}
  eps_clip: 0.4
  temperature: ${gconfig.temperature}
  reward_scaling: 10.0
  reward_bias: -0.5
  kl_ctl: 0.0
  ppo_n_minibatches: 1
  recompute_logprob: true
  use_decoupled_loss: true
  behav_imp_weight_cap: 5.0
  adv_norm:
<<<<<<< HEAD
    mean_level: batch
    std_level: batch
=======
    mean_level: group
    std_level: group
>>>>>>> 240286e0
    group_size: ${gconfig.n_samples}
  log_agent_stats: true
  log_agent_stats_keys:
    - num_input_tokens
    - num_output_tokens
    - num_llm_gens
    - num_search_queries
    - num_success_search_queries
    - num_failed_search_queries
    - num_pages
    - num_success_url_accesses
    - num_failed_url_accesses
    - score
    - judge_q_invalid
    - format_reward

ref:
  experiment_name: ${experiment_name}
  trial_name: ${trial_name}
  path: ${actor.path}
  init_from_scratch: false
  disable_dropout: true
  dtype: ${actor.dtype}
  mb_spec:
    max_tokens_per_mb: 32768
  optimizer: null
  backend: fsdp

# SGLang
sglang:
  model_path: ${actor.path}
  random_seed: ${seed}
  skip_tokenizer_init: false
  dtype: ${actor.dtype}
  max_running_requests: null
  context_length: 32768
  mem_fraction_static: 0.9
  attention_backend: fa3

# datasets
train_dataset:
  batch_size: 128
  shuffle: true
  pin_memory: true
  path: path_to_training_data

# Utilities
saver:
  experiment_name: ${experiment_name}
  trial_name: ${trial_name}
  fileroot: ${cluster.fileroot}
  freq_epochs: 1
  freq_steps: 10
  freq_secs: 3600

recover:
  experiment_name: ${experiment_name}
  trial_name: ${trial_name}
  fileroot: ${cluster.fileroot}
  freq_epochs: 1
  freq_steps: null
  freq_secs: 3600

evaluator:
  experiment_name: ${experiment_name}
  trial_name: ${trial_name}
  fileroot: ${cluster.fileroot}
  freq_epochs: null
  freq_steps: null
  freq_secs: null

stats_logger:
  experiment_name: ${experiment_name}
  trial_name: ${trial_name}
  fileroot: ${cluster.fileroot}
  wandb:
    mode: disabled

# Launcher
launcher:
  inference_server_cpus_per_gpu: 15
  inference_server_mem_per_gpu: 153600
  trainer_cpus_per_gpu: 15
  trainer_mem_per_gpu: 153600

max_turns: 32<|MERGE_RESOLUTION|>--- conflicted
+++ resolved
@@ -65,13 +65,8 @@
   use_decoupled_loss: true
   behav_imp_weight_cap: 5.0
   adv_norm:
-<<<<<<< HEAD
-    mean_level: batch
-    std_level: batch
-=======
     mean_level: group
     std_level: group
->>>>>>> 240286e0
     group_size: ${gconfig.n_samples}
   log_agent_stats: true
   log_agent_stats_keys:
