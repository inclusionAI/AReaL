experiment_name: clevr_count_70k-sft
trial_name: trial0

seed: 1
total_train_epochs: 3
tokenizer_path: ${model.path}

cluster:
  n_nodes: 1
  n_gpus_per_node: 8
  fileroot: /storage/openpsi/experiments
  name_resolve:
    type: nfs
    nfs_record_root: /storage/openpsi/experiments/name_resolve/clevr_count_70k-sft
    etcd3_addr: etcd-client.openpsi-etcd.svc.sigma-na130-lingbo.na130.wl-robby.local:2379

allocation_mode: d8p1t1

model:
  experiment_name: ${experiment_name}
  trial_name: ${trial_name}
<<<<<<< HEAD
  path: /storage/openpsi/models/google__gemma-3-4b-it/
  dtype: bfloat16
=======
  path: /storage/openpsi/models/Qwen2-VL-7B
>>>>>>> 240286e0
  init_from_scratch: false
  gradient_checkpointing: false
  dtype: bfloat16
  mb_spec:
    max_tokens_per_mb: 4096
  optimizer:
    type: adam
    lr: 2e-5
    weight_decay: 0.05
    beta1: 0.9
    beta2: 0.95
    eps: 1e-5
    lr_scheduler_type: cosine
    gradient_clipping: 1.0
  backend: fsdp

train_dataset:
  batch_size: 128
  shuffle: true
  pin_memory: true
  num_workers: 4
  path: /storage/openpsi/data/BUAADreamer__clevr_count_70k/
  type: sft

valid_dataset:
  batch_size: 128
  shuffle: true
  pin_memory: true
  num_workers: 4
  path: /storage/openpsi/data/BUAADreamer__clevr_count_70k/
  type: sft

# Utilities
saver:
  experiment_name: ${experiment_name}
  trial_name: ${trial_name}
  fileroot: ${cluster.fileroot}
  freq_epochs: 1
  freq_steps: null
  freq_secs: null

recover:
  mode: disabled
  experiment_name: ${experiment_name}
  trial_name: ${trial_name}
  fileroot: ${cluster.fileroot}
  freq_epochs: 1
  freq_steps: null
  freq_secs: 3600

evaluator:
  experiment_name: ${experiment_name}
  trial_name: ${trial_name}
  fileroot: ${cluster.fileroot}
  freq_epochs: 1
  freq_steps: null
  freq_secs: null

stats_logger:
  experiment_name: ${experiment_name}
  trial_name: ${trial_name}
  fileroot: ${cluster.fileroot}
  wandb:
    mode: online

launcher:
  inference_server_cpus_per_gpu: 4
  inference_server_mem_per_gpu: 32768
  trainer_cpus_per_gpu: 4
  trainer_mem_per_gpu: 32768<|MERGE_RESOLUTION|>--- conflicted
+++ resolved
@@ -19,12 +19,7 @@
 model:
   experiment_name: ${experiment_name}
   trial_name: ${trial_name}
-<<<<<<< HEAD
-  path: /storage/openpsi/models/google__gemma-3-4b-it/
-  dtype: bfloat16
-=======
   path: /storage/openpsi/models/Qwen2-VL-7B
->>>>>>> 240286e0
   init_from_scratch: false
   gradient_checkpointing: false
   dtype: bfloat16
