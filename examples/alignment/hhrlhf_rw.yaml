experiment_name: hhrlhf-rw
trial_name: trial0

seed: 1
enable_offload: false
total_train_epochs: 1
tokenizer_path: ${actor.path}

cluster:
  n_nodes: 1
  n_gpus_per_node: 8
  fileroot: /tmp/areal/experiments
  name_resolve:
    type: nfs
    nfs_record_root: /tmp/areal/name_resolve

allocation_mode: d8p1t1

actor:
  experiment_name: ${experiment_name}
  trial_name: ${trial_name}
  path: Qwen/Qwen2.5-7B
  init_from_scratch: false
  is_critic: true
  disable_dropout: true
  gradient_checkpointing: true
  dtype: bfloat16
  mb_spec:
    max_tokens_per_mb: 4096
    granularity: 2
  optimizer:
    type: adam
    lr: 2e-5
    weight_decay: 0.01
    beta1: 0.9
    beta2: 0.999
    eps: 1e-8
    lr_scheduler_type: cosine
    gradient_clipping: 1.0
  scheduling_spec:
    - task_type: worker
      port_count: 2
      gpu: 1
<<<<<<< HEAD
      cpu: 4
      mem: 32
      cmd: python3 -m areal.scheduler.rpc.rpc_server
      env_vars: {}
=======
      cmd: python3 -m areal.scheduler.rpc.rpc_server
>>>>>>> 48fc77ec

train_dataset:
  batch_size: 256
  shuffle: true
  pin_memory: true
  num_workers: 4
  path: Anthropic/hh-rlhf
  type: rw

valid_dataset:
  batch_size: 256
  pin_memory: true
  num_workers: 4
  path: Anthropic/hh-rlhf
  type: rw

# Utilities
saver:
  experiment_name: ${experiment_name}
  trial_name: ${trial_name}
  fileroot: ${cluster.fileroot}
  freq_epochs: 1
  freq_steps: null
  freq_secs: null

recover:
  mode: disabled
  experiment_name: ${experiment_name}
  trial_name: ${trial_name}
  fileroot: ${cluster.fileroot}
  freq_epochs: 1
  freq_steps: null
  freq_secs: 3600

evaluator:
  experiment_name: ${experiment_name}
  trial_name: ${trial_name}
  fileroot: ${cluster.fileroot}
  freq_epochs: 1
  freq_steps: null
  freq_secs: null

stats_logger:
  experiment_name: ${experiment_name}
  trial_name: ${trial_name}
  fileroot: ${cluster.fileroot}
  wandb:
    mode: disabled<|MERGE_RESOLUTION|>--- conflicted
+++ resolved
@@ -41,14 +41,10 @@
     - task_type: worker
       port_count: 2
       gpu: 1
-<<<<<<< HEAD
       cpu: 4
       mem: 32
       cmd: python3 -m areal.scheduler.rpc.rpc_server
       env_vars: {}
-=======
-      cmd: python3 -m areal.scheduler.rpc.rpc_server
->>>>>>> 48fc77ec
 
 train_dataset:
   batch_size: 256
