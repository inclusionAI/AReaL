--- conflicted
+++ resolved
@@ -13,16 +13,10 @@
 from areal.engine.sglang_remote import RemoteSGLangEngine
 from areal.platforms import current_platform
 from areal.utils import seeding, stats_tracker
-<<<<<<< HEAD
-from areal.utils.data import cycle_dataloader
-=======
 from areal.utils.data import (
-    broadcast_tensor_container,
     cycle_dataloader,
-    tensor_container_to,
 )
 from areal.utils.dataloader import create_dataloader
->>>>>>> 2ab0169c
 from areal.utils.device import log_gpu_stats
 from areal.utils.evaluator import Evaluator
 from areal.utils.hf_utils import load_hf_tokenizer
