--- conflicted
+++ resolved
@@ -65,31 +65,26 @@
     def test_flash_attn_functionality(self, flash_attn_module):
         """Test flash attention functionality."""
         # Try to import key functions
-<<<<<<< HEAD
         import flash_attn_2_cuda  # noqa
         from flash_attn import flash_attn_func, flash_attn_varlen_func  # noqa
-=======
->>>>>>> 6b386c02
         print("  - Flash attention functions imported successfully")
 
     def test_vllm_functionality(self, vllm_module):
         """Test vLLM basic functionality."""
-<<<<<<< HEAD
         from vllm import LLM, SamplingParams  # noqa
-=======
->>>>>>> 6b386c02
         print("  - vLLM core classes imported successfully")
 
     def test_sglang_functionality(self, sglang_module):
         """Test SGLang basic functionality."""
         # Basic import test is sufficient for CI
-<<<<<<< HEAD
         import sgl_kernel  # noqa
+
+        # make sure that at least fa3 works well
+        from sgl_kernel.flash_attn import (  # noqa
+            flash_attn_varlen_func,
+            flash_attn_with_kvcache,
+        )
         from sglang import Engine, launch_server  # noqa
-        # make sure that at least fa3 works well
-        from sgl_kernel.flash_attn import flash_attn_varlen_func, flash_attn_with_kvcache  # noqa
-=======
->>>>>>> 6b386c02
         assert Version(get_version("sglang")) == Version("0.4.9.post2"), "SGLang version should be v0.4.9.post2"
         print("  - SGLang imported successfully")
     
@@ -161,10 +156,7 @@
     def test_te_functionality(self, _):
         try:
             import torch
-<<<<<<< HEAD
-=======
             assert Version(get_version("transformer_engine")) >= Version("2.3.0"), "transformer_engine version must be larger than 2.3.0"
->>>>>>> 6b386c02
             
             if torch.cuda.is_available():
                 import transformer_engine.pytorch as te
@@ -204,11 +196,7 @@
                 device = torch.device("cuda:0")
                 x = torch.randn(10, device=device)
                 y = torch.randn(10, device=device)
-<<<<<<< HEAD
                 x = x + y
-=======
-                x + y
->>>>>>> 6b386c02
                 print("✓ Basic CUDA operations working")
                 
                 # Test flash attention if available
