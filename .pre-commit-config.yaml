--- conflicted
+++ resolved
@@ -43,19 +43,11 @@
         name: Run Linter Check (Ruff)
         types_or: [ python, pyi, jupyter ]
         args: [ --fix ]
-<<<<<<< HEAD
-        files: ^(areal|examples)/
-      - id: ruff-format # Run the formatter.
-        name: Run Formatter (Ruff)
-        types_or: [ python, pyi, jupyter ]
-        files: ^(areal|examples)/
-=======
         files: ^(areal|examples|docs)/
       - id: ruff-format # Run the formatter.
         name: Run Formatter (Ruff)
         types_or: [ python, pyi, jupyter ]
         files: ^(areal|examples|docs)/
->>>>>>> 4a4abc67
 
   # Clean notebook outputs and metadata
   - repo: https://github.com/kynan/nbstripout
