name: Check Formatting

on: [pull_request]

jobs:
  check_formatting:
    runs-on: ubuntu-latest

    steps:
      - name: Checkout repository
        uses: actions/checkout@v3

      - name: Set up Python
        uses: actions/setup-python@v4
        with:
          python-version: '3.10'

      - name: Install Python dependencies
        run: |
          python3 -m pip install --upgrade pip
          pip install ruff==0.14.1 black==25.1.0 clang-format==19.1.7 autoflake==2.3.1

      - name: Check autoflake formatting
        run: |
          autoflake --check -r areal/
          autoflake --check -r examples/
          autoflake --check -r docs/

      - name: Check Python formatting with ruff
        run: |
          ruff check --select I areal/
          ruff check --select I examples/
<<<<<<< HEAD
=======
          ruff check --select I docs/
>>>>>>> 4a4abc67

      - name: Check Python formatting with black
        run: black --check .

      - name: Check C++ formatting
        run: |
          find . -type f \( -name '*.c' -o -name '*.h' -o -name '*.cpp' -o -name '*.hpp' -o -name '*.cu' -o -name '*.cuh' \) -exec clang-format --dry-run --Werror {} +<|MERGE_RESOLUTION|>--- conflicted
+++ resolved
@@ -30,10 +30,7 @@
         run: |
           ruff check --select I areal/
           ruff check --select I examples/
-<<<<<<< HEAD
-=======
           ruff check --select I docs/
->>>>>>> 4a4abc67
 
       - name: Check Python formatting with black
         run: black --check .
