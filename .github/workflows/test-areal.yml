--- conflicted
+++ resolved
@@ -41,8 +41,4 @@
       - env:
           CI: true
         run: |
-<<<<<<< HEAD
-          TOKENIZERS_PARALLELISM=true pytest areal/tests
-=======
-          pytest -s -vv areal/tests
->>>>>>> 88806d9c
+          TOKENIZERS_PARALLELISM=true pytest -s -vv areal/tests